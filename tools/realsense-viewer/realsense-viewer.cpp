// License: Apache 2.0. See LICENSE file in root directory.
// Copyright(c) 2017 Intel Corporation. All Rights Reserved.


#include <librealsense2/rs.hpp>
#ifdef NETWORK_DEVICE
#include <librealsense2-net/rs_net.hpp>
#endif
#include "viewer.h"
#include "os.h"
#include "ux-window.h"
#include "fw-update-helper.h"

#include <cstdarg>
#include <thread>
#include <iostream>
#include <algorithm>
#include <iomanip>
#include <map>
#include <sstream>
#include <array>
#include <mutex>
#include <set>
#include <regex>

#include <imgui_internal.h>

#ifdef INTERNAL_FW
#include "common/fw/D4XX_FW_Image.h"
#include "common/fw/SR3XX_FW_Image.h"
#include "common/fw/L5XX_FW_Image.h"
#else
#define FW_D4XX_FW_IMAGE_VERSION ""
#define FW_SR3XX_FW_IMAGE_VERSION ""
#define FW_L5XX_FW_IMAGE_VERSION ""
#endif // INTERNAL_FW

#include <easylogging++.h>


#ifdef BUILD_SHARED_LIBS
// With static linkage, ELPP is initialized by librealsense, so doing it here will
// create errors. When we're using the shared .so/.dll, the two are separate and we have
// to initialize ours if we want to use the APIs!
INITIALIZE_EASYLOGGINGPP
#endif
using namespace rs2;
using namespace rs400;

#define MIN_IP_SIZE 7 //TODO: Ester - update size when host name is supported

bool add_remote_device(context& ctx, std::string address)
{
#ifdef NETWORK_DEVICE
    rs2::net_device dev(address);
    dev.add_to(ctx);
    return true; // NEtwork device exists
#else
    return false;
#endif
}

void add_playback_device(context& ctx, device_models_list& device_models,
    std::string& error_message, viewer_model& viewer_model, const std::string& file)
{
    bool was_loaded = false;
    bool failed = false;
    try
    {
        auto dev = ctx.load_device(file);
        was_loaded = true;
        device_models.emplace_back(new device_model(dev, error_message, viewer_model)); //Will cause the new device to appear in the left panel
        if (auto p = dev.as<playback>())
        {
            auto filename = p.file_name();
            p.set_status_changed_callback([&viewer_model, &device_models, filename](rs2_playback_status status)
            {
                if (status == RS2_PLAYBACK_STATUS_STOPPED)
                {
                    auto it = std::find_if(device_models.begin(), device_models.end(),
                        [&](const std::unique_ptr<device_model>& dm) {
                        if (auto p = dm->dev.as<playback>())
                            return p.file_name() == filename;
                        return false;
                    });
                    if (it != device_models.end())
                    {
                        auto subs = (*it)->subdevices;
                        if ((*it)->_playback_repeat)
                        {
                            //Calling from different since playback callback is from reading thread
                            std::thread{ [subs, &viewer_model, it]()
                            {
                                if (!(*it)->dev_syncer)
                                    (*it)->dev_syncer = viewer_model.syncer->create_syncer();

                                for (auto&& sub : subs)
                                {
                                    if (sub->streaming)
                                    {
                                        auto profiles = sub->get_selected_profiles();

                                        sub->play(profiles, viewer_model, (*it)->dev_syncer);
                                    }
                                }
                            } }.detach();
                        }
                        else
                        {
                            for (auto&& sub : subs)
                            {
                                if (sub->streaming)
                                {
                                    sub->stop(viewer_model);
                                }
                            }
                        }
                    }
                }
            });
        }
    }
    catch (const error& e)
    {
        error_message = to_string() << "Failed to load file " << file << ". Reason: " << error_to_string(e);
        failed = true;
    }
    catch (const std::exception& e)
    {
        error_message = to_string() << "Failed to load file " << file << ". Reason: " << e.what();
        failed = true;
    }
    if (failed && was_loaded)
    {
        try { ctx.unload_device(file); }
        catch (...) {}
    }
}

// This function is called every frame
// If between the frames there was an asyncronous connect/disconnect event
// the function will pick up on this and add the device to the viewer
bool refresh_devices(std::mutex& m,
    context& ctx,
    device_changes& devices_connection_changes,
    std::vector<device>& current_connected_devices,
    std::vector<std::pair<std::string, std::string>>& device_names,
    device_models_list& device_models,
    viewer_model& viewer_model,
    std::string& error_message)
{
    event_information info({}, {});
    if (!devices_connection_changes.try_get_next_changes(info))
        return false;
    try
    {
        auto prev_size = current_connected_devices.size();

        //Remove disconnected
        auto dev_itr = begin(current_connected_devices);
        while (dev_itr != end(current_connected_devices))
        {
            auto dev = *dev_itr;
            if (info.was_removed(dev))
            {
                //Notify change
                viewer_model.not_model->add_notification({ get_device_name(dev).first + " Disconnected\n",
                    RS2_LOG_SEVERITY_INFO, RS2_NOTIFICATION_CATEGORY_UNKNOWN_ERROR });

                //Remove from devices
                auto dev_model_itr = std::find_if(begin(device_models), end(device_models),
                    [&](const std::unique_ptr<device_model>& other) { return get_device_name(other->dev) == get_device_name(dev); });

                if (dev_model_itr != end(device_models))
                {
                    for (auto&& s : (*dev_model_itr)->subdevices)
                        s->streaming = false;

                    dev_model_itr->reset();
                    device_models.erase(dev_model_itr);

                    if (device_models.size() == 0)
                    {
                        viewer_model.ppf.depth_stream_active = false;

                        // Stopping post processing filter rendering thread in case of disconnection
                        viewer_model.ppf.stop();
                    }
                }
                auto dev_name_itr = std::find(begin(device_names), end(device_names), get_device_name(dev));
                if (dev_name_itr != end(device_names))
                    device_names.erase(dev_name_itr);

                dev_itr = current_connected_devices.erase(dev_itr);
                continue;
            }
            ++dev_itr;
        }

        //Add connected
        static bool initial_refresh = true;
        for (auto dev : info.get_new_devices())
        {
            auto dev_descriptor = get_device_name(dev);
            device_names.push_back(dev_descriptor);

            bool added = false;
            if (device_models.size() == 0 &&
                dev.supports(RS2_CAMERA_INFO_NAME) && std::string(dev.get_info(RS2_CAMERA_INFO_NAME)) != "Platform Camera" && std::string(dev.get_info(RS2_CAMERA_INFO_NAME)).find("IP Device") == std::string::npos)
            {
                device_models.emplace_back(new device_model(dev, error_message, viewer_model));
                viewer_model.not_model->add_log(to_string() << (*device_models.rbegin())->dev.get_info(RS2_CAMERA_INFO_NAME) << " was selected as a default device");
                added = true;
            }

            if (!initial_refresh)
            {
                if (added || dev.is<playback>())
                    viewer_model.not_model->add_notification({ dev_descriptor.first + " Connected\n",
                        RS2_LOG_SEVERITY_INFO, RS2_NOTIFICATION_CATEGORY_UNKNOWN_ERROR });
                else if (added || dev.supports(RS2_CAMERA_INFO_IP_ADDRESS))
                    viewer_model.not_model->add_notification({ dev_descriptor.first + " Connected\n",
                        RS2_LOG_SEVERITY_INFO, RS2_NOTIFICATION_CATEGORY_UNKNOWN_ERROR });
                else
                    viewer_model.not_model->add_notification({ dev_descriptor.first + " Connected\n",
                        RS2_LOG_SEVERITY_INFO, RS2_NOTIFICATION_CATEGORY_UNKNOWN_ERROR },
                        [&device_models, &viewer_model, &error_message, dev] {
                    auto device = dev;
                    device_models.emplace_back(
                        new device_model(device, error_message, viewer_model));
                });
            }

            current_connected_devices.push_back(dev);
            for (auto&& s : dev.query_sensors())
            {
                s.set_notifications_callback([&, dev_descriptor](const notification& n)
                {
                    if (n.get_category() == RS2_NOTIFICATION_CATEGORY_HARDWARE_EVENT)
                    {
                        auto data = n.get_serialized_data();
                        if (!data.empty())
                        {
                            auto dev_model_itr = std::find_if(begin(device_models), end(device_models),
                                [&](const std::unique_ptr<device_model>& other)
                            { return get_device_name(other->dev) == dev_descriptor; });

                            if (dev_model_itr == end(device_models))
                                return;

                            (*dev_model_itr)->handle_hardware_events(data);
                        }
                    }
                    viewer_model.not_model->add_notification({ n.get_description(), n.get_severity(), n.get_category() });
                });
            }


        }
        initial_refresh = false;
    }
    catch (const error& e)
    {
        error_message = error_to_string(e);
    }
    catch (const std::exception& e)
    {
        error_message = e.what();
    }
    catch (...)
    {
        error_message = "Unknown error";
    }
    return true;
}


int main(int argc, const char** argv) try
{
    rs2::log_to_console(RS2_LOG_SEVERITY_WARN);

    context ctx;
    ux_window window("Intel RealSense Viewer", ctx);

    // Create RealSense Context
    device_changes devices_connection_changes(ctx);
    std::vector<std::pair<std::string, std::string>> device_names;

    std::string error_message{ "" };
    std::string label{ "" };

    std::shared_ptr<device_models_list> device_models = std::make_shared<device_models_list>();
    device_model* device_to_remove = nullptr;
    bool is_ip_device_connected = false;
    std::string ip_address;

    viewer_model viewer_model(ctx);

    std::vector<device> connected_devs;
    std::mutex m;

#ifdef BUILD_SHARED_LIBS
    // Configure the logger
    el::Configurations conf;
    conf.set(el::Level::Global, el::ConfigurationType::Format, "[%level] %msg");
    conf.set(el::Level::Info, el::ConfigurationType::Format, "%msg");
    conf.set(el::Level::Debug, el::ConfigurationType::Enabled, "false");
    el::Loggers::reconfigureLogger("default", conf);
    // Create a dispatch sink which will get any messages logged to EasyLogging, which will then
    // post the messages on the viewer's notification window.
    class viewer_model_dispatcher : public el::LogDispatchCallback
    {
    public:
        std::weak_ptr<notifications_model> notifications;  // only the default ctor is available to us...!
    protected:
        void handle(const el::LogDispatchData* data) noexcept override
        {
            // TODO align LRS and Easyloging severity levels. W/A for easylogging on Linux
            if (data->logMessage()->level() > el::Level::Debug)
            {
                if (auto not_model = notifications.lock())
                    not_model->add_log(
                        data->logMessage()->logger()->logBuilder()->build(
                        data->logMessage(),
                        data->dispatchAction() == el::base::DispatchAction::NormalLog));
            }
        }
    };
    el::Helpers::installLogDispatchCallback< viewer_model_dispatcher >("viewer_model_dispatcher");
    auto dispatcher = el::Helpers::logDispatchCallback< viewer_model_dispatcher >("viewer_model_dispatcher");
    dispatcher->notifications = viewer_model.not_model;
<<<<<<< HEAD
    el::Helpers::uninstallLogDispatchCallback< el::base::DefaultLogDispatchCallback >( "DefaultLogDispatchCallback" );
#endif

=======
    el::Helpers::uninstallLogDispatchCallback< el::base::DefaultLogDispatchCallback >("DefaultLogDispatchCallback");
#else
>>>>>>> 8594d09f
    std::weak_ptr<notifications_model> notifications = viewer_model.not_model;
     rs2::log_to_callback( RS2_LOG_SEVERITY_INFO,
        [notifications]( rs2_log_severity severity, rs2::log_message const& msg )
         {
            if (auto not_model = notifications.lock())
                not_model->add_log( msg.raw() );
<<<<<<< HEAD
        } );

=======
         } );
#endif
>>>>>>> 8594d09f
    window.on_file_drop = [&](std::string filename)
    {

        add_playback_device(ctx, *device_models, error_message, viewer_model, filename);
        if (!error_message.empty())
        {
            viewer_model.not_model->add_notification({ error_message,
                RS2_LOG_SEVERITY_ERROR, RS2_NOTIFICATION_CATEGORY_UNKNOWN_ERROR });
        }
    };

    for (int i = 1; i < argc; i++)
    {
        try
        {
            const char* arg = argv[i];
            std::ifstream file(arg);
            if (!file.good())
                continue;

            add_playback_device(ctx, *device_models, error_message, viewer_model, arg);
        }
        catch (const rs2::error& e)
        {
            error_message = error_to_string(e);
        }
        catch (const std::exception& e)
        {
            error_message = e.what();
        }
    }

    window.on_load = [&]()
    {
        refresh_devices(m, ctx, devices_connection_changes, connected_devs,
            device_names, *device_models, viewer_model, error_message);
        return true;
    };

    if (argc == 2)
    {
        try
        {
            is_ip_device_connected = add_remote_device(ctx, argv[1]);;
        }
        catch (std::runtime_error e)
        {
            error_message = e.what();
        }
    }

    // Closing the window
    while (window)
    {
        auto device_changed = refresh_devices(m, ctx, devices_connection_changes, connected_devs,
            device_names, *device_models, viewer_model, error_message);

        auto output_height = viewer_model.get_output_height();

        rect viewer_rect = { viewer_model.panel_width,
                             viewer_model.panel_y, window.width() -
                             viewer_model.panel_width,
                             window.height() - viewer_model.panel_y - output_height };

        // Flags for pop-up window - no window resize, move or collaps
        auto flags = ImGuiWindowFlags_NoResize | ImGuiWindowFlags_NoMove |
            ImGuiWindowFlags_NoCollapse | ImGuiWindowFlags_NoTitleBar |
            ImGuiWindowFlags_NoSavedSettings | ImGuiWindowFlags_NoBringToFrontOnFocus;

        ImGui::SetNextWindowPos({ 0, 0 });
        ImGui::SetNextWindowSize({ viewer_model.panel_width, viewer_model.panel_y });

        ImGui::PushStyleVar(ImGuiStyleVar_WindowPadding, ImVec2(0, 0));
        ImGui::Begin("Add Device Panel", nullptr, flags);

        ImGui::PushFont(window.get_large_font());
        ImGui::PushStyleColor(ImGuiCol_PopupBg, from_rgba(230, 230, 230, 255));
        ImGui::PushStyleColor(ImGuiCol_HeaderHovered, from_rgba(0, 0xae, 0xff, 255));
        ImGui::PushStyleColor(ImGuiCol_TextSelectedBg, from_rgba(255, 255, 255, 255));
        ImGui::PushStyleVar(ImGuiStyleVar_WindowPadding, ImVec2(5, 5));
        ImGui::SetNextWindowPos({ 0, viewer_model.panel_y });

        std::string add_source_button_text = to_string() << " " << textual_icons::plus_circle << "  Add Source\t\t\t\t\t\t\t\t\t\t\t";
        if (ImGui::Button(add_source_button_text.c_str(), { viewer_model.panel_width - 1, viewer_model.panel_y }))
            ImGui::OpenPopup("select");

        auto new_devices_count = device_names.size() + 1;

        for (auto&& dev_model : *device_models)
        {
            auto connected_devs_itr = std::find_if(begin(connected_devs), end(connected_devs),
                [&](const device& d) { return get_device_name(d) == get_device_name(dev_model->dev); });

            if (connected_devs_itr != end(connected_devs) || dev_model->dev.is<playback>())
                new_devices_count--;
        }


        ImGui::PushFont(window.get_font());

        int multiline_devices_names = 0;
        for (size_t i = 0; i < device_names.size(); i++)
        {
            if (device_names[i].first.find("\n") != std::string::npos)
            {
                bool show_device_in_list = true;
                for (auto&& dev_model : *device_models)
                {
                    if (get_device_name(dev_model->dev) == device_names[i])
                    {
                        show_device_in_list = false;
                        break;
                    }
                }
                if (show_device_in_list)
                {
                    multiline_devices_names++;
                }
            }
        }

        ImGui::SetNextWindowSize({ viewer_model.panel_width, 20.f * (new_devices_count + multiline_devices_names) + 8 + (is_ip_device_connected ? 0 : 20) });
        if (ImGui::BeginPopup("select"))
        {
            ImGui::PushStyleColor(ImGuiCol_Text, dark_grey);
            ImGui::Columns(2, "DevicesList", false);
            for (size_t i = 0; i < device_names.size(); i++)
            {
                bool skip = false;
                for (auto&& dev_model : *device_models)
                    if (get_device_name(dev_model->dev) == device_names[i]) skip = true;
                if (skip) continue;

                if (ImGui::Selectable(device_names[i].first.c_str(), false, ImGuiSelectableFlags_SpanAllColumns)/* || switch_to_newly_loaded_device*/)
                {
                    try
                    {
                        auto dev = connected_devs[i];
                        device_models->emplace_back(new device_model(dev, error_message, viewer_model));
                    }
                    catch (const error& e)
                    {
                        error_message = error_to_string(e);
                    }
                    catch (const std::exception& e)
                    {
                        error_message = e.what();
                    }
                }

                if (ImGui::IsItemHovered())
                {
                    ImGui::PushStyleColor(ImGuiCol_Text, from_rgba(255, 255, 255, 255));
                    ImGui::NextColumn();
                    ImGui::Text("S/N: %s", device_names[i].second.c_str());
                    ImGui::NextColumn();
                    ImGui::PopStyleColor();
                }
                else
                {
                    ImGui::NextColumn();
                    ImGui::Text("S/N: %s", device_names[i].second.c_str());
                    ImGui::NextColumn();
                }

            }

            if (new_devices_count > 1) ImGui::Separator();

            if (ImGui::Selectable("Load Recorded Sequence", false, ImGuiSelectableFlags_SpanAllColumns))
            {
                if (auto ret = file_dialog_open(open_file, "ROS-bag\0*.bag\0", NULL, NULL))
                {
                    add_playback_device(ctx, *device_models, error_message, viewer_model, ret);
                }
            }
            ImGui::NextColumn();
            ImGui::Text("%s", "");
            ImGui::NextColumn();

            bool close_ip_popup = false;

            if (!is_ip_device_connected)
            {
                //ImGui::Separator();
                if (ImGui::Selectable("Add Network Device", false, ImGuiSelectableFlags_SpanAllColumns | ImGuiSelectableFlags_DontClosePopups))
                {
#ifdef NETWORK_DEVICE
                    ip_address = config_file::instance().get_or_default(configurations::viewer::last_ip, std::string{});
                    ImGui::OpenPopup("Network Device");
#else
                    error_message = "To enable RealSense device over network, please build the SDK with CMake flag -DBUILD_NETWORK_DEVICE=ON.\nThis binary distribution was built with network features disabled.";
#endif
                }

                float width = 300;
                float height = 125;
                float posx = window.width() * 0.5f - width * 0.5f;
                float posy = window.height() * 0.5f - height * 0.5f;
                ImGui::SetNextWindowPos({ posx, posy });
                ImGui::SetNextWindowSize({ width, height });
                ImGui::PushStyleColor(ImGuiCol_PopupBg, sensor_bg);
                ImGui::PushStyleColor(ImGuiCol_TextSelectedBg, white);
                ImGui::PushStyleColor(ImGuiCol_Text, light_grey);
                ImGui::PushStyleVar(ImGuiStyleVar_WindowRounding, 0);

                if (ImGui::BeginPopupModal("Network Device", nullptr, ImGuiWindowFlags_NoResize | ImGuiWindowFlags_NoMove))
                {
                    ImGui::SetCursorPosY(ImGui::GetCursorPosY() + 3);
                    ImGui::SetCursorPosX(10);
                    ImGui::Text("Connect to a Linux system running rs-server");

                    ImGui::SetCursorPosY(ImGui::GetCursorPosY() + 5);

                    bool connect = false;
                    static char ip_input[255];
                    std::copy(ip_address.begin(), ip_address.end(), ip_input);
                    ip_input[ip_address.size()] = '\0';
                    ImGui::SetCursorPosY(ImGui::GetCursorPosY() + 5);
                    ImGui::SetCursorPosX(10);
                    ImGui::Text("Device IP: ");
                    ImGui::SameLine();
                    //ImGui::SetCursorPosY(ImGui::GetCursorPosY() - 1);
                    ImGui::PushItemWidth(width - ImGui::GetCursorPosX() - 10);
                    if (ImGui::GetWindowIsFocused() && !ImGui::IsAnyItemActive())
                    {
                        ImGui::SetKeyboardFocusHere();
                    }
                    ImGui::PushStyleColor(ImGuiCol_TextSelectedBg, light_blue);

                    ImGui::SetCursorPosY(ImGui::GetCursorPosY() - 3);
                    if (ImGui::InputText("##ip", ip_input, 255))
                    {
                        ip_address = ip_input;
                    }
                    ImGui::PopStyleColor();

                    ImGui::SetCursorPosY(ImGui::GetCursorPosY() + 6);

                    ImGui::PopItemWidth();
                    ImGui::SetCursorPosX(width / 2 - 105);

                    if (ImGui::ButtonEx("OK", { 100.f, 25.f }) || ImGui::IsKeyDown(GLFW_KEY_ENTER) || ImGui::IsKeyDown(GLFW_KEY_KP_ENTER))
                    {
                        try
                        {
                            is_ip_device_connected = add_remote_device(ctx, ip_address);;
                            refresh_devices(m, ctx, devices_connection_changes, connected_devs, device_names, *device_models, viewer_model, error_message);
                            auto dev = connected_devs[connected_devs.size() - 1];
                            device_models->emplace_back(new device_model(dev, error_message, viewer_model));
                            config_file::instance().set(configurations::viewer::last_ip, ip_address);
                        }
                        catch (std::runtime_error e)
                        {
                            error_message = e.what();
                        }
                        ip_address = "";
                        close_ip_popup = true;
                        ImGui::CloseCurrentPopup();
                    }
                    ImGui::SameLine();
                    ImGui::SetCursorPosX(width / 2 + 5);
                    if (ImGui::Button("Cancel", { 100.f, 25.f }) || ImGui::IsKeyDown(GLFW_KEY_ESCAPE))
                    {
                        ip_address = "";
                        close_ip_popup = true;
                        ImGui::CloseCurrentPopup();
                    }
                    ImGui::EndPopup();
                }
                ImGui::PopStyleColor(3);
                ImGui::PopStyleVar(1);

                ImGui::NextColumn();
                ImGui::Text("%s", "");
                ImGui::NextColumn();
            }

            if (close_ip_popup)
            {
                ImGui::CloseCurrentPopup();
                close_ip_popup = false;
            }
            ImGui::PopStyleColor();
            ImGui::EndPopup();
            }
        ImGui::PopFont();
        ImGui::PopStyleVar();
        ImGui::PopStyleColor();
        ImGui::PopStyleColor();
        ImGui::PopStyleColor();
        ImGui::PopFont();

        ImGui::End();
        ImGui::PopStyleVar();


        viewer_model.show_top_bar(window, viewer_rect, *device_models);

        viewer_model.show_event_log(window.get_font(), viewer_model.panel_width,
            window.height() - (viewer_model.is_output_collapsed ? viewer_model.default_log_h : 20),
            window.width() - viewer_model.panel_width, viewer_model.default_log_h);

        // Set window position and size
        ImGui::SetNextWindowPos({ 0, viewer_model.panel_y });
        ImGui::SetNextWindowSize({ viewer_model.panel_width, window.height() - viewer_model.panel_y });
        ImGui::PushStyleVar(ImGuiStyleVar_WindowPadding, ImVec2(0, 0));
        ImGui::PushStyleColor(ImGuiCol_WindowBg, sensor_bg);

        // *********************
        // Creating window menus
        // *********************
        ImGui::Begin("Control Panel", nullptr, flags | ImGuiWindowFlags_AlwaysVerticalScrollbar);

        if (device_models->size() > 0)
        {
            std::vector<std::function<void()>> draw_later;
            auto windows_width = ImGui::GetContentRegionMax().x;

            for (auto&& dev_model : *device_models)
            {
                dev_model->draw_controls(viewer_model.panel_width, viewer_model.panel_y,
                    window, error_message, device_to_remove, viewer_model, windows_width, draw_later);
            }
            if (viewer_model.ppf.is_rendering())
            {
                if (!std::any_of(device_models->begin(), device_models->end(),
                    [](const std::unique_ptr<device_model>& dm)
                {
                    return dm->is_streaming();
                }))
                {
                    // Stopping post processing filter rendering thread
                    viewer_model.ppf.stop();
                }
            }

            ImGui::SetContentRegionWidth(windows_width);

            auto pos = ImGui::GetCursorScreenPos();
            auto h = ImGui::GetWindowHeight();
            if (h > pos.y - viewer_model.panel_y)
            {
                ImGui::GetWindowDrawList()->AddLine({ pos.x,pos.y }, { pos.x + viewer_model.panel_width,pos.y }, ImColor(from_rgba(0, 0, 0, 0xff)));
                ImRect bb(pos, ImVec2(pos.x + ImGui::GetContentRegionAvail().x, pos.y + ImGui::GetContentRegionAvail().y));
                ImGui::GetWindowDrawList()->AddRectFilled(bb.GetTL(), bb.GetBR(), ImColor(dark_window_background));
            }

            for (auto&& lambda : draw_later)
            {
                try
                {
                    lambda();
                }
                catch (const error& e)
                {
                    error_message = error_to_string(e);
                }
                catch (const std::exception& e)
                {
                    error_message = e.what();
                }
            }

            if (device_to_remove)
            {
                if (auto p = device_to_remove->dev.as<playback>())
                {
                    ctx.unload_device(p.file_name());
                }
                viewer_model.syncer->remove_syncer(device_to_remove->dev_syncer);
                auto it = std::find_if(begin(*device_models), end(*device_models),
                    [&](const std::unique_ptr<device_model>& other)
                { return get_device_name(other->dev) == get_device_name(device_to_remove->dev); });

                if (it != device_models->end())
                {
                    it->reset();
                    device_models->erase(it);
                }

                device_to_remove = nullptr;
            }
        }
        else
        {
            const ImVec2 pos = ImGui::GetCursorScreenPos();
            ImRect bb(pos, ImVec2(pos.x + ImGui::GetContentRegionAvail().x, pos.y + ImGui::GetContentRegionAvail().y));
            ImGui::GetWindowDrawList()->AddRectFilled(bb.GetTL(), bb.GetBR(), ImColor(dark_window_background));

            viewer_model.show_no_device_overlay(window.get_large_font(), 50, static_cast<int>(viewer_model.panel_y + 50));
        }

        ImGui::End();
        ImGui::PopStyleVar();
        ImGui::PopStyleColor();

        // Fetch and process frames from queue
        viewer_model.handle_ready_frames(viewer_rect, window, static_cast<int>(device_models->size()), error_message);
        }

    // Stopping post processing filter rendering thread
    viewer_model.ppf.stop();

    // Stop all subdevices
    for (auto&& device_model : *device_models)
        for (auto&& sub : device_model->subdevices)
        {
            if (sub->streaming)
                sub->stop(viewer_model);
        }

    return EXIT_SUCCESS;
    }
catch (const error & e)
{
    std::cerr << "RealSense error calling " << e.get_failed_function() << "(" << e.get_failed_args() << "):\n    " << e.what() << std::endl;
    return EXIT_FAILURE;
}
catch (const std::exception& e)
{
    std::cerr << e.what() << std::endl;
    return EXIT_FAILURE;
}<|MERGE_RESOLUTION|>--- conflicted
+++ resolved
@@ -326,30 +326,20 @@
             }
         }
     };
-    el::Helpers::installLogDispatchCallback< viewer_model_dispatcher >("viewer_model_dispatcher");
-    auto dispatcher = el::Helpers::logDispatchCallback< viewer_model_dispatcher >("viewer_model_dispatcher");
+    el::Helpers::installLogDispatchCallback< viewer_model_dispatcher >( "viewer_model_dispatcher" );
+    auto dispatcher = el::Helpers::logDispatchCallback< viewer_model_dispatcher >( "viewer_model_dispatcher" );
     dispatcher->notifications = viewer_model.not_model;
-<<<<<<< HEAD
     el::Helpers::uninstallLogDispatchCallback< el::base::DefaultLogDispatchCallback >( "DefaultLogDispatchCallback" );
 #endif
 
-=======
-    el::Helpers::uninstallLogDispatchCallback< el::base::DefaultLogDispatchCallback >("DefaultLogDispatchCallback");
-#else
->>>>>>> 8594d09f
     std::weak_ptr<notifications_model> notifications = viewer_model.not_model;
-     rs2::log_to_callback( RS2_LOG_SEVERITY_INFO,
+    rs2::log_to_callback( RS2_LOG_SEVERITY_INFO,
         [notifications]( rs2_log_severity severity, rs2::log_message const& msg )
-         {
+        {
             if (auto not_model = notifications.lock())
                 not_model->add_log( msg.raw() );
-<<<<<<< HEAD
         } );
 
-=======
-         } );
-#endif
->>>>>>> 8594d09f
     window.on_file_drop = [&](std::string filename)
     {
 
