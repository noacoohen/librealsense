<<<<<<< HEAD
// License: Apache 2.0. See LICENSE file in root directory.
// Copyright(c) 2015 Intel Corporation. All Rights Reserved.

#ifdef RS_USE_WMF_BACKEND

#if (_MSC_FULL_VER < 180031101)
    #error At least Visual Studio 2013 Update 4 is required to compile this backend
#endif

#include "win-helpers.h"

#include "../types.h"

#include <Cfgmgr32.h>
#include <usbioctl.h>
#include <SetupAPI.h>
#include <comdef.h>
#include <atlstr.h>
#include <Windows.h>
#include <SetupAPI.h>
#include <string>
#include <regex>
#include <Sddl.h>

#pragma comment(lib, "cfgmgr32.lib")
#pragma comment(lib, "setupapi.lib")

#include <initguid.h>
DEFINE_GUID(GUID_DEVINTERFACE_USB_DEVICE, 0xA5DCBF10L, 0x6530, 0x11D2, 0x90, 0x1F, 0x00, \
    0xC0, 0x4F, 0xB9, 0x51, 0xED);
DEFINE_GUID(GUID_DEVINTERFACE_IMAGE, 0x6bdd1fc6L, 0x810f, 0x11d0, 0xbe, 0xc7, 0x08, 0x00, \
    0x2b, 0xe2, 0x09, 0x2f);

#define CREATE_MUTEX_RETRY_NUM  (5)

namespace rsimpl
{
    namespace uvc
    {
        std::string hr_to_string(HRESULT hr)
        {
            _com_error err(hr);
            std::wstring errorMessage = err.ErrorMessage();
            std::stringstream ss;
            ss << "HResult 0x" << std::hex << hr << ": \"" << std::string(errorMessage.begin(), errorMessage.end()) << "\"";
            return ss.str();
        }

        bool check(const char * call, HRESULT hr, bool to_throw)
        {
            if (FAILED(hr))
            {
                std::string error = to_string() << call << " returned: " << hr_to_string(hr);
                LOG_WARNING(error);
                if (to_throw) throw std::runtime_error(error);
                return false;
            }
            return true;
        }

        std::string win_to_utf(const WCHAR * s)
        {
            auto len = WideCharToMultiByte(CP_UTF8, 0, s, -1, nullptr, 0, nullptr, nullptr);
            if(len == 0) throw std::runtime_error(to_string() << "WideCharToMultiByte(...) returned 0 and GetLastError() is " << GetLastError());
            std::string buffer(len-1, ' ');
            len = WideCharToMultiByte(CP_UTF8, 0, s, -1, &buffer[0], static_cast<int>(buffer.size())+1, nullptr, nullptr);
            if(len == 0) throw std::runtime_error(to_string() << "WideCharToMultiByte(...) returned 0 and GetLastError() is " << GetLastError());
            return buffer;
        }

        std::vector<std::string> tokenize(std::string string, char separator)
        {
            std::vector<std::string> tokens;
            std::string::size_type i1 = 0;
            while(true)
            {
                auto i2 = string.find(separator, i1);
                if(i2 == std::string::npos)
                {
                    tokens.push_back(string.substr(i1));
                    return tokens;
                }
                tokens.push_back(string.substr(i1, i2-i1));
                i1 = i2+1;
            }
        }

        bool parse_usb_path(int & vid, int & pid, int & mi, std::string & unique_id, const std::string & path)
        {
            auto name = path;
            std::transform(begin(name), end(name), begin(name), ::tolower);
            auto tokens = tokenize(name, '#');
            if(tokens.size() < 1 || tokens[0] != R"(\\?\usb)") return false; // Not a USB device
            if(tokens.size() < 3)
            {
                LOG_ERROR("malformed usb device path: " << name);
                return false;
            }

            auto ids = tokenize(tokens[1], '&');
            if(ids[0].size() != 8 || ids[0].substr(0,4) != "vid_" || !(std::istringstream(ids[0].substr(4,4)) >> std::hex >> vid))
            {
                LOG_ERROR("malformed vid string: " << tokens[1]);
                return false;
            }

            if(ids[1].size() != 8 || ids[1].substr(0,4) != "pid_" || !(std::istringstream(ids[1].substr(4,4)) >> std::hex >> pid))
            {
                LOG_ERROR("malformed pid string: " << tokens[1]);
                return false;
            }

            if(ids[2].size() != 5 || ids[2].substr(0,3) != "mi_" || !(std::istringstream(ids[2].substr(3,2)) >> mi))
            {
                LOG_ERROR("malformed mi string: " << tokens[1]);
                return false;
            }

            ids = tokenize(tokens[2], '&');
            if(ids.size() < 2)
            {
                LOG_ERROR("malformed id string: " << tokens[2]);
                return false;
            }
            unique_id = ids[1];
            return true;
        }

        bool parse_usb_path_from_device_id(int & vid, int & pid, int & mi, std::string & unique_id, const std::string & device_id)
        {
            auto name = device_id;
            std::transform(begin(name), end(name), begin(name), ::tolower);
            auto tokens = tokenize(name, '\\');
            if (tokens.size() < 1 || tokens[0] != R"(usb)") return false; // Not a USB device

            auto ids = tokenize(tokens[1], '&');
            if (ids[0].size() != 8 || ids[0].substr(0, 4) != "vid_" || !(std::istringstream(ids[0].substr(4, 4)) >> std::hex >> vid))
            {
                LOG_ERROR("malformed vid string: " << tokens[1]);
                return false;
            }

            if (ids[1].size() != 8 || ids[1].substr(0, 4) != "pid_" || !(std::istringstream(ids[1].substr(4, 4)) >> std::hex >> pid))
            {
                LOG_ERROR("malformed pid string: " << tokens[1]);
                return false;
            }

            if (ids[2].size() != 5 || ids[2].substr(0, 3) != "mi_" || !(std::istringstream(ids[2].substr(3, 2)) >> mi))
            {
                LOG_ERROR("malformed mi string: " << tokens[1]);
                return false;
            }

            ids = tokenize(tokens[2], '&');
            if (ids.size() < 2)
            {
                LOG_ERROR("malformed id string: " << tokens[2]);
                return false;
            }
            unique_id = ids[1];
            return true;
        }

        bool handle_node(const std::wstring & targetKey, HANDLE h, ULONG index)
        {
            USB_NODE_CONNECTION_DRIVERKEY_NAME key;
            key.ConnectionIndex = index;

            if (!DeviceIoControl(h, IOCTL_USB_GET_NODE_CONNECTION_DRIVERKEY_NAME, &key, sizeof(key), &key, sizeof(key), nullptr, nullptr))
            {
                return false;
            }

            if (key.ActualLength < sizeof(key)) return false;

            auto alloc = std::malloc(key.ActualLength);
            if (!alloc) throw std::bad_alloc();
            auto pKey = std::shared_ptr<USB_NODE_CONNECTION_DRIVERKEY_NAME>(reinterpret_cast<USB_NODE_CONNECTION_DRIVERKEY_NAME *>(alloc), std::free);

            pKey->ConnectionIndex = index;
            if (DeviceIoControl(h, IOCTL_USB_GET_NODE_CONNECTION_DRIVERKEY_NAME, pKey.get(), key.ActualLength, pKey.get(), key.ActualLength, nullptr, nullptr))
            {
                //std::wcout << pKey->DriverKeyName << std::endl;
                if (targetKey == pKey->DriverKeyName) {
                    return true;
                }
                else return false;
            }

            return false;
        }

        std::wstring get_path(HANDLE h, ULONG index)
        {
            // get name length
            USB_NODE_CONNECTION_NAME name;
            name.ConnectionIndex = index;
            if (!DeviceIoControl(h, IOCTL_USB_GET_NODE_CONNECTION_NAME, &name, sizeof(name), &name, sizeof(name), nullptr, nullptr))
            {
                return std::wstring(L"");
            }

            // alloc space
            if (name.ActualLength < sizeof(name)) return std::wstring(L"");
            auto alloc = std::malloc(name.ActualLength);
            auto pName = std::shared_ptr<USB_NODE_CONNECTION_NAME>(reinterpret_cast<USB_NODE_CONNECTION_NAME *>(alloc), std::free);

            // get name
            pName->ConnectionIndex = index;
            if (DeviceIoControl(h, IOCTL_USB_GET_NODE_CONNECTION_NAME, pName.get(), name.ActualLength, pName.get(), name.ActualLength, nullptr, nullptr))
            {
                return std::wstring(pName->NodeName);
            }

            return std::wstring(L"");
        }

        std::string handle_usb_hub(const std::wstring & targetKey, const std::wstring & path)
        {
            if (path == L"") return "";
            std::wstring fullPath = L"\\\\.\\" + path;

            HANDLE h = CreateFile(fullPath.c_str(), GENERIC_WRITE, FILE_SHARE_WRITE, nullptr, OPEN_EXISTING, 0, nullptr);
            if (h == INVALID_HANDLE_VALUE) return "";
            auto h_gc = std::shared_ptr<void>(h, CloseHandle);

            USB_NODE_INFORMATION info{};
            if (!DeviceIoControl(h, IOCTL_USB_GET_NODE_INFORMATION, &info, sizeof(info), &info, sizeof(info), nullptr, nullptr))
                return "";

            // for each port on the hub
            for (ULONG i = 1; i <= info.u.HubInformation.HubDescriptor.bNumberOfPorts; ++i)
            {
                // allocate something or other
                char buf[sizeof(USB_NODE_CONNECTION_INFORMATION_EX)] = { 0 };
                PUSB_NODE_CONNECTION_INFORMATION_EX pConInfo = reinterpret_cast<PUSB_NODE_CONNECTION_INFORMATION_EX>(buf);

                // get info about port i
                pConInfo->ConnectionIndex = i;
                if (!DeviceIoControl(h, IOCTL_USB_GET_NODE_CONNECTION_INFORMATION_EX, pConInfo, sizeof(buf), pConInfo, sizeof(buf), nullptr, nullptr))
                {
                    continue;
                }

                // check if device is connected
                if (pConInfo->ConnectionStatus != DeviceConnected)
                {
                    continue; // almost assuredly silently. I think this flag gets set for any port without a device
                }

                // if connected, handle correctly, setting the location info if the device is found
                std::string ret = "";
                if (pConInfo->DeviceIsHub) ret = handle_usb_hub(targetKey, get_path(h, i));
                else
                {
                    if (handle_node(targetKey, h, i))
                    {
                        ret = win_to_utf(fullPath.c_str()) + " " + std::to_string(i);
                    }
                }
                if (ret != "") return ret;
            }

            return "";
        }

        std::string get_usb_port_id(int device_vid, int device_pid,
                                    const std::string& device_uid)
        {
            SP_DEVINFO_DATA devInfo = { sizeof(SP_DEVINFO_DATA) };

            // build a device info represent all imaging devices.
            HDEVINFO device_info = SetupDiGetClassDevsEx(static_cast<const GUID *>(&GUID_DEVINTERFACE_IMAGE),
                nullptr,
                nullptr,
                DIGCF_PRESENT,
                nullptr,
                nullptr,
                nullptr);
            if (device_info == INVALID_HANDLE_VALUE) throw std::runtime_error("SetupDiGetClassDevs");
            auto di = std::shared_ptr<void>(device_info, SetupDiDestroyDeviceInfoList);

            // enumerate all imaging devices.
            for (int member_index = 0; ; ++member_index)
            {
                SP_DEVICE_INTERFACE_DATA interfaceData = { sizeof(SP_DEVICE_INTERFACE_DATA) };
                unsigned long buf_size = 0;

                if (SetupDiEnumDeviceInfo(device_info, member_index, &devInfo) == FALSE)
                {
                    if (GetLastError() == ERROR_NO_MORE_ITEMS) break; // stop when none left
                    continue; // silently ignore other errors
                }

                // get the device ID of current device.
                if (CM_Get_Device_ID_Size(&buf_size, devInfo.DevInst, 0) != CR_SUCCESS)
                {
                    LOG_ERROR("CM_Get_Device_ID_Size failed");
                    return "";
                }

                auto alloc = std::malloc(buf_size * sizeof(WCHAR) + sizeof(WCHAR));
                if (!alloc) throw std::bad_alloc();
                auto pInstID = std::shared_ptr<WCHAR>(reinterpret_cast<WCHAR *>(alloc), std::free);
                if (CM_Get_Device_ID(devInfo.DevInst, pInstID.get(), buf_size * sizeof(WCHAR) + sizeof(WCHAR), 0) != CR_SUCCESS)
                {
                    LOG_ERROR("CM_Get_Device_ID failed");
                    return "";
                }

                if (pInstID == nullptr) continue;

                // Check if this is our device
                int usb_vid, usb_pid, usb_mi; std::string usb_unique_id;
                if (!parse_usb_path_from_device_id(usb_vid, usb_pid, usb_mi, usb_unique_id, std::string(win_to_utf(pInstID.get())))) continue;
                if (usb_vid != device_vid || usb_pid != device_pid || /* usb_mi != device->mi || */ usb_unique_id != device_uid) continue;

                // get parent (composite device) instance
                DEVINST instance;
                if (CM_Get_Parent(&instance, devInfo.DevInst, 0) != CR_SUCCESS)
                {
                    LOG_ERROR("CM_Get_Parent failed");
                    return "";
                }

                // get composite device instance id
                if (CM_Get_Device_ID_Size(&buf_size, instance, 0) != CR_SUCCESS)
                {
                    LOG_ERROR("CM_Get_Device_ID_Size failed");
                    return "";
                }
                alloc = std::malloc(buf_size*sizeof(WCHAR) + sizeof(WCHAR));
                if (!alloc) throw std::bad_alloc();
                pInstID = std::shared_ptr<WCHAR>(reinterpret_cast<WCHAR *>(alloc), std::free);
                if (CM_Get_Device_ID(instance, pInstID.get(), buf_size * sizeof(WCHAR) + sizeof(WCHAR), 0) != CR_SUCCESS) {
                    LOG_ERROR("CM_Get_Device_ID failed");
                    return "";
                }

                // upgrade to DEVINFO_DATA for SetupDiGetDeviceRegistryProperty
                device_info = SetupDiGetClassDevs(nullptr, pInstID.get(), nullptr, DIGCF_PRESENT | DIGCF_DEVICEINTERFACE | DIGCF_ALLCLASSES);
                if (device_info == INVALID_HANDLE_VALUE) {
                    LOG_ERROR("SetupDiGetClassDevs failed");
                    return "";
                }
                auto di_gc = std::shared_ptr<void>(device_info, SetupDiDestroyDeviceInfoList);

                interfaceData = { sizeof(SP_DEVICE_INTERFACE_DATA) };
                if (SetupDiEnumDeviceInterfaces(device_info, nullptr, &GUID_DEVINTERFACE_USB_DEVICE, 0, &interfaceData) == FALSE)
                {
                    LOG_ERROR("SetupDiEnumDeviceInterfaces failed");
                    return "";
                }

                // get the SP_DEVICE_INTERFACE_DETAIL_DATA object, and also grab the SP_DEVINFO_DATA object for the device
                buf_size = 0;
                SetupDiGetDeviceInterfaceDetail(device_info, &interfaceData, nullptr, 0, &buf_size, nullptr);
                if (GetLastError() != ERROR_INSUFFICIENT_BUFFER)
                {
                    LOG_ERROR("SetupDiGetDeviceInterfaceDetail failed");
                    return "";
                }
                alloc = std::malloc(buf_size);
                if (!alloc) throw std::bad_alloc();
                auto detail_data = std::shared_ptr<SP_DEVICE_INTERFACE_DETAIL_DATA>(reinterpret_cast<SP_DEVICE_INTERFACE_DETAIL_DATA *>(alloc), std::free);
                detail_data->cbSize = sizeof(SP_DEVICE_INTERFACE_DETAIL_DATA);
                SP_DEVINFO_DATA parent_data = { sizeof(SP_DEVINFO_DATA) };
                if (!SetupDiGetDeviceInterfaceDetail(device_info, &interfaceData, detail_data.get(), buf_size, nullptr, &parent_data))
                {
                    LOG_ERROR("SetupDiGetDeviceInterfaceDetail failed");
                    return "";
                }

                // get driver key for composite device
                buf_size = 0;
                SetupDiGetDeviceRegistryProperty(device_info, &parent_data, SPDRP_DRIVER, nullptr, nullptr, 0, &buf_size);
                if (GetLastError() != ERROR_INSUFFICIENT_BUFFER)
                {
                    LOG_ERROR("SetupDiGetDeviceRegistryProperty failed in an unexpected manner");
                    return "";
                }
                alloc = std::malloc(buf_size);
                if (!alloc) throw std::bad_alloc();
                auto driver_key = std::shared_ptr<BYTE>(reinterpret_cast<BYTE*>(alloc), std::free);
                if (!SetupDiGetDeviceRegistryProperty(device_info, &parent_data, SPDRP_DRIVER, nullptr, driver_key.get(), buf_size, nullptr))
                {
                    LOG_ERROR("SetupDiGetDeviceRegistryProperty failed");
                    return "";
                }

                // contains composite device key
                std::wstring targetKey(reinterpret_cast<const wchar_t*>(driver_key.get()));

                // recursively check all hubs, searching for composite device
                std::wstringstream buf;
                for (int i = 0;; i++)
                {
                    buf << "\\\\.\\HCD" << i;
                    std::wstring hcd = buf.str();

                    // grab handle
                    HANDLE h = CreateFile(hcd.c_str(), GENERIC_WRITE | GENERIC_READ, FILE_SHARE_READ | FILE_SHARE_WRITE, nullptr, OPEN_EXISTING, 0, nullptr);
                    auto h_gc = std::shared_ptr<void>(h, CloseHandle);
                    if (h == INVALID_HANDLE_VALUE)
                    {
                        LOG_ERROR("CreateFile failed");
                        break;
                    }
                    else
                    {
                        USB_ROOT_HUB_NAME name;

                        // get required space
                        if (!DeviceIoControl(h, IOCTL_USB_GET_ROOT_HUB_NAME, nullptr, 0, &name, sizeof(name), nullptr, nullptr)) {
                            LOG_ERROR("DeviceIoControl failed");
                            return ""; // alt: fail silently and hope its on a different root hub
                        }

                        // alloc space
                        alloc = std::malloc(name.ActualLength);
                        if (!alloc) throw std::bad_alloc();
                        auto pName = std::shared_ptr<USB_ROOT_HUB_NAME>(reinterpret_cast<USB_ROOT_HUB_NAME *>(alloc), std::free);

                        // get name
                        if (!DeviceIoControl(h, IOCTL_USB_GET_ROOT_HUB_NAME, nullptr, 0, pName.get(), name.ActualLength, nullptr, nullptr)) {
                            LOG_ERROR("DeviceIoControl failed");
                            return ""; // alt: fail silently and hope its on a different root hub
                        }

                        // return location if device is connected under this root hub
                        std::string ret = handle_usb_hub(targetKey, std::wstring(pName->RootHubName));
                        if (ret != "") return ret;
                    }
                }
            }
            throw std::exception("could not find camera in windows device tree");
        }

#define MAX_HANDLES 64

        event_base::event_base(HANDLE handle)
            :_handle(handle)
        {}

        event_base::~event_base()
        {
            if (_handle != nullptr)
            {
                CloseHandle(_handle);
                _handle = nullptr;
            }
        }

        bool event_base::set()
        {
            if (_handle == nullptr) return false;
            SetEvent(_handle);
            return true;
        }

        bool event_base::wait(DWORD timeout) const
        {
            if (_handle == nullptr) return false;

            return WaitForSingleObject(_handle, timeout) == WAIT_OBJECT_0; // Return true only if object was signaled
        }

        event_base* event_base::wait(const std::vector<event_base*>& events, bool waitAll, int timeout)
        {
            if (events.size() > MAX_HANDLES) return nullptr; // WaitForMultipleObjects doesn't support waiting on more then 64 handles

            HANDLE handles[MAX_HANDLES];
            auto i = 0;
            for (auto& evnt : events)
            {
                handles[i] = evnt->get_handle();
                ++i;
            }
            auto res = WaitForMultipleObjects(static_cast<DWORD>(events.size()), handles, waitAll, timeout);
            if (res >= WAIT_OBJECT_0 && res < WAIT_OBJECT_0 + events.size())
            {
                return events[res - WAIT_OBJECT_0];
            }
            else
            {
                return nullptr;
            }
        }

        event_base* event_base::wait_all(const std::vector<event_base*>& events, int timeout)
        {
            return wait(events, true, timeout);
        }

        event_base* event_base::wait_any(const std::vector<event_base*>& events, int timeout)
        {
            return wait(events, false, timeout);
        }

        bool manual_reset_event::reset() const
        {
            if (_handle == nullptr) return false;
            return ResetEvent(_handle) != 0;
        }

        manual_reset_event::manual_reset_event()
            :event_base(CreateEvent(nullptr, FALSE, FALSE, nullptr))
        {}

        auto_reset_event::auto_reset_event()
            : event_base(CreateEvent(nullptr, FALSE, FALSE, nullptr))
        {}

        PSECURITY_DESCRIPTOR make_allow_all_security_descriptor(void)
        {
            WCHAR *pszStringSecurityDescriptor;
            pszStringSecurityDescriptor = L"D:(A;;GA;;;WD)(A;;GA;;;AN)S:(ML;;NW;;;ME)";
            PSECURITY_DESCRIPTOR pSecDesc;
            if (!ConvertStringSecurityDescriptorToSecurityDescriptor(
                pszStringSecurityDescriptor, SDDL_REVISION_1, &pSecDesc, nullptr))
                return nullptr;

            return pSecDesc;
        }

        named_mutex::named_mutex(const char* id, unsigned timeout)
            : _timeout(timeout),
            _winusb_mutex(nullptr)
        {
            update_id(id);
        }

        create_and_open_status named_mutex::create_named_mutex(const char* camID)
        {
            CString lstr;
            CString IDstr(camID);
            // IVCAM_DLL string is left in librealsense to allow safe
            // interoperability with existing tools like DCM
            lstr.Format(L"Global\\IVCAM_DLL_WINUSB_MUTEX%s", IDstr);
            auto pSecDesc = make_allow_all_security_descriptor();
            if (pSecDesc)
            {
                SECURITY_ATTRIBUTES SecAttr;
                SecAttr.nLength = sizeof(SECURITY_ATTRIBUTES);
                SecAttr.lpSecurityDescriptor = pSecDesc;
                SecAttr.bInheritHandle = FALSE;

                _winusb_mutex = CreateMutex(
                    &SecAttr,
                    FALSE,
                    lstr);
                LocalFree(pSecDesc);
            }
            //CreateMutex failed
            if (_winusb_mutex == nullptr)
            {
                return Mutex_TotalFailure;
            }
            else if (GetLastError() == ERROR_ALREADY_EXISTS)
            {
                return Mutex_AlreadyExist;
            }
            return Mutex_Succeed;
        }

        create_and_open_status named_mutex::open_named_mutex(const char* camID)
        {
            CString lstr;
            CString IDstr(camID);
            // IVCAM_DLL string is left in librealsense to allow safe
            // interoperability with existing tools like DCM
            lstr.Format(L"Global\\IVCAM_DLL_WINUSB_MUTEX%s", IDstr.GetString());

            _winusb_mutex = OpenMutex(
                MUTEX_ALL_ACCESS,            // request full access
                FALSE,                       // handle not inheritable
                lstr);  // object name

            if (_winusb_mutex == nullptr)
            {
                return Mutex_TotalFailure;
            }
            return Mutex_Succeed;
        }

        void named_mutex::update_id(const char* camID)
        {
            auto stsCreateMutex = Mutex_Succeed;
            auto stsOpenMutex = Mutex_Succeed;

            if (_winusb_mutex == nullptr)
            {

                for (int i = 0; i < CREATE_MUTEX_RETRY_NUM; i++)
                {
                    stsCreateMutex = create_named_mutex(camID);

                    switch (stsCreateMutex)
                    {
                    case Mutex_Succeed: return;
                    case Mutex_TotalFailure:
                        throw std::runtime_error("CreateNamedMutex returned Mutex_TotalFailure");
                    case Mutex_AlreadyExist:
                    {
                        stsOpenMutex = open_named_mutex(camID);

                        //if OpenMutex failed retry to create the mutex
                        //it can caused by termination of the process that created the mutex
                        if (stsOpenMutex == Mutex_TotalFailure)
                        {
                            // do nothing
                        }
                        else if (stsOpenMutex == Mutex_Succeed)
                        {
                            return;
                        }
                        else
                        {
                            throw std::runtime_error("OpenNamedMutex returned error " + stsOpenMutex);
                        }
                    }
                    default:
                        break;
                    };
                }
                throw std::runtime_error("Open mutex failed!");
            }
            //Mutex is already exist this mean that
            //the mutex already opened by this process and the method called again after connect event.
            else
            {
                for (auto i = 0; i < CREATE_MUTEX_RETRY_NUM; i++)
                {
                    auto tempMutex = _winusb_mutex;
                    stsCreateMutex = create_named_mutex(camID);

                    switch (stsCreateMutex)
                    {
                        //if creation succeed this mean that new camera connected
                        //and we need to close the old mutex
                    case Mutex_Succeed:
                    {
                        auto res = CloseHandle(tempMutex);
                        if (!res)
                        {
                            throw std::runtime_error("CloseHandle failed");
                        }
                        return;
                    }
                    case Mutex_TotalFailure:
                    {
                        throw std::runtime_error("CreateNamedMutex returned Mutex_TotalFailure");
                    }
                    //Mutex already created by:
                    // 1. This process - which mean the same camera connected.
                    // 2. Other process created the mutex.
                    case Mutex_AlreadyExist:
                    {
                        stsOpenMutex = open_named_mutex(camID);

                        if (stsOpenMutex == Mutex_TotalFailure)
                        {
                            continue;
                        }
                        else if (stsOpenMutex == Mutex_Succeed)
                        {
                            return;
                        }
                        else
                        {
                            throw std::runtime_error("OpenNamedMutex failed with error " + stsOpenMutex);
                        }
                    }
                    default:
                        break;
                    }
                }

                throw std::runtime_error("Open mutex failed!");
            }
        }

        bool named_mutex::try_lock() const
        {
            return (WaitForSingleObject(_winusb_mutex, _timeout) == WAIT_TIMEOUT) ? false : true;
        }

        void named_mutex::acquire() const
        {
            if (!try_lock())
            {
                throw std::runtime_error("Aquire failed!");
            }
        }

        void named_mutex::release() const
        {
            auto sts = ReleaseMutex(_winusb_mutex);
            if (!sts)
            {
                throw std::runtime_error("Failed to release winUsb named Mutex! LastError: " + GetLastError());
            }
        }

        named_mutex::~named_mutex()
        {
            close();
        }

        void named_mutex::close()
        {
            if (_winusb_mutex != nullptr)
            {
                CloseHandle(_winusb_mutex);
                _winusb_mutex = nullptr;
            }
        }

    }
}

#endif
=======
// License: Apache 2.0. See LICENSE file in root directory.
// Copyright(c) 2015 Intel Corporation. All Rights Reserved.

#ifdef RS_USE_WMF_BACKEND

#if (_MSC_FULL_VER < 180031101)
    #error At least Visual Studio 2013 Update 4 is required to compile this backend
#endif

#include "win-helpers.h"

#include "../types.h"

#include <Cfgmgr32.h>
#include <usbioctl.h>
#include <SetupAPI.h>
#include <comdef.h>
#include <atlstr.h>
#include <Windows.h>
#include <SetupAPI.h>
#include <string>
#include <regex>
#include <Sddl.h>

#pragma comment(lib, "cfgmgr32.lib")
#pragma comment(lib, "setupapi.lib")

#include <initguid.h>
DEFINE_GUID(GUID_DEVINTERFACE_USB_DEVICE, 0xA5DCBF10L, 0x6530, 0x11D2, 0x90, 0x1F, 0x00, \
    0xC0, 0x4F, 0xB9, 0x51, 0xED);
DEFINE_GUID(GUID_DEVINTERFACE_IMAGE, 0x6bdd1fc6L, 0x810f, 0x11d0, 0xbe, 0xc7, 0x08, 0x00, \
    0x2b, 0xe2, 0x09, 0x2f);

#define CREATE_MUTEX_RETRY_NUM  (5)

namespace rsimpl
{
    namespace uvc
    {
        std::string hr_to_string(HRESULT hr)
        {
            _com_error err(hr);
            std::wstring errorMessage = err.ErrorMessage();
            std::stringstream ss;
            ss << "HResult 0x" << std::hex << hr << ": \"" << std::string(errorMessage.begin(), errorMessage.end()) << "\"";
            return ss.str();
        }

        bool check(const char * call, HRESULT hr, bool to_throw)
        {
            if (FAILED(hr))
            {
                std::string error = to_string() << call << " returned: " << hr_to_string(hr);
                LOG_WARNING(error);
                if (to_throw) throw std::runtime_error(error);
                return false;
            }
            return true;
        }

        std::string win_to_utf(const WCHAR * s)
        {
            auto len = WideCharToMultiByte(CP_UTF8, 0, s, -1, nullptr, 0, nullptr, nullptr);
            if(len == 0) throw std::runtime_error(to_string() << "WideCharToMultiByte(...) returned 0 and GetLastError() is " << GetLastError());
            std::string buffer(len-1, ' ');
            len = WideCharToMultiByte(CP_UTF8, 0, s, -1, &buffer[0], static_cast<int>(buffer.size())+1, nullptr, nullptr);
            if(len == 0) throw std::runtime_error(to_string() << "WideCharToMultiByte(...) returned 0 and GetLastError() is " << GetLastError());
            return buffer;
        }

        std::vector<std::string> tokenize(std::string string, char separator)
        {
            std::vector<std::string> tokens;
            std::string::size_type i1 = 0;
            while(true)
            {
                auto i2 = string.find(separator, i1);
                if(i2 == std::string::npos)
                {
                    tokens.push_back(string.substr(i1));
                    return tokens;
                }
                tokens.push_back(string.substr(i1, i2-i1));
                i1 = i2+1;
            }
        }

        bool parse_usb_path(int & vid, int & pid, int & mi, std::string & unique_id, const std::string & path)
        {
            auto name = path;
            std::transform(begin(name), end(name), begin(name), ::tolower);
            auto tokens = tokenize(name, '#');
            if(tokens.size() < 1 || tokens[0] != R"(\\?\usb)") return false; // Not a USB device
            if(tokens.size() < 3)
            {
                LOG_ERROR("malformed usb device path: " << name);
                return false;
            }

            auto ids = tokenize(tokens[1], '&');
            if(ids[0].size() != 8 || ids[0].substr(0,4) != "vid_" || !(std::istringstream(ids[0].substr(4,4)) >> std::hex >> vid))
            {
                LOG_ERROR("malformed vid string: " << tokens[1]);
                return false;
            }

            if(ids[1].size() != 8 || ids[1].substr(0,4) != "pid_" || !(std::istringstream(ids[1].substr(4,4)) >> std::hex >> pid))
            {
                LOG_ERROR("malformed pid string: " << tokens[1]);
                return false;
            }

            if(ids[2].size() != 5 || ids[2].substr(0,3) != "mi_" || !(std::istringstream(ids[2].substr(3,2)) >> mi))
            {
                LOG_ERROR("malformed mi string: " << tokens[1]);
                return false;
            }

            ids = tokenize(tokens[2], '&');
            if(ids.size() < 2)
            {
                LOG_ERROR("malformed id string: " << tokens[2]);
                return false;
            }
            unique_id = ids[1];
            return true;
        }

        bool parse_usb_path_from_device_id(int & vid, int & pid, int & mi, std::string & unique_id, const std::string & device_id)
        {
            auto name = device_id;
            std::transform(begin(name), end(name), begin(name), ::tolower);
            auto tokens = tokenize(name, '\\');
            if (tokens.size() < 1 || tokens[0] != R"(usb)") return false; // Not a USB device

            auto ids = tokenize(tokens[1], '&');
            if (ids[0].size() != 8 || ids[0].substr(0, 4) != "vid_" || !(std::istringstream(ids[0].substr(4, 4)) >> std::hex >> vid))
            {
                LOG_ERROR("malformed vid string: " << tokens[1]);
                return false;
            }

            if (ids[1].size() != 8 || ids[1].substr(0, 4) != "pid_" || !(std::istringstream(ids[1].substr(4, 4)) >> std::hex >> pid))
            {
                LOG_ERROR("malformed pid string: " << tokens[1]);
                return false;
            }

            if (ids[2].size() != 5 || ids[2].substr(0, 3) != "mi_" || !(std::istringstream(ids[2].substr(3, 2)) >> mi))
            {
                LOG_ERROR("malformed mi string: " << tokens[1]);
                return false;
            }

            ids = tokenize(tokens[2], '&');
            if (ids.size() < 2)
            {
                LOG_ERROR("malformed id string: " << tokens[2]);
                return false;
            }
            unique_id = ids[1];
            return true;
        }

        bool handle_node(const std::wstring & targetKey, HANDLE h, ULONG index)
        {
            USB_NODE_CONNECTION_DRIVERKEY_NAME key;
            key.ConnectionIndex = index;

            if (!DeviceIoControl(h, IOCTL_USB_GET_NODE_CONNECTION_DRIVERKEY_NAME, &key, sizeof(key), &key, sizeof(key), nullptr, nullptr))
            {
                return false;
            }

            if (key.ActualLength < sizeof(key)) return false;

            auto alloc = std::malloc(key.ActualLength);
            if (!alloc) throw std::bad_alloc();
            auto pKey = std::shared_ptr<USB_NODE_CONNECTION_DRIVERKEY_NAME>(reinterpret_cast<USB_NODE_CONNECTION_DRIVERKEY_NAME *>(alloc), std::free);

            pKey->ConnectionIndex = index;
            if (DeviceIoControl(h, IOCTL_USB_GET_NODE_CONNECTION_DRIVERKEY_NAME, pKey.get(), key.ActualLength, pKey.get(), key.ActualLength, nullptr, nullptr))
            {
                //std::wcout << pKey->DriverKeyName << std::endl;
                if (targetKey == pKey->DriverKeyName) {
                    return true;
                }
                else return false;
            }

            return false;
        }

        std::wstring get_path(HANDLE h, ULONG index)
        {
            // get name length
            USB_NODE_CONNECTION_NAME name;
            name.ConnectionIndex = index;
            if (!DeviceIoControl(h, IOCTL_USB_GET_NODE_CONNECTION_NAME, &name, sizeof(name), &name, sizeof(name), nullptr, nullptr))
            {
                return std::wstring(L"");
            }

            // alloc space
            if (name.ActualLength < sizeof(name)) return std::wstring(L"");
            auto alloc = std::malloc(name.ActualLength);
            auto pName = std::shared_ptr<USB_NODE_CONNECTION_NAME>(reinterpret_cast<USB_NODE_CONNECTION_NAME *>(alloc), std::free);

            // get name
            pName->ConnectionIndex = index;
            if (DeviceIoControl(h, IOCTL_USB_GET_NODE_CONNECTION_NAME, pName.get(), name.ActualLength, pName.get(), name.ActualLength, nullptr, nullptr))
            {
                return std::wstring(pName->NodeName);
            }

            return std::wstring(L"");
        }

        std::string handle_usb_hub(const std::wstring & targetKey, const std::wstring & path)
        {
            if (path == L"") return "";
            std::wstring fullPath = L"\\\\.\\" + path;

            HANDLE h = CreateFile(fullPath.c_str(), GENERIC_WRITE, FILE_SHARE_WRITE, nullptr, OPEN_EXISTING, 0, nullptr);
            if (h == INVALID_HANDLE_VALUE) return "";
            auto h_gc = std::shared_ptr<void>(h, CloseHandle);

            USB_NODE_INFORMATION info{};
            if (!DeviceIoControl(h, IOCTL_USB_GET_NODE_INFORMATION, &info, sizeof(info), &info, sizeof(info), nullptr, nullptr))
                return "";

            // for each port on the hub
            for (ULONG i = 1; i <= info.u.HubInformation.HubDescriptor.bNumberOfPorts; ++i)
            {
                // allocate something or other
                char buf[sizeof(USB_NODE_CONNECTION_INFORMATION_EX)] = { 0 };
                PUSB_NODE_CONNECTION_INFORMATION_EX pConInfo = reinterpret_cast<PUSB_NODE_CONNECTION_INFORMATION_EX>(buf);

                // get info about port i
                pConInfo->ConnectionIndex = i;
                if (!DeviceIoControl(h, IOCTL_USB_GET_NODE_CONNECTION_INFORMATION_EX, pConInfo, sizeof(buf), pConInfo, sizeof(buf), nullptr, nullptr))
                {
                    continue;
                }

                // check if device is connected
                if (pConInfo->ConnectionStatus != DeviceConnected)
                {
                    continue; // almost assuredly silently. I think this flag gets set for any port without a device
                }

                // if connected, handle correctly, setting the location info if the device is found
                std::string ret = "";
                if (pConInfo->DeviceIsHub) ret = handle_usb_hub(targetKey, get_path(h, i));
                else
                {
                    if (handle_node(targetKey, h, i))
                    {
                        ret = win_to_utf(fullPath.c_str()) + " " + std::to_string(i);
                    }
                }
                if (ret != "") return ret;
            }

            return "";
        }

        std::string get_usb_port_id(int device_vid, int device_pid,
                                    const std::string& device_uid)
        {
            SP_DEVINFO_DATA devInfo = { sizeof(SP_DEVINFO_DATA) };

            // build a device info represent all imaging devices.
            HDEVINFO device_info = SetupDiGetClassDevsEx(static_cast<const GUID *>(&GUID_DEVINTERFACE_IMAGE),
                nullptr,
                nullptr,
                DIGCF_PRESENT,
                nullptr,
                nullptr,
                nullptr);
            if (device_info == INVALID_HANDLE_VALUE) throw std::runtime_error("SetupDiGetClassDevs");
            auto di = std::shared_ptr<void>(device_info, SetupDiDestroyDeviceInfoList);

            // enumerate all imaging devices.
            for (int member_index = 0; ; ++member_index)
            {
                SP_DEVICE_INTERFACE_DATA interfaceData = { sizeof(SP_DEVICE_INTERFACE_DATA) };
                unsigned long buf_size = 0;

                if (SetupDiEnumDeviceInfo(device_info, member_index, &devInfo) == FALSE)
                {
                    if (GetLastError() == ERROR_NO_MORE_ITEMS) break; // stop when none left
                    continue; // silently ignore other errors
                }

                // get the device ID of current device.
                if (CM_Get_Device_ID_Size(&buf_size, devInfo.DevInst, 0) != CR_SUCCESS)
                {
                    LOG_ERROR("CM_Get_Device_ID_Size failed");
                    return "";
                }

                auto alloc = std::malloc(buf_size * sizeof(WCHAR) + sizeof(WCHAR));
                if (!alloc) throw std::bad_alloc();
                auto pInstID = std::shared_ptr<WCHAR>(reinterpret_cast<WCHAR *>(alloc), std::free);
                if (CM_Get_Device_ID(devInfo.DevInst, pInstID.get(), buf_size * sizeof(WCHAR) + sizeof(WCHAR), 0) != CR_SUCCESS)
                {
                    LOG_ERROR("CM_Get_Device_ID failed");
                    return "";
                }

                if (pInstID == nullptr) continue;

                // Check if this is our device
                int usb_vid, usb_pid, usb_mi; std::string usb_unique_id;
                if (!parse_usb_path_from_device_id(usb_vid, usb_pid, usb_mi, usb_unique_id, std::string(win_to_utf(pInstID.get())))) continue;
                if (usb_vid != device_vid || usb_pid != device_pid || /* usb_mi != device->mi || */ usb_unique_id != device_uid) continue;

                // get parent (composite device) instance
                DEVINST instance;
                if (CM_Get_Parent(&instance, devInfo.DevInst, 0) != CR_SUCCESS)
                {
                    LOG_ERROR("CM_Get_Parent failed");
                    return "";
                }

                // get composite device instance id
                if (CM_Get_Device_ID_Size(&buf_size, instance, 0) != CR_SUCCESS)
                {
                    LOG_ERROR("CM_Get_Device_ID_Size failed");
                    return "";
                }
                alloc = std::malloc(buf_size*sizeof(WCHAR) + sizeof(WCHAR));
                if (!alloc) throw std::bad_alloc();
                pInstID = std::shared_ptr<WCHAR>(reinterpret_cast<WCHAR *>(alloc), std::free);
                if (CM_Get_Device_ID(instance, pInstID.get(), buf_size * sizeof(WCHAR) + sizeof(WCHAR), 0) != CR_SUCCESS) {
                    LOG_ERROR("CM_Get_Device_ID failed");
                    return "";
                }

                // upgrade to DEVINFO_DATA for SetupDiGetDeviceRegistryProperty
                device_info = SetupDiGetClassDevs(nullptr, pInstID.get(), nullptr, DIGCF_PRESENT | DIGCF_DEVICEINTERFACE | DIGCF_ALLCLASSES);
                if (device_info == INVALID_HANDLE_VALUE) {
                    LOG_ERROR("SetupDiGetClassDevs failed");
                    return "";
                }
                auto di_gc = std::shared_ptr<void>(device_info, SetupDiDestroyDeviceInfoList);

                interfaceData = { sizeof(SP_DEVICE_INTERFACE_DATA) };
                if (SetupDiEnumDeviceInterfaces(device_info, nullptr, &GUID_DEVINTERFACE_USB_DEVICE, 0, &interfaceData) == FALSE)
                {
                    LOG_ERROR("SetupDiEnumDeviceInterfaces failed");
                    return "";
                }

                // get the SP_DEVICE_INTERFACE_DETAIL_DATA object, and also grab the SP_DEVINFO_DATA object for the device
                buf_size = 0;
                SetupDiGetDeviceInterfaceDetail(device_info, &interfaceData, nullptr, 0, &buf_size, nullptr);
                if (GetLastError() != ERROR_INSUFFICIENT_BUFFER)
                {
                    LOG_ERROR("SetupDiGetDeviceInterfaceDetail failed");
                    return "";
                }
                alloc = std::malloc(buf_size);
                if (!alloc) throw std::bad_alloc();
                auto detail_data = std::shared_ptr<SP_DEVICE_INTERFACE_DETAIL_DATA>(reinterpret_cast<SP_DEVICE_INTERFACE_DETAIL_DATA *>(alloc), std::free);
                detail_data->cbSize = sizeof(SP_DEVICE_INTERFACE_DETAIL_DATA);
                SP_DEVINFO_DATA parent_data = { sizeof(SP_DEVINFO_DATA) };
                if (!SetupDiGetDeviceInterfaceDetail(device_info, &interfaceData, detail_data.get(), buf_size, nullptr, &parent_data))
                {
                    LOG_ERROR("SetupDiGetDeviceInterfaceDetail failed");
                    return "";
                }

                // get driver key for composite device
                buf_size = 0;
                SetupDiGetDeviceRegistryProperty(device_info, &parent_data, SPDRP_DRIVER, nullptr, nullptr, 0, &buf_size);
                if (GetLastError() != ERROR_INSUFFICIENT_BUFFER)
                {
                    LOG_ERROR("SetupDiGetDeviceRegistryProperty failed in an unexpected manner");
                    return "";
                }
                alloc = std::malloc(buf_size);
                if (!alloc) throw std::bad_alloc();
                auto driver_key = std::shared_ptr<BYTE>(reinterpret_cast<BYTE*>(alloc), std::free);
                if (!SetupDiGetDeviceRegistryProperty(device_info, &parent_data, SPDRP_DRIVER, nullptr, driver_key.get(), buf_size, nullptr))
                {
                    LOG_ERROR("SetupDiGetDeviceRegistryProperty failed");
                    return "";
                }

                // contains composite device key
                std::wstring targetKey(reinterpret_cast<const wchar_t*>(driver_key.get()));

                // recursively check all hubs, searching for composite device
                std::wstringstream buf;
                for (int i = 0;; i++)
                {
                    buf << "\\\\.\\HCD" << i;
                    std::wstring hcd = buf.str();

                    // grab handle
                    HANDLE h = CreateFile(hcd.c_str(), GENERIC_WRITE | GENERIC_READ, FILE_SHARE_READ | FILE_SHARE_WRITE, nullptr, OPEN_EXISTING, 0, nullptr);
                    auto h_gc = std::shared_ptr<void>(h, CloseHandle);
                    if (h == INVALID_HANDLE_VALUE)
                    {
                        LOG_ERROR("CreateFile failed");
                        break;
                    }
                    else
                    {
                        USB_ROOT_HUB_NAME name;

                        // get required space
                        if (!DeviceIoControl(h, IOCTL_USB_GET_ROOT_HUB_NAME, nullptr, 0, &name, sizeof(name), nullptr, nullptr)) {
                            LOG_ERROR("DeviceIoControl failed");
                            return ""; // alt: fail silently and hope its on a different root hub
                        }

                        // alloc space
                        alloc = std::malloc(name.ActualLength);
                        if (!alloc) throw std::bad_alloc();
                        auto pName = std::shared_ptr<USB_ROOT_HUB_NAME>(reinterpret_cast<USB_ROOT_HUB_NAME *>(alloc), std::free);

                        // get name
                        if (!DeviceIoControl(h, IOCTL_USB_GET_ROOT_HUB_NAME, nullptr, 0, pName.get(), name.ActualLength, nullptr, nullptr)) {
                            LOG_ERROR("DeviceIoControl failed");
                            return ""; // alt: fail silently and hope its on a different root hub
                        }

                        // return location if device is connected under this root hub
                        std::string ret = handle_usb_hub(targetKey, std::wstring(pName->RootHubName));
                        if (ret != "") return ret;
                    }
                }
            }
            throw std::exception("could not find camera in windows device tree");
        }

#define MAX_HANDLES 64

        event_base::event_base(HANDLE handle)
            :_handle(handle)
        {}

        event_base::~event_base()
        {
            if (_handle != nullptr)
            {
                CloseHandle(_handle);
                _handle = nullptr;
            }
        }

        bool event_base::set()
        {
            if (_handle == nullptr) return false;
            SetEvent(_handle);
            return true;
        }

        bool event_base::wait(DWORD timeout) const
        {
            if (_handle == nullptr) return false;

            return WaitForSingleObject(_handle, timeout) == WAIT_OBJECT_0; // Return true only if object was signaled
        }

        event_base* event_base::wait(const std::vector<event_base*>& events, bool waitAll, int timeout)
        {
            if (events.size() > MAX_HANDLES) return nullptr; // WaitForMultipleObjects doesn't support waiting on more then 64 handles

            HANDLE handles[MAX_HANDLES];
            auto i = 0;
            for (auto& evnt : events)
            {
                handles[i] = evnt->get_handle();
                ++i;
            }
            auto res = WaitForMultipleObjects(static_cast<DWORD>(events.size()), handles, waitAll, timeout);
            if (res >= WAIT_OBJECT_0 && res < WAIT_OBJECT_0 + events.size())
            {
                return events[res - WAIT_OBJECT_0];
            }
            else
            {
                return nullptr;
            }
        }

        event_base* event_base::wait_all(const std::vector<event_base*>& events, int timeout)
        {
            return wait(events, true, timeout);
        }

        event_base* event_base::wait_any(const std::vector<event_base*>& events, int timeout)
        {
            return wait(events, false, timeout);
        }

        bool manual_reset_event::reset() const
        {
            if (_handle == nullptr) return false;
            return ResetEvent(_handle) != 0;
        }

        manual_reset_event::manual_reset_event()
            :event_base(CreateEvent(nullptr, FALSE, FALSE, nullptr))
        {}

        auto_reset_event::auto_reset_event()
            : event_base(CreateEvent(nullptr, FALSE, FALSE, nullptr))
        {}

        PSECURITY_DESCRIPTOR make_allow_all_security_descriptor(void)
        {
            WCHAR *pszStringSecurityDescriptor;
            pszStringSecurityDescriptor = L"D:(A;;GA;;;WD)(A;;GA;;;AN)S:(ML;;NW;;;ME)";
            PSECURITY_DESCRIPTOR pSecDesc;
            if (!ConvertStringSecurityDescriptorToSecurityDescriptor(
                pszStringSecurityDescriptor, SDDL_REVISION_1, &pSecDesc, nullptr))
                return nullptr;

            return pSecDesc;
        }

        named_mutex::named_mutex(const char* id, unsigned timeout)
            : _timeout(timeout),
            _winusb_mutex(nullptr)
        {
            update_id(id);
        }

        create_and_open_status named_mutex::create_named_mutex(const char* camID)
        {
            CString lstr;
            CString IDstr(camID);
            // IVCAM_DLL string is left in librealsense to allow safe
            // interoperability with existing tools like DCM
            lstr.Format(L"Global\\IVCAM_DLL_WINUSB_MUTEX%s", IDstr);
            auto pSecDesc = make_allow_all_security_descriptor();
            if (pSecDesc)
            {
                SECURITY_ATTRIBUTES SecAttr;
                SecAttr.nLength = sizeof(SECURITY_ATTRIBUTES);
                SecAttr.lpSecurityDescriptor = pSecDesc;
                SecAttr.bInheritHandle = FALSE;

                _winusb_mutex = CreateMutex(
                    &SecAttr,
                    FALSE,
                    lstr);
                LocalFree(pSecDesc);
            }
            //CreateMutex failed
            if (_winusb_mutex == nullptr)
            {
                return Mutex_TotalFailure;
            }
            else if (GetLastError() == ERROR_ALREADY_EXISTS)
            {
                return Mutex_AlreadyExist;
            }
            return Mutex_Succeed;
        }

        create_and_open_status named_mutex::open_named_mutex(const char* camID)
        {
            CString lstr;
            CString IDstr(camID);
            // IVCAM_DLL string is left in librealsense to allow safe
            // interoperability with existing tools like DCM
            lstr.Format(L"Global\\IVCAM_DLL_WINUSB_MUTEX%s", IDstr.GetString());

            _winusb_mutex = OpenMutex(
                MUTEX_ALL_ACCESS,            // request full access
                FALSE,                       // handle not inheritable
                lstr);  // object name

            if (_winusb_mutex == nullptr)
            {
                return Mutex_TotalFailure;
            }
            return Mutex_Succeed;
        }

        void named_mutex::update_id(const char* camID)
        {
            auto stsCreateMutex = Mutex_Succeed;
            auto stsOpenMutex = Mutex_Succeed;

            if (_winusb_mutex == nullptr)
            {

                for (int i = 0; i < CREATE_MUTEX_RETRY_NUM; i++)
                {
                    stsCreateMutex = create_named_mutex(camID);

                    switch (stsCreateMutex)
                    {
                    case Mutex_Succeed: return;
                    case Mutex_TotalFailure:
                        throw std::runtime_error("CreateNamedMutex returned Mutex_TotalFailure");
                    case Mutex_AlreadyExist:
                    {
                        stsOpenMutex = open_named_mutex(camID);

                        //if OpenMutex failed retry to create the mutex
                        //it can caused by termination of the process that created the mutex
                        if (stsOpenMutex == Mutex_TotalFailure)
                        {
                            // do nothing
                        }
                        else if (stsOpenMutex == Mutex_Succeed)
                        {
                            return;
                        }
                        else
                        {
                            throw std::runtime_error("OpenNamedMutex returned error " + stsOpenMutex);
                        }
                    }
                    default:
                        break;
                    };
                }
                throw std::runtime_error("Open mutex failed!");
            }
            //Mutex is already exist this mean that
            //the mutex already opened by this process and the method called again after connect event.
            else
            {
                for (auto i = 0; i < CREATE_MUTEX_RETRY_NUM; i++)
                {
                    auto tempMutex = _winusb_mutex;
                    stsCreateMutex = create_named_mutex(camID);

                    switch (stsCreateMutex)
                    {
                        //if creation succeed this mean that new camera connected
                        //and we need to close the old mutex
                    case Mutex_Succeed:
                    {
                        auto res = CloseHandle(tempMutex);
                        if (!res)
                        {
                            throw std::runtime_error("CloseHandle failed");
                        }
                        return;
                    }
                    case Mutex_TotalFailure:
                    {
                        throw std::runtime_error("CreateNamedMutex returned Mutex_TotalFailure");
                    }
                    //Mutex already created by:
                    // 1. This process - which mean the same camera connected.
                    // 2. Other process created the mutex.
                    case Mutex_AlreadyExist:
                    {
                        stsOpenMutex = open_named_mutex(camID);

                        if (stsOpenMutex == Mutex_TotalFailure)
                        {
                            continue;
                        }
                        else if (stsOpenMutex == Mutex_Succeed)
                        {
                            return;
                        }
                        else
                        {
                            throw std::runtime_error("OpenNamedMutex failed with error " + stsOpenMutex);
                        }
                    }
                    default:
                        break;
                    }
                }

                throw std::runtime_error("Open mutex failed!");
            }
        }

        bool named_mutex::try_lock() const
        {
            return (WaitForSingleObject(_winusb_mutex, _timeout) == WAIT_TIMEOUT) ? false : true;
        }

        void named_mutex::acquire() const
        {
            if (!try_lock())
            {
                throw std::runtime_error("Aquire failed!");
            }
        }

        void named_mutex::release() const
        {
            auto sts = ReleaseMutex(_winusb_mutex);
            if (!sts)
            {
                throw std::runtime_error("Failed to release winUsb named Mutex! LastError: " + GetLastError());
            }
        }

        named_mutex::~named_mutex()
        {
            close();
        }

        void named_mutex::close()
        {
            if (_winusb_mutex != nullptr)
            {
                CloseHandle(_winusb_mutex);
                _winusb_mutex = nullptr;
            }
        }

    }
}

#endif
>>>>>>> 4c26a8b7
<|MERGE_RESOLUTION|>--- conflicted
+++ resolved
@@ -1,4 +1,3 @@
-<<<<<<< HEAD
 // License: Apache 2.0. See LICENSE file in root directory.
 // Copyright(c) 2015 Intel Corporation. All Rights Reserved.
 
@@ -721,729 +720,4 @@
     }
 }
 
-#endif
-=======
-// License: Apache 2.0. See LICENSE file in root directory.
-// Copyright(c) 2015 Intel Corporation. All Rights Reserved.
-
-#ifdef RS_USE_WMF_BACKEND
-
-#if (_MSC_FULL_VER < 180031101)
-    #error At least Visual Studio 2013 Update 4 is required to compile this backend
-#endif
-
-#include "win-helpers.h"
-
-#include "../types.h"
-
-#include <Cfgmgr32.h>
-#include <usbioctl.h>
-#include <SetupAPI.h>
-#include <comdef.h>
-#include <atlstr.h>
-#include <Windows.h>
-#include <SetupAPI.h>
-#include <string>
-#include <regex>
-#include <Sddl.h>
-
-#pragma comment(lib, "cfgmgr32.lib")
-#pragma comment(lib, "setupapi.lib")
-
-#include <initguid.h>
-DEFINE_GUID(GUID_DEVINTERFACE_USB_DEVICE, 0xA5DCBF10L, 0x6530, 0x11D2, 0x90, 0x1F, 0x00, \
-    0xC0, 0x4F, 0xB9, 0x51, 0xED);
-DEFINE_GUID(GUID_DEVINTERFACE_IMAGE, 0x6bdd1fc6L, 0x810f, 0x11d0, 0xbe, 0xc7, 0x08, 0x00, \
-    0x2b, 0xe2, 0x09, 0x2f);
-
-#define CREATE_MUTEX_RETRY_NUM  (5)
-
-namespace rsimpl
-{
-    namespace uvc
-    {
-        std::string hr_to_string(HRESULT hr)
-        {
-            _com_error err(hr);
-            std::wstring errorMessage = err.ErrorMessage();
-            std::stringstream ss;
-            ss << "HResult 0x" << std::hex << hr << ": \"" << std::string(errorMessage.begin(), errorMessage.end()) << "\"";
-            return ss.str();
-        }
-
-        bool check(const char * call, HRESULT hr, bool to_throw)
-        {
-            if (FAILED(hr))
-            {
-                std::string error = to_string() << call << " returned: " << hr_to_string(hr);
-                LOG_WARNING(error);
-                if (to_throw) throw std::runtime_error(error);
-                return false;
-            }
-            return true;
-        }
-
-        std::string win_to_utf(const WCHAR * s)
-        {
-            auto len = WideCharToMultiByte(CP_UTF8, 0, s, -1, nullptr, 0, nullptr, nullptr);
-            if(len == 0) throw std::runtime_error(to_string() << "WideCharToMultiByte(...) returned 0 and GetLastError() is " << GetLastError());
-            std::string buffer(len-1, ' ');
-            len = WideCharToMultiByte(CP_UTF8, 0, s, -1, &buffer[0], static_cast<int>(buffer.size())+1, nullptr, nullptr);
-            if(len == 0) throw std::runtime_error(to_string() << "WideCharToMultiByte(...) returned 0 and GetLastError() is " << GetLastError());
-            return buffer;
-        }
-
-        std::vector<std::string> tokenize(std::string string, char separator)
-        {
-            std::vector<std::string> tokens;
-            std::string::size_type i1 = 0;
-            while(true)
-            {
-                auto i2 = string.find(separator, i1);
-                if(i2 == std::string::npos)
-                {
-                    tokens.push_back(string.substr(i1));
-                    return tokens;
-                }
-                tokens.push_back(string.substr(i1, i2-i1));
-                i1 = i2+1;
-            }
-        }
-
-        bool parse_usb_path(int & vid, int & pid, int & mi, std::string & unique_id, const std::string & path)
-        {
-            auto name = path;
-            std::transform(begin(name), end(name), begin(name), ::tolower);
-            auto tokens = tokenize(name, '#');
-            if(tokens.size() < 1 || tokens[0] != R"(\\?\usb)") return false; // Not a USB device
-            if(tokens.size() < 3)
-            {
-                LOG_ERROR("malformed usb device path: " << name);
-                return false;
-            }
-
-            auto ids = tokenize(tokens[1], '&');
-            if(ids[0].size() != 8 || ids[0].substr(0,4) != "vid_" || !(std::istringstream(ids[0].substr(4,4)) >> std::hex >> vid))
-            {
-                LOG_ERROR("malformed vid string: " << tokens[1]);
-                return false;
-            }
-
-            if(ids[1].size() != 8 || ids[1].substr(0,4) != "pid_" || !(std::istringstream(ids[1].substr(4,4)) >> std::hex >> pid))
-            {
-                LOG_ERROR("malformed pid string: " << tokens[1]);
-                return false;
-            }
-
-            if(ids[2].size() != 5 || ids[2].substr(0,3) != "mi_" || !(std::istringstream(ids[2].substr(3,2)) >> mi))
-            {
-                LOG_ERROR("malformed mi string: " << tokens[1]);
-                return false;
-            }
-
-            ids = tokenize(tokens[2], '&');
-            if(ids.size() < 2)
-            {
-                LOG_ERROR("malformed id string: " << tokens[2]);
-                return false;
-            }
-            unique_id = ids[1];
-            return true;
-        }
-
-        bool parse_usb_path_from_device_id(int & vid, int & pid, int & mi, std::string & unique_id, const std::string & device_id)
-        {
-            auto name = device_id;
-            std::transform(begin(name), end(name), begin(name), ::tolower);
-            auto tokens = tokenize(name, '\\');
-            if (tokens.size() < 1 || tokens[0] != R"(usb)") return false; // Not a USB device
-
-            auto ids = tokenize(tokens[1], '&');
-            if (ids[0].size() != 8 || ids[0].substr(0, 4) != "vid_" || !(std::istringstream(ids[0].substr(4, 4)) >> std::hex >> vid))
-            {
-                LOG_ERROR("malformed vid string: " << tokens[1]);
-                return false;
-            }
-
-            if (ids[1].size() != 8 || ids[1].substr(0, 4) != "pid_" || !(std::istringstream(ids[1].substr(4, 4)) >> std::hex >> pid))
-            {
-                LOG_ERROR("malformed pid string: " << tokens[1]);
-                return false;
-            }
-
-            if (ids[2].size() != 5 || ids[2].substr(0, 3) != "mi_" || !(std::istringstream(ids[2].substr(3, 2)) >> mi))
-            {
-                LOG_ERROR("malformed mi string: " << tokens[1]);
-                return false;
-            }
-
-            ids = tokenize(tokens[2], '&');
-            if (ids.size() < 2)
-            {
-                LOG_ERROR("malformed id string: " << tokens[2]);
-                return false;
-            }
-            unique_id = ids[1];
-            return true;
-        }
-
-        bool handle_node(const std::wstring & targetKey, HANDLE h, ULONG index)
-        {
-            USB_NODE_CONNECTION_DRIVERKEY_NAME key;
-            key.ConnectionIndex = index;
-
-            if (!DeviceIoControl(h, IOCTL_USB_GET_NODE_CONNECTION_DRIVERKEY_NAME, &key, sizeof(key), &key, sizeof(key), nullptr, nullptr))
-            {
-                return false;
-            }
-
-            if (key.ActualLength < sizeof(key)) return false;
-
-            auto alloc = std::malloc(key.ActualLength);
-            if (!alloc) throw std::bad_alloc();
-            auto pKey = std::shared_ptr<USB_NODE_CONNECTION_DRIVERKEY_NAME>(reinterpret_cast<USB_NODE_CONNECTION_DRIVERKEY_NAME *>(alloc), std::free);
-
-            pKey->ConnectionIndex = index;
-            if (DeviceIoControl(h, IOCTL_USB_GET_NODE_CONNECTION_DRIVERKEY_NAME, pKey.get(), key.ActualLength, pKey.get(), key.ActualLength, nullptr, nullptr))
-            {
-                //std::wcout << pKey->DriverKeyName << std::endl;
-                if (targetKey == pKey->DriverKeyName) {
-                    return true;
-                }
-                else return false;
-            }
-
-            return false;
-        }
-
-        std::wstring get_path(HANDLE h, ULONG index)
-        {
-            // get name length
-            USB_NODE_CONNECTION_NAME name;
-            name.ConnectionIndex = index;
-            if (!DeviceIoControl(h, IOCTL_USB_GET_NODE_CONNECTION_NAME, &name, sizeof(name), &name, sizeof(name), nullptr, nullptr))
-            {
-                return std::wstring(L"");
-            }
-
-            // alloc space
-            if (name.ActualLength < sizeof(name)) return std::wstring(L"");
-            auto alloc = std::malloc(name.ActualLength);
-            auto pName = std::shared_ptr<USB_NODE_CONNECTION_NAME>(reinterpret_cast<USB_NODE_CONNECTION_NAME *>(alloc), std::free);
-
-            // get name
-            pName->ConnectionIndex = index;
-            if (DeviceIoControl(h, IOCTL_USB_GET_NODE_CONNECTION_NAME, pName.get(), name.ActualLength, pName.get(), name.ActualLength, nullptr, nullptr))
-            {
-                return std::wstring(pName->NodeName);
-            }
-
-            return std::wstring(L"");
-        }
-
-        std::string handle_usb_hub(const std::wstring & targetKey, const std::wstring & path)
-        {
-            if (path == L"") return "";
-            std::wstring fullPath = L"\\\\.\\" + path;
-
-            HANDLE h = CreateFile(fullPath.c_str(), GENERIC_WRITE, FILE_SHARE_WRITE, nullptr, OPEN_EXISTING, 0, nullptr);
-            if (h == INVALID_HANDLE_VALUE) return "";
-            auto h_gc = std::shared_ptr<void>(h, CloseHandle);
-
-            USB_NODE_INFORMATION info{};
-            if (!DeviceIoControl(h, IOCTL_USB_GET_NODE_INFORMATION, &info, sizeof(info), &info, sizeof(info), nullptr, nullptr))
-                return "";
-
-            // for each port on the hub
-            for (ULONG i = 1; i <= info.u.HubInformation.HubDescriptor.bNumberOfPorts; ++i)
-            {
-                // allocate something or other
-                char buf[sizeof(USB_NODE_CONNECTION_INFORMATION_EX)] = { 0 };
-                PUSB_NODE_CONNECTION_INFORMATION_EX pConInfo = reinterpret_cast<PUSB_NODE_CONNECTION_INFORMATION_EX>(buf);
-
-                // get info about port i
-                pConInfo->ConnectionIndex = i;
-                if (!DeviceIoControl(h, IOCTL_USB_GET_NODE_CONNECTION_INFORMATION_EX, pConInfo, sizeof(buf), pConInfo, sizeof(buf), nullptr, nullptr))
-                {
-                    continue;
-                }
-
-                // check if device is connected
-                if (pConInfo->ConnectionStatus != DeviceConnected)
-                {
-                    continue; // almost assuredly silently. I think this flag gets set for any port without a device
-                }
-
-                // if connected, handle correctly, setting the location info if the device is found
-                std::string ret = "";
-                if (pConInfo->DeviceIsHub) ret = handle_usb_hub(targetKey, get_path(h, i));
-                else
-                {
-                    if (handle_node(targetKey, h, i))
-                    {
-                        ret = win_to_utf(fullPath.c_str()) + " " + std::to_string(i);
-                    }
-                }
-                if (ret != "") return ret;
-            }
-
-            return "";
-        }
-
-        std::string get_usb_port_id(int device_vid, int device_pid,
-                                    const std::string& device_uid)
-        {
-            SP_DEVINFO_DATA devInfo = { sizeof(SP_DEVINFO_DATA) };
-
-            // build a device info represent all imaging devices.
-            HDEVINFO device_info = SetupDiGetClassDevsEx(static_cast<const GUID *>(&GUID_DEVINTERFACE_IMAGE),
-                nullptr,
-                nullptr,
-                DIGCF_PRESENT,
-                nullptr,
-                nullptr,
-                nullptr);
-            if (device_info == INVALID_HANDLE_VALUE) throw std::runtime_error("SetupDiGetClassDevs");
-            auto di = std::shared_ptr<void>(device_info, SetupDiDestroyDeviceInfoList);
-
-            // enumerate all imaging devices.
-            for (int member_index = 0; ; ++member_index)
-            {
-                SP_DEVICE_INTERFACE_DATA interfaceData = { sizeof(SP_DEVICE_INTERFACE_DATA) };
-                unsigned long buf_size = 0;
-
-                if (SetupDiEnumDeviceInfo(device_info, member_index, &devInfo) == FALSE)
-                {
-                    if (GetLastError() == ERROR_NO_MORE_ITEMS) break; // stop when none left
-                    continue; // silently ignore other errors
-                }
-
-                // get the device ID of current device.
-                if (CM_Get_Device_ID_Size(&buf_size, devInfo.DevInst, 0) != CR_SUCCESS)
-                {
-                    LOG_ERROR("CM_Get_Device_ID_Size failed");
-                    return "";
-                }
-
-                auto alloc = std::malloc(buf_size * sizeof(WCHAR) + sizeof(WCHAR));
-                if (!alloc) throw std::bad_alloc();
-                auto pInstID = std::shared_ptr<WCHAR>(reinterpret_cast<WCHAR *>(alloc), std::free);
-                if (CM_Get_Device_ID(devInfo.DevInst, pInstID.get(), buf_size * sizeof(WCHAR) + sizeof(WCHAR), 0) != CR_SUCCESS)
-                {
-                    LOG_ERROR("CM_Get_Device_ID failed");
-                    return "";
-                }
-
-                if (pInstID == nullptr) continue;
-
-                // Check if this is our device
-                int usb_vid, usb_pid, usb_mi; std::string usb_unique_id;
-                if (!parse_usb_path_from_device_id(usb_vid, usb_pid, usb_mi, usb_unique_id, std::string(win_to_utf(pInstID.get())))) continue;
-                if (usb_vid != device_vid || usb_pid != device_pid || /* usb_mi != device->mi || */ usb_unique_id != device_uid) continue;
-
-                // get parent (composite device) instance
-                DEVINST instance;
-                if (CM_Get_Parent(&instance, devInfo.DevInst, 0) != CR_SUCCESS)
-                {
-                    LOG_ERROR("CM_Get_Parent failed");
-                    return "";
-                }
-
-                // get composite device instance id
-                if (CM_Get_Device_ID_Size(&buf_size, instance, 0) != CR_SUCCESS)
-                {
-                    LOG_ERROR("CM_Get_Device_ID_Size failed");
-                    return "";
-                }
-                alloc = std::malloc(buf_size*sizeof(WCHAR) + sizeof(WCHAR));
-                if (!alloc) throw std::bad_alloc();
-                pInstID = std::shared_ptr<WCHAR>(reinterpret_cast<WCHAR *>(alloc), std::free);
-                if (CM_Get_Device_ID(instance, pInstID.get(), buf_size * sizeof(WCHAR) + sizeof(WCHAR), 0) != CR_SUCCESS) {
-                    LOG_ERROR("CM_Get_Device_ID failed");
-                    return "";
-                }
-
-                // upgrade to DEVINFO_DATA for SetupDiGetDeviceRegistryProperty
-                device_info = SetupDiGetClassDevs(nullptr, pInstID.get(), nullptr, DIGCF_PRESENT | DIGCF_DEVICEINTERFACE | DIGCF_ALLCLASSES);
-                if (device_info == INVALID_HANDLE_VALUE) {
-                    LOG_ERROR("SetupDiGetClassDevs failed");
-                    return "";
-                }
-                auto di_gc = std::shared_ptr<void>(device_info, SetupDiDestroyDeviceInfoList);
-
-                interfaceData = { sizeof(SP_DEVICE_INTERFACE_DATA) };
-                if (SetupDiEnumDeviceInterfaces(device_info, nullptr, &GUID_DEVINTERFACE_USB_DEVICE, 0, &interfaceData) == FALSE)
-                {
-                    LOG_ERROR("SetupDiEnumDeviceInterfaces failed");
-                    return "";
-                }
-
-                // get the SP_DEVICE_INTERFACE_DETAIL_DATA object, and also grab the SP_DEVINFO_DATA object for the device
-                buf_size = 0;
-                SetupDiGetDeviceInterfaceDetail(device_info, &interfaceData, nullptr, 0, &buf_size, nullptr);
-                if (GetLastError() != ERROR_INSUFFICIENT_BUFFER)
-                {
-                    LOG_ERROR("SetupDiGetDeviceInterfaceDetail failed");
-                    return "";
-                }
-                alloc = std::malloc(buf_size);
-                if (!alloc) throw std::bad_alloc();
-                auto detail_data = std::shared_ptr<SP_DEVICE_INTERFACE_DETAIL_DATA>(reinterpret_cast<SP_DEVICE_INTERFACE_DETAIL_DATA *>(alloc), std::free);
-                detail_data->cbSize = sizeof(SP_DEVICE_INTERFACE_DETAIL_DATA);
-                SP_DEVINFO_DATA parent_data = { sizeof(SP_DEVINFO_DATA) };
-                if (!SetupDiGetDeviceInterfaceDetail(device_info, &interfaceData, detail_data.get(), buf_size, nullptr, &parent_data))
-                {
-                    LOG_ERROR("SetupDiGetDeviceInterfaceDetail failed");
-                    return "";
-                }
-
-                // get driver key for composite device
-                buf_size = 0;
-                SetupDiGetDeviceRegistryProperty(device_info, &parent_data, SPDRP_DRIVER, nullptr, nullptr, 0, &buf_size);
-                if (GetLastError() != ERROR_INSUFFICIENT_BUFFER)
-                {
-                    LOG_ERROR("SetupDiGetDeviceRegistryProperty failed in an unexpected manner");
-                    return "";
-                }
-                alloc = std::malloc(buf_size);
-                if (!alloc) throw std::bad_alloc();
-                auto driver_key = std::shared_ptr<BYTE>(reinterpret_cast<BYTE*>(alloc), std::free);
-                if (!SetupDiGetDeviceRegistryProperty(device_info, &parent_data, SPDRP_DRIVER, nullptr, driver_key.get(), buf_size, nullptr))
-                {
-                    LOG_ERROR("SetupDiGetDeviceRegistryProperty failed");
-                    return "";
-                }
-
-                // contains composite device key
-                std::wstring targetKey(reinterpret_cast<const wchar_t*>(driver_key.get()));
-
-                // recursively check all hubs, searching for composite device
-                std::wstringstream buf;
-                for (int i = 0;; i++)
-                {
-                    buf << "\\\\.\\HCD" << i;
-                    std::wstring hcd = buf.str();
-
-                    // grab handle
-                    HANDLE h = CreateFile(hcd.c_str(), GENERIC_WRITE | GENERIC_READ, FILE_SHARE_READ | FILE_SHARE_WRITE, nullptr, OPEN_EXISTING, 0, nullptr);
-                    auto h_gc = std::shared_ptr<void>(h, CloseHandle);
-                    if (h == INVALID_HANDLE_VALUE)
-                    {
-                        LOG_ERROR("CreateFile failed");
-                        break;
-                    }
-                    else
-                    {
-                        USB_ROOT_HUB_NAME name;
-
-                        // get required space
-                        if (!DeviceIoControl(h, IOCTL_USB_GET_ROOT_HUB_NAME, nullptr, 0, &name, sizeof(name), nullptr, nullptr)) {
-                            LOG_ERROR("DeviceIoControl failed");
-                            return ""; // alt: fail silently and hope its on a different root hub
-                        }
-
-                        // alloc space
-                        alloc = std::malloc(name.ActualLength);
-                        if (!alloc) throw std::bad_alloc();
-                        auto pName = std::shared_ptr<USB_ROOT_HUB_NAME>(reinterpret_cast<USB_ROOT_HUB_NAME *>(alloc), std::free);
-
-                        // get name
-                        if (!DeviceIoControl(h, IOCTL_USB_GET_ROOT_HUB_NAME, nullptr, 0, pName.get(), name.ActualLength, nullptr, nullptr)) {
-                            LOG_ERROR("DeviceIoControl failed");
-                            return ""; // alt: fail silently and hope its on a different root hub
-                        }
-
-                        // return location if device is connected under this root hub
-                        std::string ret = handle_usb_hub(targetKey, std::wstring(pName->RootHubName));
-                        if (ret != "") return ret;
-                    }
-                }
-            }
-            throw std::exception("could not find camera in windows device tree");
-        }
-
-#define MAX_HANDLES 64
-
-        event_base::event_base(HANDLE handle)
-            :_handle(handle)
-        {}
-
-        event_base::~event_base()
-        {
-            if (_handle != nullptr)
-            {
-                CloseHandle(_handle);
-                _handle = nullptr;
-            }
-        }
-
-        bool event_base::set()
-        {
-            if (_handle == nullptr) return false;
-            SetEvent(_handle);
-            return true;
-        }
-
-        bool event_base::wait(DWORD timeout) const
-        {
-            if (_handle == nullptr) return false;
-
-            return WaitForSingleObject(_handle, timeout) == WAIT_OBJECT_0; // Return true only if object was signaled
-        }
-
-        event_base* event_base::wait(const std::vector<event_base*>& events, bool waitAll, int timeout)
-        {
-            if (events.size() > MAX_HANDLES) return nullptr; // WaitForMultipleObjects doesn't support waiting on more then 64 handles
-
-            HANDLE handles[MAX_HANDLES];
-            auto i = 0;
-            for (auto& evnt : events)
-            {
-                handles[i] = evnt->get_handle();
-                ++i;
-            }
-            auto res = WaitForMultipleObjects(static_cast<DWORD>(events.size()), handles, waitAll, timeout);
-            if (res >= WAIT_OBJECT_0 && res < WAIT_OBJECT_0 + events.size())
-            {
-                return events[res - WAIT_OBJECT_0];
-            }
-            else
-            {
-                return nullptr;
-            }
-        }
-
-        event_base* event_base::wait_all(const std::vector<event_base*>& events, int timeout)
-        {
-            return wait(events, true, timeout);
-        }
-
-        event_base* event_base::wait_any(const std::vector<event_base*>& events, int timeout)
-        {
-            return wait(events, false, timeout);
-        }
-
-        bool manual_reset_event::reset() const
-        {
-            if (_handle == nullptr) return false;
-            return ResetEvent(_handle) != 0;
-        }
-
-        manual_reset_event::manual_reset_event()
-            :event_base(CreateEvent(nullptr, FALSE, FALSE, nullptr))
-        {}
-
-        auto_reset_event::auto_reset_event()
-            : event_base(CreateEvent(nullptr, FALSE, FALSE, nullptr))
-        {}
-
-        PSECURITY_DESCRIPTOR make_allow_all_security_descriptor(void)
-        {
-            WCHAR *pszStringSecurityDescriptor;
-            pszStringSecurityDescriptor = L"D:(A;;GA;;;WD)(A;;GA;;;AN)S:(ML;;NW;;;ME)";
-            PSECURITY_DESCRIPTOR pSecDesc;
-            if (!ConvertStringSecurityDescriptorToSecurityDescriptor(
-                pszStringSecurityDescriptor, SDDL_REVISION_1, &pSecDesc, nullptr))
-                return nullptr;
-
-            return pSecDesc;
-        }
-
-        named_mutex::named_mutex(const char* id, unsigned timeout)
-            : _timeout(timeout),
-            _winusb_mutex(nullptr)
-        {
-            update_id(id);
-        }
-
-        create_and_open_status named_mutex::create_named_mutex(const char* camID)
-        {
-            CString lstr;
-            CString IDstr(camID);
-            // IVCAM_DLL string is left in librealsense to allow safe
-            // interoperability with existing tools like DCM
-            lstr.Format(L"Global\\IVCAM_DLL_WINUSB_MUTEX%s", IDstr);
-            auto pSecDesc = make_allow_all_security_descriptor();
-            if (pSecDesc)
-            {
-                SECURITY_ATTRIBUTES SecAttr;
-                SecAttr.nLength = sizeof(SECURITY_ATTRIBUTES);
-                SecAttr.lpSecurityDescriptor = pSecDesc;
-                SecAttr.bInheritHandle = FALSE;
-
-                _winusb_mutex = CreateMutex(
-                    &SecAttr,
-                    FALSE,
-                    lstr);
-                LocalFree(pSecDesc);
-            }
-            //CreateMutex failed
-            if (_winusb_mutex == nullptr)
-            {
-                return Mutex_TotalFailure;
-            }
-            else if (GetLastError() == ERROR_ALREADY_EXISTS)
-            {
-                return Mutex_AlreadyExist;
-            }
-            return Mutex_Succeed;
-        }
-
-        create_and_open_status named_mutex::open_named_mutex(const char* camID)
-        {
-            CString lstr;
-            CString IDstr(camID);
-            // IVCAM_DLL string is left in librealsense to allow safe
-            // interoperability with existing tools like DCM
-            lstr.Format(L"Global\\IVCAM_DLL_WINUSB_MUTEX%s", IDstr.GetString());
-
-            _winusb_mutex = OpenMutex(
-                MUTEX_ALL_ACCESS,            // request full access
-                FALSE,                       // handle not inheritable
-                lstr);  // object name
-
-            if (_winusb_mutex == nullptr)
-            {
-                return Mutex_TotalFailure;
-            }
-            return Mutex_Succeed;
-        }
-
-        void named_mutex::update_id(const char* camID)
-        {
-            auto stsCreateMutex = Mutex_Succeed;
-            auto stsOpenMutex = Mutex_Succeed;
-
-            if (_winusb_mutex == nullptr)
-            {
-
-                for (int i = 0; i < CREATE_MUTEX_RETRY_NUM; i++)
-                {
-                    stsCreateMutex = create_named_mutex(camID);
-
-                    switch (stsCreateMutex)
-                    {
-                    case Mutex_Succeed: return;
-                    case Mutex_TotalFailure:
-                        throw std::runtime_error("CreateNamedMutex returned Mutex_TotalFailure");
-                    case Mutex_AlreadyExist:
-                    {
-                        stsOpenMutex = open_named_mutex(camID);
-
-                        //if OpenMutex failed retry to create the mutex
-                        //it can caused by termination of the process that created the mutex
-                        if (stsOpenMutex == Mutex_TotalFailure)
-                        {
-                            // do nothing
-                        }
-                        else if (stsOpenMutex == Mutex_Succeed)
-                        {
-                            return;
-                        }
-                        else
-                        {
-                            throw std::runtime_error("OpenNamedMutex returned error " + stsOpenMutex);
-                        }
-                    }
-                    default:
-                        break;
-                    };
-                }
-                throw std::runtime_error("Open mutex failed!");
-            }
-            //Mutex is already exist this mean that
-            //the mutex already opened by this process and the method called again after connect event.
-            else
-            {
-                for (auto i = 0; i < CREATE_MUTEX_RETRY_NUM; i++)
-                {
-                    auto tempMutex = _winusb_mutex;
-                    stsCreateMutex = create_named_mutex(camID);
-
-                    switch (stsCreateMutex)
-                    {
-                        //if creation succeed this mean that new camera connected
-                        //and we need to close the old mutex
-                    case Mutex_Succeed:
-                    {
-                        auto res = CloseHandle(tempMutex);
-                        if (!res)
-                        {
-                            throw std::runtime_error("CloseHandle failed");
-                        }
-                        return;
-                    }
-                    case Mutex_TotalFailure:
-                    {
-                        throw std::runtime_error("CreateNamedMutex returned Mutex_TotalFailure");
-                    }
-                    //Mutex already created by:
-                    // 1. This process - which mean the same camera connected.
-                    // 2. Other process created the mutex.
-                    case Mutex_AlreadyExist:
-                    {
-                        stsOpenMutex = open_named_mutex(camID);
-
-                        if (stsOpenMutex == Mutex_TotalFailure)
-                        {
-                            continue;
-                        }
-                        else if (stsOpenMutex == Mutex_Succeed)
-                        {
-                            return;
-                        }
-                        else
-                        {
-                            throw std::runtime_error("OpenNamedMutex failed with error " + stsOpenMutex);
-                        }
-                    }
-                    default:
-                        break;
-                    }
-                }
-
-                throw std::runtime_error("Open mutex failed!");
-            }
-        }
-
-        bool named_mutex::try_lock() const
-        {
-            return (WaitForSingleObject(_winusb_mutex, _timeout) == WAIT_TIMEOUT) ? false : true;
-        }
-
-        void named_mutex::acquire() const
-        {
-            if (!try_lock())
-            {
-                throw std::runtime_error("Aquire failed!");
-            }
-        }
-
-        void named_mutex::release() const
-        {
-            auto sts = ReleaseMutex(_winusb_mutex);
-            if (!sts)
-            {
-                throw std::runtime_error("Failed to release winUsb named Mutex! LastError: " + GetLastError());
-            }
-        }
-
-        named_mutex::~named_mutex()
-        {
-            close();
-        }
-
-        void named_mutex::close()
-        {
-            if (_winusb_mutex != nullptr)
-            {
-                CloseHandle(_winusb_mutex);
-                _winusb_mutex = nullptr;
-            }
-        }
-
-    }
-}
-
-#endif
->>>>>>> 4c26a8b7
+#endif