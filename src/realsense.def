--- conflicted
+++ resolved
@@ -175,15 +175,13 @@
     rs2_create_hole_filling_filter_block
     rs2_create_rates_printer_block
     rs2_create_disparity_transform_block
+    rs2_create_zero_order_invalidation_block
+    
     rs2_embedded_frames_count
     rs2_extract_frame
     rs2_depth_frame_get_distance
     rs2_depth_stereo_frame_get_baseline
-<<<<<<< HEAD
     rs2_get_stereo_baseline
-=======
-    rs2_create_zero_order_invalidation_block
->>>>>>> d8a8efb1
 
     rs2_set_depth_control
     rs2_get_depth_control
