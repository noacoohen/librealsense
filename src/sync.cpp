// License: Apache 2.0. See LICENSE file in root directory.
// Copyright(c) 2015 Intel Corporation. All Rights Reserved.

#include "sync.h"
#include <functional>

namespace librealsense
{
    template<class T>
    class internal_frame_processor_callback : public rs2_frame_processor_callback
    {
        T on_frame_function;
    public:
        explicit internal_frame_processor_callback(T on_frame) : on_frame_function(on_frame) {}

        void on_frame(rs2_frame * f, rs2_source * source) override
        {
            frame_holder front((frame_interface*)f);
            on_frame_function(std::move(front), source->source);
        }

        void release() override { delete this; }
    };

    syncer_proccess_unit::syncer_proccess_unit()
        : processing_block(nullptr),
          _matcher({})
    {
        _matcher.set_callback([this](frame_holder f, syncronization_environment env)
        {

            std::stringstream ss; 
            ss << "SYNCED: ";
            auto composite = dynamic_cast<composite_frame*>(f.frame);
            for (int i = 0; i < composite->get_embedded_frames_count(); i++)
            {
                auto matched = composite->get_frame(i);
                ss << matched->get_stream_type() << " " << matched->get_frame_number() << ", "<< matched->get_frame_timestamp()<<" ";
            }
            LOG_WARNING(ss.str());
            env.matches.enqueue(std::move(f));
        });

        auto f = [&](frame_holder frame, synthetic_source_interface* source)
        {
            single_consumer_queue<frame_holder> matches;

            {
                std::lock_guard<std::mutex> lock(_mutex);
                _matcher.dispatch(std::move(frame), { source, matches });
            }

            frame_holder f;
            while (matches.try_dequeue(&f))
                get_source().frame_ready(std::move(f));
        };
        set_processing_callback(std::shared_ptr<rs2_frame_processor_callback>(
            new internal_frame_processor_callback<decltype(f)>(f)));
    }

    matcher::matcher()
    {}

    void matcher::set_callback(sync_callback f)
    {
        _callback = f;
    }

    void  matcher::sync(frame_holder f, syncronization_environment env)
    {
        _callback(std::move(f), env);
    }

    identity_matcher::identity_matcher(stream_id stream)
    {
        _stream = { stream };
    }

    void identity_matcher::dispatch(frame_holder f, syncronization_environment env)
    { 
        sync(std::move(f), env); 
    }

    const std::vector<stream_id>& identity_matcher::get_streams() const
    {
        return  _stream;
    }

    composite_matcher::composite_matcher(std::vector<std::shared_ptr<matcher>> matchers)
    {
        for (auto&& matcher : matchers)
        {
            for (auto&& stream : matcher->get_streams())
            {
                matcher->set_callback([&](frame_holder f, syncronization_environment env)
                {
                    sync(std::move(f), env);
                });
                _matchers[stream] = matcher;
                _streams.push_back(stream);
            }
        }
    }


    const device_interface* get_device_from_frame(const frame_holder& f)
    {
        if (auto s = f.frame->get_sensor())
        {
            return &s->get_device();
        }
        else
        {
            return nullptr;
        }
    }

    void composite_matcher::dispatch(frame_holder f, syncronization_environment env)
    {
        auto matcher = find_matcher(f);
<<<<<<< HEAD
=======
       // std::cout << "DISPATCH: " << this << " " << f->get_stream_type() << " " << f->get_frame_number() <<std::fixed<< " " << f->get_frame_timestamp() << "\n";
>>>>>>> 53764c9d
        matcher->dispatch(std::move(f), env);
    }

    std::shared_ptr<matcher> composite_matcher::find_matcher(const frame_holder& frame)
    {
        std::shared_ptr<matcher> matcher;
        auto stream = stream_id(get_device_from_frame(frame), frame.frame->get_stream_type());

        if(stream.first)
        {
            matcher = _matchers[stream];
            if (!matcher)
            {
                matcher = stream.first->create_matcher(frame);

                matcher->set_callback([&](frame_holder f, syncronization_environment env)
                {
                    sync(std::move(f), env);
                });

                for (auto stream : matcher->get_streams())
                {
                    if(_matchers[stream])
                    {
                        _frames_queue.erase(_matchers[stream].get());
                    }
                    _matchers[stream] = matcher;
                    _streams.push_back(stream);
                }
            }

        }
        else
        {
            matcher = _matchers[stream];
            // We don't know what device this frame came from, so just store it under device NULL with ID matcher
            if (!matcher)
            {
                if(_matchers[stream])
                {
                    _frames_queue.erase(_matchers[stream].get());
                }
                _matchers[stream] = std::make_shared<identity_matcher>(stream);
                _streams.push_back(stream);
                matcher = _matchers[stream];

                matcher->set_callback([&](frame_holder f, syncronization_environment env)
                {
                    sync(std::move(f), env);
                });
            }
        }
        return matcher;
    }

    void composite_matcher::update_next_expected(const frame_holder & f)
    {
        auto fps = f.frame->get_framerate();

        auto gap = 1000 / fps;

        auto matcher = find_matcher(f);

        _next_expected[matcher.get()] = f.frame->get_frame_timestamp() + gap;
    }

    void composite_matcher::sync(frame_holder f, syncronization_environment env)
    {
        auto matcher = find_matcher(f);
        _frames_queue[matcher.get()].enqueue(std::move(f));
        
        std::vector<frame_holder*> frames_arrived;
        std::vector<librealsense::matcher*> frames_arrived_matchers;
        std::vector<librealsense::matcher*> synced_frames;
        std::vector<librealsense::matcher*> missing_streams;

        do
        {
            auto old_frames = false;

            synced_frames.clear();
            missing_streams.clear();
            frames_arrived_matchers.clear();
            frames_arrived.clear();


            for (auto s = _frames_queue.begin(); s != _frames_queue.end(); s++)
            {
                frame_holder* f;
                if (s->second.peek(&f))
                {
                    frames_arrived.push_back(f);
                    frames_arrived_matchers.push_back(s->first);
                }
                else
                {
                    missing_streams.push_back(s->first);
                }
            }

            if (frames_arrived.size() == 0)
                break;

            frame_holder* curr_sync;
            if (frames_arrived.size() > 0)
            {
                curr_sync = frames_arrived[0];
                synced_frames.push_back(frames_arrived_matchers[0]);
            }

            for (auto i = 1; i < frames_arrived.size(); i++)
            {
                if (are_equivalent(*curr_sync, *frames_arrived[i]))
                {
                    synced_frames.push_back(frames_arrived_matchers[i]);
                }
                else
                {
                    if (is_smaller_than(*frames_arrived[i], *curr_sync))
                    {
                        old_frames = true;
                        synced_frames.clear();
                        synced_frames.push_back(frames_arrived_matchers[i]);
                        curr_sync = frames_arrived[i];
                    }
                }
            }

            if (!old_frames)
            {
                for (auto i : missing_streams)
                {
                    if (!skip_missing_stream(synced_frames, i))
                    {
                        synced_frames.clear();
                        break;
                    }
                }
            }

            if (synced_frames.size())
            {
                std::vector<frame_holder> match;
                match.reserve(synced_frames.size());

                for (auto index : synced_frames)
                {
                    frame_holder frame;
                    _frames_queue[index].dequeue(&frame);

                    update_next_expected(frame);

                    match.push_back(std::move(frame));
                }

                frame_holder composite = env.source->allocate_composite_frame(std::move(match));

                _callback(std::move(composite), env);
            }
        } while (synced_frames.size() > 0);
    }

    const std::vector<stream_id>& composite_matcher::get_streams() const
    {
        return _streams;
    }

    

    frame_number_composite_matcher::frame_number_composite_matcher(std::vector<std::shared_ptr<matcher>> matchers)
        :composite_matcher(matchers)
    {
    }

    bool frame_number_composite_matcher::are_equivalent(frame_holder& a, frame_holder& b)
    {
        return a->get_frame_number() == b->get_frame_number();
    }
    bool frame_number_composite_matcher::is_smaller_than(frame_holder & a, frame_holder & b)
    {
        return a->get_frame_number() < b->get_frame_number();
    }
    timestamp_composite_matcher::timestamp_composite_matcher(std::vector<std::shared_ptr<matcher>> matchers)
        :composite_matcher(matchers)
    {
    }
    bool timestamp_composite_matcher::are_equivalent(frame_holder & a, frame_holder & b)
    {
        auto a_fps = a->get_framerate();
        auto b_fps = b->get_framerate();

        auto min_fps = std::min(a_fps, b_fps);

        return  are_equivalent(a->get_frame_timestamp(), b->get_frame_timestamp(), min_fps);
    }

    bool timestamp_composite_matcher::is_smaller_than(frame_holder & a, frame_holder & b)
    {
        if (!a || !b)
        {
            return false;
        }
        return  a->get_frame_timestamp() < b->get_frame_timestamp();
    }

    void timestamp_composite_matcher::dispatch(frame_holder f, syncronization_environment env)
    {
        composite_matcher::dispatch(std::move(f), env);
    }

    bool timestamp_composite_matcher::skip_missing_stream(std::vector<matcher*> synced, matcher* missing)
    {
        frame_holder* synced_frame;

        _frames_queue[synced[0]].peek(&synced_frame);

        auto next_expected = _next_expected[missing];

        //next expected of the missing stream didn't updated yet
        if((*synced_frame)->get_frame_timestamp()> next_expected)
        {
            //remove matchers that are not relevant
            if(((*synced_frame)->get_frame_timestamp()- next_expected) > 1000)
            {
                _frames_queue.erase(missing);
                std::vector<stream_id> old_matchers;

                for(auto it = _matchers.begin(); it != _matchers.end(); ++it)
                {
                    if(it->second.get() == missing)
                    {
                        old_matchers.push_back(it->first);
                    }
                }
                std::for_each(old_matchers.begin(), old_matchers.end(), [&](stream_id id)
                {
                    _matchers.erase(id);
                });
                LOG_INFO(missing << " matcher was removed");
                return true;
            }

            return false;
        }
        return !are_equivalent((*synced_frame)->get_frame_timestamp(), next_expected, (*synced_frame)->get_framerate());
    }

    bool timestamp_composite_matcher::are_equivalent(double a, double b, int fps)
    {
        auto gap = 1000 / fps;
        return std::abs(a - b )< (gap/2) ;
    }
}<|MERGE_RESOLUTION|>--- conflicted
+++ resolved
@@ -118,10 +118,6 @@
     void composite_matcher::dispatch(frame_holder f, syncronization_environment env)
     {
         auto matcher = find_matcher(f);
-<<<<<<< HEAD
-=======
-       // std::cout << "DISPATCH: " << this << " " << f->get_stream_type() << " " << f->get_frame_number() <<std::fixed<< " " << f->get_frame_timestamp() << "\n";
->>>>>>> 53764c9d
         matcher->dispatch(std::move(f), env);
     }
 
@@ -180,7 +176,6 @@
     void composite_matcher::update_next_expected(const frame_holder & f)
     {
         auto fps = f.frame->get_framerate();
-
         auto gap = 1000 / fps;
 
         auto matcher = find_matcher(f);
