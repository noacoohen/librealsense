--- conflicted
+++ resolved
@@ -7,13 +7,8 @@
 #include "context.h"
 #include "device.h"
 #include "sync.h"
-<<<<<<< HEAD
-
 #include "archive.h"
 
-=======
-#include "archive.h"
->>>>>>> 2692a6b1
 
 ////////////////////////
 // API implementation //
