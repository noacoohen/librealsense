--- conflicted
+++ resolved
@@ -275,7 +275,6 @@
 }
 NOEXCEPT_RETURN(, list)
 
-<<<<<<< HEAD
 rs_raw_data_buffer* rs_send_and_receive_raw_data(rs_device* device, void* raw_data_to_send, unsigned size_of_raw_data_to_send, rs_error** error) try
 {
     VALIDATE_NOT_NULL(device);
@@ -307,10 +306,7 @@
 }
 NOEXCEPT_RETURN(, buffer)
 
-rs_active_stream* rs_open(rs_device* device, rs_subdevice subdevice, 
-=======
 rs_streaming_lock* rs_open(rs_device* device, rs_subdevice subdevice, 
->>>>>>> a0fd4f0f
     rs_stream stream, int width, int height, int fps, rs_format format, rs_error** error) try
 {
     VALIDATE_NOT_NULL(device);
