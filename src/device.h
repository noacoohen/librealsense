// License: Apache 2.0. See LICENSE file in root directory.
// Copyright(c) 2015 Intel Corporation. All Rights Reserved.

#pragma once

#include <chrono>
#include <memory>
#include <vector>

#include "backend.h"
#include "archive.h"
#include "hw-monitor.h"
#include "option.h"
#include "sensor.h"
#include "sync.h"
#include "core/streaming.h"

namespace librealsense
{
    class device : public virtual device_interface, public info_container
    {
    public:
        size_t get_sensors_count() const override;

        sensor_interface& get_sensor(size_t subdevice) override;
        const sensor_interface& get_sensor(size_t subdevice) const override;

        void hardware_reset() override;

<<<<<<< HEAD
        std::shared_ptr<matcher> create_matcher(rs2_stream stream) const override;
=======
        rs2_extrinsics get_extrinsics(size_t from, rs2_stream from_stream, size_t to, rs2_stream to_stream) const override;

        virtual std::shared_ptr<matcher> create_matcher(const frame_holder& frame) const override;
>>>>>>> ede78b14

        size_t find_sensor_idx(const sensor_interface& s) const;

        std::shared_ptr<context> get_context() const override { return _context; }

    protected:
        int add_sensor(std::shared_ptr<sensor_interface> sensor_base);

        uvc_sensor& get_uvc_sensor(int subdevice);

        explicit device(std::shared_ptr<context> ctx) : _context(ctx) {}

    private:
        std::vector<std::shared_ptr<sensor_interface>> _sensors;
        std::shared_ptr<context> _context;
    };
}<|MERGE_RESOLUTION|>--- conflicted
+++ resolved
@@ -27,13 +27,7 @@
 
         void hardware_reset() override;
 
-<<<<<<< HEAD
-        std::shared_ptr<matcher> create_matcher(rs2_stream stream) const override;
-=======
-        rs2_extrinsics get_extrinsics(size_t from, rs2_stream from_stream, size_t to, rs2_stream to_stream) const override;
-
         virtual std::shared_ptr<matcher> create_matcher(const frame_holder& frame) const override;
->>>>>>> ede78b14
 
         size_t find_sensor_idx(const sensor_interface& s) const;
 
