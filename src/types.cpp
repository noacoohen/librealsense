// License: Apache 2.0. See LICENSE file in root directory.
// Copyright(c) 2015 Intel Corporation. All Rights Reserved.

#include "types.h"
#include "core/streaming.h"

#include <algorithm>
#include <iomanip>
#include <numeric>
#include <fstream>
#include <cmath>
#include "../include/librealsense2/hpp/rs_processing.hpp"

#define STRCASE(T, X) case RS2_##T##_##X: {\
        static const std::string s##T##_##X##_str = make_less_screamy(#X);\
        return s##T##_##X##_str.c_str(); }

const double SQRT_DBL_EPSILON = sqrt(std::numeric_limits<double>::epsilon());

namespace librealsense
{
    std::string make_less_screamy(const char* str)
    {
        std::string res(str);

        bool first = true;
        for (auto i = 0; i < res.size(); i++)
        {
            if (res[i] != '_')
            {
                if (!first) res[i] = tolower(res[i]);
                first = false;
            }
            else
            {
                res[i] = ' ';
                first = true;
            }
        }

        return res;
    }

    recoverable_exception::recoverable_exception(const std::string& msg,
        rs2_exception_type exception_type) noexcept
        : librealsense_exception(msg, exception_type)
    {
        LOG_WARNING(msg);
    }

    bool file_exists(const char* filename)
    {
        std::ifstream f(filename);
        return f.good();
    }

    frame_holder::~frame_holder()
    {
        if (frame)
            frame->release();
    }

    frame_holder& frame_holder::operator=(frame_holder&& other)
    {
        if (frame)
            frame->release();
        frame = other.frame;
        other.frame = nullptr;
        return *this;
    }

    frame_holder frame_holder::clone() const
    {
        return frame_holder(*this);
    }

    frame_holder::frame_holder(const frame_holder& other)
        : frame(other.frame)
    {
        frame->acquire();
    }

    const char* get_string(rs2_exception_type value)
    {
#define CASE(X) STRCASE(EXCEPTION_TYPE, X)
        switch(value)
        {
            CASE(UNKNOWN)
            CASE(CAMERA_DISCONNECTED)
            CASE(BACKEND)
            CASE(INVALID_VALUE)
            CASE(WRONG_API_CALL_SEQUENCE)
            CASE(NOT_IMPLEMENTED)
            CASE(DEVICE_IN_RECOVERY_MODE)
            CASE(IO)
        default: assert(!is_valid(value)); return UNKNOWN_VALUE;
        }
#undef CASE
    }

    const char* get_string(rs2_stream value)
    {
#define CASE(X) STRCASE(STREAM, X)
        switch (value)
        {
            CASE(ANY)
            CASE(DEPTH)
            CASE(COLOR)
            CASE(INFRARED)
            CASE(FISHEYE)
            CASE(GYRO)
            CASE(ACCEL)
            CASE(GPIO)
            CASE(POSE)
            CASE(CONFIDENCE)
        default: assert(!is_valid(value)); return UNKNOWN_VALUE;
        }
#undef CASE
    }

    const char* get_string(rs2_sr300_visual_preset value)
    {
#define CASE(X) STRCASE(SR300_VISUAL_PRESET, X)
        switch (value)
        {
            CASE(SHORT_RANGE)
            CASE(LONG_RANGE)
            CASE(BACKGROUND_SEGMENTATION)
            CASE(GESTURE_RECOGNITION)
            CASE(OBJECT_SCANNING)
            CASE(FACE_ANALYTICS)
            CASE(FACE_LOGIN)
            CASE(GR_CURSOR)
            CASE(DEFAULT)
            CASE(MID_RANGE)
            CASE(IR_ONLY)
        default: assert(!is_valid(value)); return UNKNOWN_VALUE;
        }
#undef CASE
    }

    const char* get_string(rs2_extension value)
    {
#define CASE(X) STRCASE(EXTENSION, X)
        switch (value)
        {
            CASE(UNKNOWN)
            CASE(DEBUG)
            CASE(INFO)
            CASE(OPTIONS)
            CASE(MOTION)
            CASE(VIDEO)
            CASE(ROI)
            CASE(DEPTH_SENSOR)
            CASE(VIDEO_FRAME)
            CASE(MOTION_FRAME)
            CASE(COMPOSITE_FRAME)
            CASE(POINTS)
            CASE(DEPTH_FRAME)
            CASE(ADVANCED_MODE)
            CASE(RECORD)
            CASE(VIDEO_PROFILE)
            CASE(PLAYBACK)
            CASE(DEPTH_STEREO_SENSOR)
            CASE(DISPARITY_FRAME)
            CASE(MOTION_PROFILE)
            CASE(POSE_FRAME)
            CASE(POSE_PROFILE)
            CASE(TM2)
            CASE(SOFTWARE_DEVICE)
            CASE(SOFTWARE_SENSOR)
            CASE(DECIMATION_FILTER)
            CASE(THRESHOLD_FILTER)
            CASE(DISPARITY_FILTER)
            CASE(SPATIAL_FILTER)
            CASE(TEMPORAL_FILTER)
            CASE(HOLE_FILLING_FILTER)
            CASE(ZERO_ORDER_FILTER)
            CASE(RECOMMENDED_FILTERS)
            CASE(POSE)
            CASE(POSE_SENSOR)
            CASE(WHEEL_ODOMETER)
            CASE(UPDATABLE)
            CASE(UPDATE_DEVICE)
            CASE(GLOBAL_TIMER)
<<<<<<< HEAD
            CASE(L500_DEPTH_SENSOR)
=======
            CASE(TM2_SENSOR)
>>>>>>> 8307154c
        default: assert(!is_valid(value)); return UNKNOWN_VALUE;
        }
#undef CASE
    }

    const char* get_string(rs2_playback_status value)
    {
#define CASE(X) STRCASE(PLAYBACK_STATUS, X)
        switch (value)
        {
            CASE(UNKNOWN)
            CASE(STOPPED)
            CASE(PAUSED)
            CASE(PLAYING)
        default: assert(!is_valid(value)); return UNKNOWN_VALUE;
        }
#undef CASE
    }

    const char* get_string(rs2_log_severity value)
    {
#define CASE(X) STRCASE(LOG_SEVERITY, X)
        switch (value)
        {
            CASE(DEBUG)
            CASE(INFO)
            CASE(WARN)
            CASE(ERROR)
            CASE(FATAL)
            CASE(NONE)
        default: assert(!is_valid(value)); return UNKNOWN_VALUE;
        }
#undef CASE
    }

    const char* get_string(rs2_option value)
    {
#define CASE(X) STRCASE(OPTION, X)
        switch (value)
        {
            CASE(BACKLIGHT_COMPENSATION)
            CASE(BRIGHTNESS)
            CASE(CONTRAST)
            CASE(EXPOSURE)
            CASE(GAIN)
            CASE(GAMMA)
            CASE(HUE)
            CASE(SATURATION)
            CASE(SHARPNESS)
            CASE(WHITE_BALANCE)
            CASE(ENABLE_AUTO_EXPOSURE)
            CASE(ENABLE_AUTO_WHITE_BALANCE)
            CASE(LASER_POWER)
            CASE(ACCURACY)
            CASE(MOTION_RANGE)
            CASE(FILTER_OPTION)
            CASE(CONFIDENCE_THRESHOLD)
            CASE(FRAMES_QUEUE_SIZE)
            CASE(VISUAL_PRESET)
            CASE(TOTAL_FRAME_DROPS)
            CASE(EMITTER_ENABLED)
            CASE(AUTO_EXPOSURE_MODE)
            CASE(POWER_LINE_FREQUENCY)
            CASE(ASIC_TEMPERATURE)
            CASE(ERROR_POLLING_ENABLED)
            CASE(PROJECTOR_TEMPERATURE)
            CASE(OUTPUT_TRIGGER_ENABLED)
            CASE(MOTION_MODULE_TEMPERATURE)
            CASE(DEPTH_UNITS)
            CASE(ENABLE_MOTION_CORRECTION)
            CASE(AUTO_EXPOSURE_PRIORITY)
            CASE(HISTOGRAM_EQUALIZATION_ENABLED)
            CASE(MIN_DISTANCE)
            CASE(MAX_DISTANCE)
            CASE(COLOR_SCHEME)
            CASE(TEXTURE_SOURCE)
            CASE(FILTER_MAGNITUDE)
            CASE(FILTER_SMOOTH_ALPHA)
            CASE(FILTER_SMOOTH_DELTA)
            CASE(STEREO_BASELINE)
            CASE(HOLES_FILL)
            CASE(AUTO_EXPOSURE_CONVERGE_STEP)
            CASE(INTER_CAM_SYNC_MODE)
            CASE(STREAM_FILTER)
            CASE(STREAM_FORMAT_FILTER)
            CASE(STREAM_INDEX_FILTER)
            CASE(EMITTER_ON_OFF)
            CASE(ZERO_ORDER_POINT_X)
            CASE(ZERO_ORDER_POINT_Y)
            CASE(LLD_TEMPERATURE)
            CASE(MC_TEMPERATURE)
            CASE(MA_TEMPERATURE)
            CASE(APD_TEMPERATURE)
            CASE(HARDWARE_PRESET)
            CASE(GLOBAL_TIME_ENABLED)
            CASE(ENABLE_MAPPING)
            CASE(ENABLE_RELOCALIZATION)
            CASE(ENABLE_POSE_JUMPING)
            CASE(ENABLE_DYNAMIC_CALIBRATION)
            CASE(DEPTH_OFFSET)
        default: assert(!is_valid(value)); return UNKNOWN_VALUE;
        }
#undef CASE
    }

    const char* get_string(rs2_format value)
    {
#define CASE(X) case RS2_FORMAT_##X: return #X;
        switch (value)
        {
            CASE(ANY)
            CASE(Z16)
            CASE(DISPARITY16)
            CASE(DISPARITY32)
            CASE(XYZ32F)
            CASE(YUYV)
            CASE(RGB8)
            CASE(BGR8)
            CASE(RGBA8)
            CASE(BGRA8)
            CASE(Y8)
            CASE(Y16)
            CASE(RAW10)
            CASE(RAW16)
            CASE(RAW8)
            CASE(UYVY)
            CASE(MOTION_RAW)
            CASE(MOTION_XYZ32F)
            CASE(GPIO_RAW)
            CASE(6DOF)
            CASE(Y10BPACK)
            CASE(DISTANCE)
            CASE(MJPEG)
        default: assert(!is_valid(value)); return UNKNOWN_VALUE;
        }
#undef CASE
    }

    const char* get_string(rs2_distortion value)
    {
#define CASE(X) STRCASE(DISTORTION, X)
        switch (value)
        {
            CASE(NONE)
            CASE(MODIFIED_BROWN_CONRADY)
            CASE(INVERSE_BROWN_CONRADY)
            CASE(FTHETA)
            CASE(BROWN_CONRADY)
            CASE(KANNALA_BRANDT4)
        default: assert(!is_valid(value)); return UNKNOWN_VALUE;
        }
#undef CASE
    }

    const char* get_string(rs2_camera_info value)
    {
#define CASE(X) STRCASE(CAMERA_INFO, X)
        switch (value)
        {
            CASE(NAME)
            CASE(SERIAL_NUMBER)
            CASE(FIRMWARE_VERSION)
            CASE(RECOMMENDED_FIRMWARE_VERSION)
            CASE(PHYSICAL_PORT)
            CASE(DEBUG_OP_CODE)
            CASE(ADVANCED_MODE)
            CASE(PRODUCT_ID)
            CASE(CAMERA_LOCKED)
            CASE(PRODUCT_LINE)
            CASE(USB_TYPE_DESCRIPTOR)
            CASE(ASIC_SERIAL_NUMBER)
        default: assert(!is_valid(value)); return UNKNOWN_VALUE;
        }
#undef CASE
    }

    const char* get_string(rs2_frame_metadata_value value)
    {
#define CASE(X) STRCASE(FRAME_METADATA, X)
        switch (value)
        {
            CASE(FRAME_COUNTER)
            CASE(FRAME_TIMESTAMP)
            CASE(SENSOR_TIMESTAMP)
            CASE(ACTUAL_EXPOSURE)
            CASE(GAIN_LEVEL)
            CASE(AUTO_EXPOSURE)
            CASE(WHITE_BALANCE)
            CASE(TIME_OF_ARRIVAL)
            CASE(TEMPERATURE)
            CASE(BACKEND_TIMESTAMP)
            CASE(ACTUAL_FPS)
            CASE(FRAME_LASER_POWER)
            CASE(FRAME_LASER_POWER_MODE)
            CASE(EXPOSURE_PRIORITY)
            CASE(EXPOSURE_ROI_LEFT)
            CASE(EXPOSURE_ROI_RIGHT)
            CASE(EXPOSURE_ROI_TOP)
            CASE(EXPOSURE_ROI_BOTTOM)
            CASE(BRIGHTNESS)
            CASE(CONTRAST)
            CASE(SATURATION)
            CASE(SHARPNESS)
            CASE(AUTO_WHITE_BALANCE_TEMPERATURE)
            CASE(BACKLIGHT_COMPENSATION)
            CASE(GAMMA)
            CASE(HUE)
            CASE(MANUAL_WHITE_BALANCE)
            CASE(POWER_LINE_FREQUENCY)
            CASE(LOW_LIGHT_COMPENSATION)

        default: assert(!is_valid(value)); return UNKNOWN_VALUE;
        }
#undef CASE
    }

    const char* get_string(rs2_timestamp_domain value)
    {
#define CASE(X) STRCASE(TIMESTAMP_DOMAIN, X)
        switch (value)
        {
            CASE(HARDWARE_CLOCK)
            CASE(SYSTEM_TIME)
            CASE(GLOBAL_TIME)
        default: assert(!is_valid(value)); return UNKNOWN_VALUE;
        }
#undef CASE
    }

    const char* get_string(rs2_notification_category value)
    {
#define CASE(X) STRCASE(NOTIFICATION_CATEGORY, X)
        switch (value)
        {
            CASE(FRAMES_TIMEOUT)
            CASE(FRAME_CORRUPTED)
            CASE(HARDWARE_ERROR)
            CASE(HARDWARE_EVENT)
            CASE(UNKNOWN_ERROR)
            CASE(FIRMWARE_UPDATE_RECOMMENDED)
        default: assert(!is_valid(value)); return UNKNOWN_VALUE;
        }
#undef CASE
    }
    const char* get_string(rs2_matchers value)
    {
#define CASE(X) STRCASE(MATCHER, X)
        switch (value)
        {
            CASE(DI)
            CASE(DI_C)
            CASE(DLR_C)
            CASE(DLR)
            CASE(DEFAULT)
        default: assert(!is_valid(value)); return UNKNOWN_VALUE;
        }

#undef CASE
    }
    std::string firmware_version::to_string() const
    {
        if (is_any) return "any";

        std::stringstream s;
        s << std::setfill('0') << std::setw(2) << m_major << "."
            << std::setfill('0') << std::setw(2) << m_minor << "."
            << std::setfill('0') << std::setw(2) << m_patch << "."
            << std::setfill('0') << std::setw(2) << m_build;
        return s.str();
    }

    std::vector<std::string> firmware_version::split(const std::string& str)
    {
        std::vector<std::string> result;
        auto e = str.end();
        auto i = str.begin();
        while (i != e) {
            i = find_if_not(i, e, [](char c) { return c == '.'; });
            if (i == e) break;
            auto j = find(i, e, '.');
            result.emplace_back(i, j);
            i = j;
        }
        return result;
    }

    int firmware_version::parse_part(const std::string& name, int part)
    {
        return atoi(split(name)[part].c_str());
    }

    /// Convert orientation angles stored in rodrigues conventions to rotation matrix
    /// for details: http://mesh.brown.edu/en193s08-2003/notes/en193s08-rots.pdf
    float3x3 calc_rotation_from_rodrigues_angles(const std::vector<double> rot)
    {
        assert(3 == rot.size());
        float3x3 rot_mat{};

        double theta = sqrt(std::inner_product(rot.begin(), rot.end(), rot.begin(), 0.0));
        double r1 = rot[0], r2 = rot[1], r3 = rot[2];
        if (theta <= SQRT_DBL_EPSILON) // identityMatrix
        {
            rot_mat(0, 0) = rot_mat(1, 1) = rot_mat(2, 2) = 1.0;
            rot_mat(0, 1) = rot_mat(0, 2) = rot_mat(1, 0) = rot_mat(1, 2) = rot_mat(2, 0) = rot_mat(2, 1) = 0.0;
        }
        else
        {
            r1 /= theta;
            r2 /= theta;
            r3 /= theta;

            double c = cos(theta);
            double s = sin(theta);
            double g = 1 - c;

            rot_mat(0, 0) = float(c + g * r1 * r1);
            rot_mat(0, 1) = float(g * r1 * r2 - s * r3);
            rot_mat(0, 2) = float(g * r1 * r3 + s * r2);
            rot_mat(1, 0) = float(g * r2 * r1 + s * r3);
            rot_mat(1, 1) = float(c + g * r2 * r2);
            rot_mat(1, 2) = float(g * r2 * r3 - s * r1);
            rot_mat(2, 0) = float(g * r3 * r1 - s * r2);
            rot_mat(2, 1) = float(g * r3 * r2 + s * r1);
            rot_mat(2, 2) = float(c + g * r3 * r3);
        }

        return rot_mat;
    }

    calibration_validator::calibration_validator(std::function<bool(rs2_stream, rs2_stream)> extrinsic_validator, std::function<bool(rs2_stream)> intrinsic_validator)
        : extrinsic_validator(extrinsic_validator), intrinsic_validator(intrinsic_validator)
    {
    }

    calibration_validator::calibration_validator()
        : extrinsic_validator([](rs2_stream, rs2_stream) { return true; }), intrinsic_validator([](rs2_stream) { return true; })
    {
    }

    bool calibration_validator::validate_extrinsics(rs2_stream from_stream, rs2_stream to_stream) const
    {
        return extrinsic_validator(from_stream, to_stream);
    }
    bool calibration_validator::validate_intrinsics(rs2_stream stream) const
    {
        return intrinsic_validator(stream);
    }


#define UPDC32(octet, crc) (crc_32_tab[((crc) ^ (octet)) & 0xff] ^ ((crc) >> 8))

    static const uint32_t crc_32_tab[] = { /* CRC polynomial 0xedb88320 */
        0x00000000, 0x77073096, 0xee0e612c, 0x990951ba, 0x076dc419, 0x706af48f,
        0xe963a535, 0x9e6495a3, 0x0edb8832, 0x79dcb8a4, 0xe0d5e91e, 0x97d2d988,
        0x09b64c2b, 0x7eb17cbd, 0xe7b82d07, 0x90bf1d91, 0x1db71064, 0x6ab020f2,
        0xf3b97148, 0x84be41de, 0x1adad47d, 0x6ddde4eb, 0xf4d4b551, 0x83d385c7,
        0x136c9856, 0x646ba8c0, 0xfd62f97a, 0x8a65c9ec, 0x14015c4f, 0x63066cd9,
        0xfa0f3d63, 0x8d080df5, 0x3b6e20c8, 0x4c69105e, 0xd56041e4, 0xa2677172,
        0x3c03e4d1, 0x4b04d447, 0xd20d85fd, 0xa50ab56b, 0x35b5a8fa, 0x42b2986c,
        0xdbbbc9d6, 0xacbcf940, 0x32d86ce3, 0x45df5c75, 0xdcd60dcf, 0xabd13d59,
        0x26d930ac, 0x51de003a, 0xc8d75180, 0xbfd06116, 0x21b4f4b5, 0x56b3c423,
        0xcfba9599, 0xb8bda50f, 0x2802b89e, 0x5f058808, 0xc60cd9b2, 0xb10be924,
        0x2f6f7c87, 0x58684c11, 0xc1611dab, 0xb6662d3d, 0x76dc4190, 0x01db7106,
        0x98d220bc, 0xefd5102a, 0x71b18589, 0x06b6b51f, 0x9fbfe4a5, 0xe8b8d433,
        0x7807c9a2, 0x0f00f934, 0x9609a88e, 0xe10e9818, 0x7f6a0dbb, 0x086d3d2d,
        0x91646c97, 0xe6635c01, 0x6b6b51f4, 0x1c6c6162, 0x856530d8, 0xf262004e,
        0x6c0695ed, 0x1b01a57b, 0x8208f4c1, 0xf50fc457, 0x65b0d9c6, 0x12b7e950,
        0x8bbeb8ea, 0xfcb9887c, 0x62dd1ddf, 0x15da2d49, 0x8cd37cf3, 0xfbd44c65,
        0x4db26158, 0x3ab551ce, 0xa3bc0074, 0xd4bb30e2, 0x4adfa541, 0x3dd895d7,
        0xa4d1c46d, 0xd3d6f4fb, 0x4369e96a, 0x346ed9fc, 0xad678846, 0xda60b8d0,
        0x44042d73, 0x33031de5, 0xaa0a4c5f, 0xdd0d7cc9, 0x5005713c, 0x270241aa,
        0xbe0b1010, 0xc90c2086, 0x5768b525, 0x206f85b3, 0xb966d409, 0xce61e49f,
        0x5edef90e, 0x29d9c998, 0xb0d09822, 0xc7d7a8b4, 0x59b33d17, 0x2eb40d81,
        0xb7bd5c3b, 0xc0ba6cad, 0xedb88320, 0x9abfb3b6, 0x03b6e20c, 0x74b1d29a,
        0xead54739, 0x9dd277af, 0x04db2615, 0x73dc1683, 0xe3630b12, 0x94643b84,
        0x0d6d6a3e, 0x7a6a5aa8, 0xe40ecf0b, 0x9309ff9d, 0x0a00ae27, 0x7d079eb1,
        0xf00f9344, 0x8708a3d2, 0x1e01f268, 0x6906c2fe, 0xf762575d, 0x806567cb,
        0x196c3671, 0x6e6b06e7, 0xfed41b76, 0x89d32be0, 0x10da7a5a, 0x67dd4acc,
        0xf9b9df6f, 0x8ebeeff9, 0x17b7be43, 0x60b08ed5, 0xd6d6a3e8, 0xa1d1937e,
        0x38d8c2c4, 0x4fdff252, 0xd1bb67f1, 0xa6bc5767, 0x3fb506dd, 0x48b2364b,
        0xd80d2bda, 0xaf0a1b4c, 0x36034af6, 0x41047a60, 0xdf60efc3, 0xa867df55,
        0x316e8eef, 0x4669be79, 0xcb61b38c, 0xbc66831a, 0x256fd2a0, 0x5268e236,
        0xcc0c7795, 0xbb0b4703, 0x220216b9, 0x5505262f, 0xc5ba3bbe, 0xb2bd0b28,
        0x2bb45a92, 0x5cb36a04, 0xc2d7ffa7, 0xb5d0cf31, 0x2cd99e8b, 0x5bdeae1d,
        0x9b64c2b0, 0xec63f226, 0x756aa39c, 0x026d930a, 0x9c0906a9, 0xeb0e363f,
        0x72076785, 0x05005713, 0x95bf4a82, 0xe2b87a14, 0x7bb12bae, 0x0cb61b38,
        0x92d28e9b, 0xe5d5be0d, 0x7cdcefb7, 0x0bdbdf21, 0x86d3d2d4, 0xf1d4e242,
        0x68ddb3f8, 0x1fda836e, 0x81be16cd, 0xf6b9265b, 0x6fb077e1, 0x18b74777,
        0x88085ae6, 0xff0f6a70, 0x66063bca, 0x11010b5c, 0x8f659eff, 0xf862ae69,
        0x616bffd3, 0x166ccf45, 0xa00ae278, 0xd70dd2ee, 0x4e048354, 0x3903b3c2,
        0xa7672661, 0xd06016f7, 0x4969474d, 0x3e6e77db, 0xaed16a4a, 0xd9d65adc,
        0x40df0b66, 0x37d83bf0, 0xa9bcae53, 0xdebb9ec5, 0x47b2cf7f, 0x30b5ffe9,
        0xbdbdf21c, 0xcabac28a, 0x53b39330, 0x24b4a3a6, 0xbad03605, 0xcdd70693,
        0x54de5729, 0x23d967bf, 0xb3667a2e, 0xc4614ab8, 0x5d681b02, 0x2a6f2b94,
        0xb40bbe37, 0xc30c8ea1, 0x5a05df1b, 0x2d02ef8d
    };

    /// Calculate CRC code for arbitrary characters buffer
    uint32_t calc_crc32(const uint8_t *buf, size_t bufsize)
    {
        uint32_t oldcrc32 = 0xFFFFFFFF;
        for (; bufsize; --bufsize, ++buf)
            oldcrc32 = UPDC32(*buf, oldcrc32);
        return ~oldcrc32;
    }

    notifications_processor::notifications_processor()
        :_dispatcher(10), _callback(nullptr , [](rs2_notifications_callback*) {})
    {
    }

    notifications_processor::~notifications_processor()
    {
        _dispatcher.stop();
    }


    void notifications_processor::set_callback(notifications_callback_ptr callback)
    {

        _dispatcher.stop();

        std::lock_guard<std::mutex> lock(_callback_mutex);
        _callback = std::move(callback);
        _dispatcher.start();
    }
    notifications_callback_ptr notifications_processor::get_callback() const
    {
        return _callback;
    }

    void copy(void* dst, void const* src, size_t size)
    {
        auto from = reinterpret_cast<uint8_t const*>(src);
        std::copy(from, from + size, reinterpret_cast<uint8_t*>(dst));
    }
}<|MERGE_RESOLUTION|>--- conflicted
+++ resolved
@@ -183,11 +183,8 @@
             CASE(UPDATABLE)
             CASE(UPDATE_DEVICE)
             CASE(GLOBAL_TIMER)
-<<<<<<< HEAD
             CASE(L500_DEPTH_SENSOR)
-=======
             CASE(TM2_SENSOR)
->>>>>>> 8307154c
         default: assert(!is_valid(value)); return UNKNOWN_VALUE;
         }
 #undef CASE
