--- conflicted
+++ resolved
@@ -178,12 +178,7 @@
     {
         hwmon_cmd cmd((uint8_t)fw_cmd::GETINTCAL);
         cmd.Param1 = table_id;
-<<<<<<< HEAD
-        perform_and_send_monitor_command(device, mutex, cmd);
-=======
         perform_and_send_monitor_command_over_usb_monitor(device, mutex, cmd);
-        raw_data.clear();
->>>>>>> 97b15959
         raw_data.resize(cmd.receivedCommandDataLength);
         raw_data.assign(cmd.receivedCommandData, cmd.receivedCommandData + cmd.receivedCommandDataLength);
     }
