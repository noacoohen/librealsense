// License: Apache 2.0. See LICENSE file in root directory.
// Copyright(c) 2015 Intel Corporation. All Rights Reserved.

#include "image.h"
#include "../include/librealsense/rsutil.h" // For projection/deprojection logic

#include <cstring> // For memcpy
#include <cmath>
#include <algorithm>

#ifdef __SSSE3__
#include <tmmintrin.h> // For SSE3 intrinsic used in unpack_yuy2_sse
#endif

#pragma pack(push, 1) // All structs in this file are assumed to be byte-packed
namespace rsimpl
{

    ////////////////////////////
    // Image size computation //
    ////////////////////////////

    size_t get_image_size(int width, int height, rs_format format)
    {
        if (format == RS_FORMAT_YUYV) assert(width % 2 == 0);
        if (format == RS_FORMAT_RAW10) assert(width % 4 == 0);
        return width * height * get_image_bpp(format) / 8;
    }

    int get_image_bpp(rs_format format)
    {
        switch (format)
        {
        case RS_FORMAT_Z16: return  16;
        case RS_FORMAT_DISPARITY16: return 16;
        case RS_FORMAT_XYZ32F: return 12 * 8;
        case RS_FORMAT_YUYV:  return 16;
        case RS_FORMAT_RGB8: return 24;
        case RS_FORMAT_BGR8: return 24;
        case RS_FORMAT_RGBA8: return 32;
        case RS_FORMAT_BGRA8: return 32;
        case RS_FORMAT_Y8: return 8;
        case RS_FORMAT_Y16: return 16;
        case RS_FORMAT_RAW10: return 10;
        case RS_FORMAT_RAW16: return 16;
        case RS_FORMAT_RAW8: return 8;
        default: assert(false); return 0;
        }
    }
    //////////////////////////////
    // Naive unpacking routines //
    //////////////////////////////
    
    template<size_t SIZE> void copy_pixels(byte * const dest[], const byte * source, int count)
    {
        memcpy(dest[0], source, SIZE * count);
    }

    void copy_raw10(byte * const dest[], const byte * source, int count)
    {
        memcpy(dest[0], source, (5 * (count/4)));
    }

    template<class SOURCE, class UNPACK> void unpack_pixels(byte * const dest[], int count, const SOURCE * source, UNPACK unpack)
    {
        auto out = reinterpret_cast<decltype(unpack(SOURCE())) *>(dest[0]);
        for(int i=0; i<count; ++i) *out++ = unpack(*source++);
    }

    void unpack_y16_from_y8    (byte * const d[], const byte * s, int n) { unpack_pixels(d, n, reinterpret_cast<const uint8_t  *>(s), [](uint8_t  pixel) -> uint16_t { return pixel | pixel << 8; }); }
    void unpack_y16_from_y16_10(byte * const d[], const byte * s, int n) { unpack_pixels(d, n, reinterpret_cast<const uint16_t *>(s), [](uint16_t pixel) -> uint16_t { return pixel << 6; }); }
    void unpack_y8_from_y16_10 (byte * const d[], const byte * s, int n) { unpack_pixels(d, n, reinterpret_cast<const uint16_t *>(s), [](uint16_t pixel) -> uint8_t  { return pixel >> 2; }); }
    void unpack_rw10_from_rw8 (byte *  const d[], const byte * s, int n)
    {
        auto src = reinterpret_cast<const __m128i *>(s);
        auto dst = reinterpret_cast<__m128i *>(d[0]);

        __m128i* xin = (__m128i*)src;
        __m128i* xout = (__m128i*) dst;
        for (int i = 0; i < n; i += 16, ++xout, xin += 2)
        {
            __m128i  in1_16 = _mm_load_si128((__m128i*)(xin));
            __m128i  in2_16 = _mm_load_si128((__m128i*)(xin + 1));
            __m128i  out1_16 = _mm_srli_epi16(in1_16, 2);
            __m128i  out2_16 = _mm_srli_epi16(in2_16, 2);
            __m128i  out8 = _mm_packus_epi16(out1_16, out2_16);
            _mm_store_si128(xout, out8);
        }
    }

    /////////////////////////////
    // YUY2 unpacking routines //
    /////////////////////////////
    
    // This templated function unpacks YUY2 into Y8/Y16/RGB8/RGBA8/BGR8/BGRA8, depending on the compile-time parameter FORMAT.
    // It is expected that all branching outside of the loop control variable will be removed due to constant-folding.
    template<rs_format FORMAT> void unpack_yuy2(byte * const d [], const byte * s, int n)
    {
        assert(n % 16 == 0); // All currently supported color resolutions are multiples of 16 pixels. Could easily extend support to other resolutions by copying final n<16 pixels into a zero-padded buffer and recursively calling self for final iteration.
#ifdef __SSSE3__
        auto src = reinterpret_cast<const __m128i *>(s);
        auto dst = reinterpret_cast<__m128i *>(d[0]);
        for(; n; n -= 16)
        {
            const __m128i zero = _mm_set1_epi8(0);
            const __m128i n100 = _mm_set1_epi16(100 << 4);
            const __m128i n208 = _mm_set1_epi16(208 << 4);
            const __m128i n298 = _mm_set1_epi16(298 << 4);
            const __m128i n409 = _mm_set1_epi16(409 << 4);
            const __m128i n516 = _mm_set1_epi16(516 << 4);
            const __m128i evens_odds = _mm_setr_epi8(0, 2, 4, 6, 8, 10, 12, 14, 1, 3, 5, 7, 9, 11, 13, 15);            

            // Load 8 YUY2 pixels each into two 16-byte registers
            __m128i s0 = _mm_loadu_si128(src++);
            __m128i s1 = _mm_loadu_si128(src++);

            if(FORMAT == RS_FORMAT_Y8)
            {   
                // Align all Y components and output 16 pixels (16 bytes) at once
                __m128i y0 = _mm_shuffle_epi8(s0, _mm_setr_epi8(1, 3, 5, 7, 9, 11, 13, 15,   0, 2, 4, 6, 8, 10, 12, 14));
                __m128i y1 = _mm_shuffle_epi8(s1, _mm_setr_epi8(0, 2, 4, 6, 8, 10, 12, 14,   1, 3, 5, 7, 9, 11, 13, 15));
                _mm_storeu_si128(dst++, _mm_alignr_epi8(y0, y1, 8));
                continue;
            }

            // Shuffle all Y components to the low order bytes of the register, and all U/V components to the high order bytes
            const __m128i evens_odd1s_odd3s = _mm_setr_epi8(0, 2, 4, 6, 8, 10, 12, 14, 1, 5, 9, 13, 3, 7, 11, 15); // to get yyyyyyyyuuuuvvvv
            __m128i yyyyyyyyuuuuvvvv0 = _mm_shuffle_epi8(s0, evens_odd1s_odd3s);
            __m128i yyyyyyyyuuuuvvvv8 = _mm_shuffle_epi8(s1, evens_odd1s_odd3s);

            // Retrieve all 16 Y components as 16-bit values (8 components per register))
            __m128i y16__0_7 = _mm_unpacklo_epi8(yyyyyyyyuuuuvvvv0, zero);         // convert to 16 bit
            __m128i y16__8_F = _mm_unpacklo_epi8(yyyyyyyyuuuuvvvv8, zero);         // convert to 16 bit

            if(FORMAT == RS_FORMAT_Y16)
            {      
                // Output 16 pixels (32 bytes) at once
                _mm_storeu_si128(dst++, _mm_slli_epi16(y16__0_7, 8));
                _mm_storeu_si128(dst++, _mm_slli_epi16(y16__8_F, 8));
                continue;
            }

            // Retrieve all 16 U and V components as 16-bit values (8 components per register)
            __m128i uv = _mm_unpackhi_epi32(yyyyyyyyuuuuvvvv0, yyyyyyyyuuuuvvvv8); // uuuuuuuuvvvvvvvv
            __m128i u = _mm_unpacklo_epi8(uv, uv);                                 //  uu uu uu uu uu uu uu uu  u's duplicated
            __m128i v = _mm_unpackhi_epi8(uv, uv);                                 //  vv vv vv vv vv vv vv vv            
            __m128i u16__0_7 = _mm_unpacklo_epi8(u, zero);                         // convert to 16 bit
            __m128i u16__8_F = _mm_unpackhi_epi8(u, zero);                         // convert to 16 bit
            __m128i v16__0_7 = _mm_unpacklo_epi8(v, zero);                         // convert to 16 bit
            __m128i v16__8_F = _mm_unpackhi_epi8(v, zero);                         // convert to 16 bit

            // Compute R, G, B values for first 8 pixels
            __m128i c16__0_7 = _mm_slli_epi16(_mm_subs_epi16(y16__0_7, _mm_set1_epi16(16)), 4);
            __m128i d16__0_7 = _mm_slli_epi16(_mm_subs_epi16(u16__0_7, _mm_set1_epi16(128)), 4); // perhaps could have done these u,v to d,e before the duplication
            __m128i e16__0_7 = _mm_slli_epi16(_mm_subs_epi16(v16__0_7, _mm_set1_epi16(128)), 4);
            __m128i r16__0_7 = _mm_min_epi16(_mm_set1_epi16(255), _mm_max_epi16(zero, ((_mm_add_epi16(_mm_mulhi_epi16(c16__0_7, n298), _mm_mulhi_epi16(e16__0_7, n409))))));                                                 // (298 * c + 409 * e + 128) ; //
            __m128i g16__0_7 = _mm_min_epi16(_mm_set1_epi16(255), _mm_max_epi16(zero, ((_mm_sub_epi16(_mm_sub_epi16(_mm_mulhi_epi16(c16__0_7, n298), _mm_mulhi_epi16(d16__0_7, n100)), _mm_mulhi_epi16(e16__0_7, n208)))))); // (298 * c - 100 * d - 208 * e + 128)
            __m128i b16__0_7 = _mm_min_epi16(_mm_set1_epi16(255), _mm_max_epi16(zero, ((_mm_add_epi16(_mm_mulhi_epi16(c16__0_7, n298), _mm_mulhi_epi16(d16__0_7, n516))))));                                                 // clampbyte((298 * c + 516 * d + 128) >> 8);

            // Compute R, G, B values for second 8 pixels
            __m128i c16__8_F = _mm_slli_epi16(_mm_subs_epi16(y16__8_F, _mm_set1_epi16(16)), 4);
            __m128i d16__8_F = _mm_slli_epi16(_mm_subs_epi16(u16__8_F, _mm_set1_epi16(128)), 4); // perhaps could have done these u,v to d,e before the duplication
            __m128i e16__8_F = _mm_slli_epi16(_mm_subs_epi16(v16__8_F, _mm_set1_epi16(128)), 4);           
            __m128i r16__8_F = _mm_min_epi16(_mm_set1_epi16(255), _mm_max_epi16(zero, ((_mm_add_epi16(_mm_mulhi_epi16(c16__8_F, n298), _mm_mulhi_epi16(e16__8_F, n409))))));                                                 // (298 * c + 409 * e + 128) ; //
            __m128i g16__8_F = _mm_min_epi16(_mm_set1_epi16(255), _mm_max_epi16(zero, ((_mm_sub_epi16(_mm_sub_epi16(_mm_mulhi_epi16(c16__8_F, n298), _mm_mulhi_epi16(d16__8_F, n100)), _mm_mulhi_epi16(e16__8_F, n208)))))); // (298 * c - 100 * d - 208 * e + 128)
            __m128i b16__8_F = _mm_min_epi16(_mm_set1_epi16(255), _mm_max_epi16(zero, ((_mm_add_epi16(_mm_mulhi_epi16(c16__8_F, n298), _mm_mulhi_epi16(d16__8_F, n516))))));                                                 // clampbyte((298 * c + 516 * d + 128) >> 8);

            if (FORMAT == RS_FORMAT_RGB8 || FORMAT == RS_FORMAT_RGBA8)
            {
                // Shuffle separate R, G, B values into four registers storing four pixels each in (R, G, B, A) order
                __m128i rg8__0_7 = _mm_unpacklo_epi8(_mm_shuffle_epi8(r16__0_7, evens_odds), _mm_shuffle_epi8(g16__0_7, evens_odds)); // hi to take the odds which are the upper bytes we care about
                __m128i ba8__0_7 = _mm_unpacklo_epi8(_mm_shuffle_epi8(b16__0_7, evens_odds), _mm_set1_epi8(-1));
                __m128i rgba_0_3 = _mm_unpacklo_epi16(rg8__0_7, ba8__0_7);
                __m128i rgba_4_7 = _mm_unpackhi_epi16(rg8__0_7, ba8__0_7);

                __m128i rg8__8_F = _mm_unpacklo_epi8(_mm_shuffle_epi8(r16__8_F, evens_odds), _mm_shuffle_epi8(g16__8_F, evens_odds)); // hi to take the odds which are the upper bytes we care about
                __m128i ba8__8_F = _mm_unpacklo_epi8(_mm_shuffle_epi8(b16__8_F, evens_odds), _mm_set1_epi8(-1));
                __m128i rgba_8_B = _mm_unpacklo_epi16(rg8__8_F, ba8__8_F);
                __m128i rgba_C_F = _mm_unpackhi_epi16(rg8__8_F, ba8__8_F);

                if(FORMAT == RS_FORMAT_RGBA8)
                {
                    // Store 16 pixels (64 bytes) at once
                    _mm_storeu_si128(dst++, rgba_0_3);
                    _mm_storeu_si128(dst++, rgba_4_7);
                    _mm_storeu_si128(dst++, rgba_8_B);
                    _mm_storeu_si128(dst++, rgba_C_F);
                }

                if(FORMAT == RS_FORMAT_RGB8)
                {
                    // Shuffle rgb triples to the start and end of each register
                    __m128i rgb0 = _mm_shuffle_epi8(rgba_0_3, _mm_setr_epi8(  3, 7, 11, 15,   0, 1, 2, 4, 5, 6, 8, 9, 10, 12, 13, 14));
                    __m128i rgb1 = _mm_shuffle_epi8(rgba_4_7, _mm_setr_epi8(0, 1, 2, 4,   3, 7, 11, 15,   5, 6, 8, 9, 10, 12, 13, 14));
                    __m128i rgb2 = _mm_shuffle_epi8(rgba_8_B, _mm_setr_epi8(0, 1, 2, 4, 5, 6, 8, 9,   3, 7, 11, 15,   10, 12, 13, 14));
                    __m128i rgb3 = _mm_shuffle_epi8(rgba_C_F, _mm_setr_epi8(0, 1, 2, 4, 5, 6, 8, 9, 10, 12, 13, 14,   3, 7, 11, 15  ));

                    // Align registers and store 16 pixels (48 bytes) at once
                    _mm_storeu_si128(dst++, _mm_alignr_epi8(rgb1, rgb0, 4));
                    _mm_storeu_si128(dst++, _mm_alignr_epi8(rgb2, rgb1, 8));
                    _mm_storeu_si128(dst++, _mm_alignr_epi8(rgb3, rgb2, 12));                
                }
            }

            if (FORMAT == RS_FORMAT_BGR8 || FORMAT == RS_FORMAT_BGRA8)
            {
                // Shuffle separate R, G, B values into four registers storing four pixels each in (B, G, R, A) order
                __m128i bg8__0_7 = _mm_unpacklo_epi8(_mm_shuffle_epi8(b16__0_7, evens_odds), _mm_shuffle_epi8(g16__0_7, evens_odds)); // hi to take the odds which are the upper bytes we care about
                __m128i ra8__0_7 = _mm_unpacklo_epi8(_mm_shuffle_epi8(r16__0_7, evens_odds), _mm_set1_epi8(-1));
                __m128i bgra_0_3 = _mm_unpacklo_epi16(bg8__0_7, ra8__0_7);
                __m128i bgra_4_7 = _mm_unpackhi_epi16(bg8__0_7, ra8__0_7);

                __m128i bg8__8_F = _mm_unpacklo_epi8(_mm_shuffle_epi8(b16__8_F, evens_odds), _mm_shuffle_epi8(g16__8_F, evens_odds)); // hi to take the odds which are the upper bytes we care about
                __m128i ra8__8_F = _mm_unpacklo_epi8(_mm_shuffle_epi8(r16__8_F, evens_odds), _mm_set1_epi8(-1));
                __m128i bgra_8_B = _mm_unpacklo_epi16(bg8__8_F, ra8__8_F);
                __m128i bgra_C_F = _mm_unpackhi_epi16(bg8__8_F, ra8__8_F);

                if(FORMAT == RS_FORMAT_BGRA8)
                {
                    // Store 16 pixels (64 bytes) at once
                    _mm_storeu_si128(dst++, bgra_0_3);
                    _mm_storeu_si128(dst++, bgra_4_7);
                    _mm_storeu_si128(dst++, bgra_8_B);
                    _mm_storeu_si128(dst++, bgra_C_F);
                }

                if(FORMAT == RS_FORMAT_BGR8)
                {
                    // Shuffle rgb triples to the start and end of each register
                    __m128i bgr0 = _mm_shuffle_epi8(bgra_0_3, _mm_setr_epi8(  3, 7, 11, 15,   0, 1, 2, 4, 5, 6, 8, 9, 10, 12, 13, 14));
                    __m128i bgr1 = _mm_shuffle_epi8(bgra_4_7, _mm_setr_epi8(0, 1, 2, 4,   3, 7, 11, 15,   5, 6, 8, 9, 10, 12, 13, 14));
                    __m128i bgr2 = _mm_shuffle_epi8(bgra_8_B, _mm_setr_epi8(0, 1, 2, 4, 5, 6, 8, 9,   3, 7, 11, 15,   10, 12, 13, 14));
                    __m128i bgr3 = _mm_shuffle_epi8(bgra_C_F, _mm_setr_epi8(0, 1, 2, 4, 5, 6, 8, 9, 10, 12, 13, 14,   3, 7, 11, 15  ));

                    // Align registers and store 16 pixels (48 bytes) at once
                    _mm_storeu_si128(dst++, _mm_alignr_epi8(bgr1, bgr0, 4));
                    _mm_storeu_si128(dst++, _mm_alignr_epi8(bgr2, bgr1, 8));
                    _mm_storeu_si128(dst++, _mm_alignr_epi8(bgr3, bgr2, 12));                
                }
            }
        }    
#else  // Generic code for when SSSE3 is not available.
        auto src = reinterpret_cast<const uint8_t *>(s);
        auto dst = reinterpret_cast<uint8_t *>(d[0]);
        for(; n; n -= 16, src += 32)
        {
            if(FORMAT == RS_FORMAT_Y8)
            {
                uint8_t out[16] = {
                    src[ 0], src[ 2], src[ 4], src[ 6],
                    src[ 8], src[10], src[12], src[14],
                    src[16], src[18], src[20], src[22],
                    src[24], src[26], src[28], src[30],
                };
                memcpy(dst, out, sizeof out);
                dst += sizeof out;
                continue;
            }

            if(FORMAT == RS_FORMAT_Y16)
            {
                // Y16 is little-endian.  We output Y << 8.
                uint8_t out[32] = {
                    0, src[ 0], 0, src[ 2], 0, src[ 4], 0, src[ 6],
                    0, src[ 8], 0, src[10], 0, src[12], 0, src[14],
                    0, src[16], 0, src[18], 0, src[20], 0, src[22],
                    0, src[24], 0, src[26], 0, src[28], 0, src[30],
                };
                memcpy(dst, out, sizeof out);
                dst += sizeof out;
                continue;
            }

            int16_t y[16] = {
                src[ 0], src[ 2], src[ 4], src[ 6],
                src[ 8], src[10], src[12], src[14],
                src[16], src[18], src[20], src[22],
                src[24], src[26], src[28], src[30],
            }, u[16] = {
                src[ 1], src[ 1], src[ 5], src[ 5],
                src[ 9], src[ 9], src[13], src[13],
                src[17], src[17], src[21], src[21],
                src[25], src[25], src[29], src[29],
            }, v[16] = {
                src[ 3], src[ 3], src[ 7], src[ 7],
                src[11], src[11], src[15], src[15],
                src[19], src[19], src[23], src[23],
                src[27], src[27], src[31], src[31],
            };

            uint8_t r[16], g[16], b[16];
            for(int i = 0; i < 16; i++)
            {
                int32_t c = y[i] - 16;
                int32_t d = u[i] - 128;
                int32_t e = v[i] - 128;

                int32_t t;
                #define clamp(x)  ((t=(x)) > 255 ? 255 : t < 0 ? 0 : t)
                r[i] = clamp((298 * c           + 409 * e + 128) >> 8);
                g[i] = clamp((298 * c - 100 * d - 409 * e + 128) >> 8);
                b[i] = clamp((298 * c + 516 * d           + 128) >> 8);
                #undef clamp
            }

            if(FORMAT == RS_FORMAT_RGB8)
            {
                uint8_t out[16*3] = {
                    r[ 0], g[ 0], b[ 0], r[ 1], g[ 1], b[ 1],
                    r[ 2], g[ 2], b[ 2], r[ 3], g[ 3], b[ 3],
                    r[ 4], g[ 4], b[ 4], r[ 5], g[ 5], b[ 5],
                    r[ 6], g[ 6], b[ 6], r[ 7], g[ 7], b[ 7],
                    r[ 8], g[ 8], b[ 8], r[ 9], g[ 9], b[ 9],
                    r[10], g[10], b[10], r[11], g[11], b[11],
                    r[12], g[12], b[12], r[13], g[13], b[13],
                    r[14], g[14], b[14], r[15], g[15], b[15],
                };
                memcpy(dst, out, sizeof out);
                dst += sizeof out;
                continue;
            }

            if(FORMAT == RS_FORMAT_BGR8)
            {
                uint8_t out[16*3] = {
                    b[ 0], g[ 0], r[ 0], b[ 1], g[ 1], r[ 1],
                    b[ 2], g[ 2], r[ 2], b[ 3], g[ 3], r[ 3],
                    b[ 4], g[ 4], r[ 4], b[ 5], g[ 5], r[ 5],
                    b[ 6], g[ 6], r[ 6], b[ 7], g[ 7], r[ 7],
                    b[ 8], g[ 8], r[ 8], b[ 9], g[ 9], r[ 9],
                    b[10], g[10], r[10], b[11], g[11], r[11],
                    b[12], g[12], r[12], b[13], g[13], r[13],
                    b[14], g[14], r[14], b[15], g[15], r[15],
                };
                memcpy(dst, out, sizeof out);
                dst += sizeof out;
                continue;
            }

            if(FORMAT == RS_FORMAT_RGBA8)
            {
                uint8_t out[16*4] = {
                    r[ 0], g[ 0], b[ 0], 255, r[ 1], g[ 1], b[ 1], 255,
                    r[ 2], g[ 2], b[ 2], 255, r[ 3], g[ 3], b[ 3], 255,
                    r[ 4], g[ 4], b[ 4], 255, r[ 5], g[ 5], b[ 5], 255,
                    r[ 6], g[ 6], b[ 6], 255, r[ 7], g[ 7], b[ 7], 255,
                    r[ 8], g[ 8], b[ 8], 255, r[ 9], g[ 9], b[ 9], 255,
                    r[10], g[10], b[10], 255, r[11], g[11], b[11], 255,
                    r[12], g[12], b[12], 255, r[13], g[13], b[13], 255,
                    r[14], g[14], b[14], 255, r[15], g[15], b[15], 255,
                };
                memcpy(dst, out, sizeof out);
                dst += sizeof out;
                continue;
            }

            if(FORMAT == RS_FORMAT_BGRA8)
            {
                uint8_t out[16*4] = {
                    b[ 0], g[ 0], r[ 0], 255, b[ 1], g[ 1], r[ 1], 255,
                    b[ 2], g[ 2], r[ 2], 255, b[ 3], g[ 3], r[ 3], 255,
                    b[ 4], g[ 4], r[ 4], 255, b[ 5], g[ 5], r[ 5], 255,
                    b[ 6], g[ 6], r[ 6], 255, b[ 7], g[ 7], r[ 7], 255,
                    b[ 8], g[ 8], r[ 8], 255, b[ 9], g[ 9], r[ 9], 255,
                    b[10], g[10], r[10], 255, b[11], g[11], r[11], 255,
                    b[12], g[12], r[12], 255, b[13], g[13], r[13], 255,
                    b[14], g[14], r[14], 255, b[15], g[15], r[15], 255,
                };
                memcpy(dst, out, sizeof out);
                dst += sizeof out;
                continue;
            }
        }
#endif
    }
    
    //////////////////////////////////////
    // 2-in-1 format splitting routines //
    //////////////////////////////////////

    template<class SOURCE, class SPLIT_A, class SPLIT_B> void split_frame(byte * const dest[], int count, const SOURCE * source, SPLIT_A split_a, SPLIT_B split_b)
    {
        auto a = reinterpret_cast<decltype(split_a(SOURCE())) *>(dest[0]);
        auto b = reinterpret_cast<decltype(split_b(SOURCE())) *>(dest[1]);
        for(int i=0; i<count; ++i)
        {
            *a++ = split_a(*source);
            *b++ = split_b(*source++);
        }    
    }

    struct y8i_pixel { uint8_t l, r; };
    void unpack_y8_y8_from_y8i(byte * const dest[], const byte * source, int count)
    {
        split_frame(dest, count, reinterpret_cast<const y8i_pixel *>(source),
            [](const y8i_pixel & p) -> uint8_t { return p.l; },
            [](const y8i_pixel & p) -> uint8_t { return p.r; });
    }

    struct y12i_pixel { uint8_t rl : 8, rh : 4, ll : 4, lh : 8; int l() const { return lh << 4 | ll; } int r() const { return rh << 8 | rl; } };
    void unpack_y16_y16_from_y12i_10(byte * const dest[], const byte * source, int count)
    {
        split_frame(dest, count, reinterpret_cast<const y12i_pixel *>(source),
            [](const y12i_pixel & p) -> uint16_t { return p.l() << 6 | p.l() >> 4; },  // We want to convert 10-bit data to 16-bit data
            [](const y12i_pixel & p) -> uint16_t { return p.r() << 6 | p.r() >> 4; }); // Multiply by 64 1/16 to efficiently approximate 65535/1023
    }

    struct f200_inzi_pixel { uint16_t z16; uint8_t y8; };
    void unpack_z16_y8_from_f200_inzi(byte * const dest[], const byte * source, int count)
    {
        split_frame(dest, count, reinterpret_cast<const f200_inzi_pixel *>(source),
            [](const f200_inzi_pixel & p) -> uint16_t { return p.z16; },
            [](const f200_inzi_pixel & p) -> uint8_t { return p.y8; });
    }

    void unpack_z16_y16_from_f200_inzi(byte * const dest[], const byte * source, int count)
    {
        split_frame(dest, count, reinterpret_cast<const f200_inzi_pixel *>(source),
            [](const f200_inzi_pixel & p) -> uint16_t { return p.z16; },
            [](const f200_inzi_pixel & p) -> uint16_t { return p.y8 | p.y8 << 8; });
    }

    void unpack_z16_y8_from_sr300_inzi(byte * const dest[], const byte * source, int count)
    {
        auto in = reinterpret_cast<const uint16_t *>(source);
        auto out_ir = reinterpret_cast<uint8_t *>(dest[1]);            
        for(int i=0; i<count; ++i) *out_ir++ = *in++ >> 2;
        memcpy(dest[0], in, count*2);
    }

    void unpack_z16_y16_from_sr300_inzi (byte * const dest[], const byte * source, int count)
    {
        auto in = reinterpret_cast<const uint16_t *>(source);
        auto out_ir = reinterpret_cast<uint16_t *>(dest[1]);
        for(int i=0; i<count; ++i) *out_ir++ = *in++ << 6;
        memcpy(dest[0], in, count*2);
    }

    //////////////////////////
    // Native pixel formats //
    //////////////////////////
<<<<<<< HEAD
    const native_pixel_format pf_raw8       = { 'RAW8', 1, 1,{  { false, &copy_pixels<1>,                   { { RS_STREAM_FISHEYE,  RS_FORMAT_RAW8 } } } } };
    const native_pixel_format pf_rw16       = { 'RW16', 1, 2,{  { false, &copy_pixels<2>,                   { { RS_STREAM_COLOR,    RS_FORMAT_RAW16 } } } } };
    const native_pixel_format pf_rw10       = { 'RW10', 1, 1,{  { false, &copy_pixels<1>,                   { { RS_STREAM_COLOR,    RS_FORMAT_RAW10 } } } } };
    const native_pixel_format pf_yuy2       = { 'YUY2', 1, 2,{  { true,  &unpack_yuy2<RS_FORMAT_RGB8 >,     { { RS_STREAM_COLOR,    RS_FORMAT_RGB8 } } },
                                                                { false, &copy_pixels<2>,                   { { RS_STREAM_COLOR,    RS_FORMAT_YUYV } } },
                                                                { true,  &unpack_yuy2<RS_FORMAT_RGBA8>,     { { RS_STREAM_COLOR,    RS_FORMAT_RGBA8 } } },
                                                                { true,  &unpack_yuy2<RS_FORMAT_BGR8 >,     { { RS_STREAM_COLOR,    RS_FORMAT_BGR8 } } },
                                                                { true,  &unpack_yuy2<RS_FORMAT_BGRA8>,     { { RS_STREAM_COLOR,    RS_FORMAT_BGRA8 } } } } };
    const native_pixel_format pf_y8         = { 'GREY', 1, 1,{  { false, &copy_pixels<1>,                   { { RS_STREAM_INFRARED, RS_FORMAT_Y8 } } } } };
    const native_pixel_format pf_y16        = { 'Y16 ', 1, 2,{  { true,  &unpack_y16_from_y16_10,           { { RS_STREAM_INFRARED, RS_FORMAT_Y16 } } } } };
    const native_pixel_format pf_y8i        = { 'Y8I ', 1, 2,{  { true,  &unpack_y8_y8_from_y8i,            { { RS_STREAM_INFRARED, RS_FORMAT_Y8 },{ RS_STREAM_INFRARED2, RS_FORMAT_Y8 } } } } };
    const native_pixel_format pf_y12i       = { 'Y12I', 1, 3,{  { true,  &unpack_y16_y16_from_y12i_10,      { { RS_STREAM_INFRARED, RS_FORMAT_Y16 },{ RS_STREAM_INFRARED2, RS_FORMAT_Y16 } } } } };
    const native_pixel_format pf_z16        = { 'Z16 ', 1, 2,{  { false, &copy_pixels<2>,                   { { RS_STREAM_DEPTH,    RS_FORMAT_Z16 } } },
                                                                { false, &copy_pixels<2>,                   { { RS_STREAM_DEPTH,    RS_FORMAT_DISPARITY16 } } } } };
    const native_pixel_format pf_invz       = { 'INVZ', 1, 2, { { false, &copy_pixels<2>,                   { { RS_STREAM_DEPTH, RS_FORMAT_Z16 } } } } };
    const native_pixel_format pf_f200_invi  = { 'INVI', 1, 1, { { false, &copy_pixels<1>,                   { { RS_STREAM_INFRARED, RS_FORMAT_Y8 } } },
                                                                { true,  &unpack_y16_from_y8,               { { RS_STREAM_INFRARED, RS_FORMAT_Y16 } } } } };
    const native_pixel_format pf_f200_inzi  = { 'INZI', 1, 3,{  { true,  &unpack_z16_y8_from_f200_inzi,     { { RS_STREAM_DEPTH,    RS_FORMAT_Z16 },{ RS_STREAM_INFRARED, RS_FORMAT_Y8 } } },
                                                                { true,  &unpack_z16_y16_from_f200_inzi,    { { RS_STREAM_DEPTH,    RS_FORMAT_Z16 },{ RS_STREAM_INFRARED, RS_FORMAT_Y16 } } } } };
    const native_pixel_format pf_sr300_invi = { 'INVI', 1, 2,{  { true,  &unpack_y8_from_y16_10,            { { RS_STREAM_INFRARED, RS_FORMAT_Y8 } } },
                                                                { true,  &unpack_y16_from_y16_10,           { { RS_STREAM_INFRARED, RS_FORMAT_Y16 } } } } };
    const native_pixel_format pf_sr300_inzi = { 'INZI', 2, 2,{  { true,  &unpack_z16_y8_from_sr300_inzi,    { { RS_STREAM_DEPTH,    RS_FORMAT_Z16 },{ RS_STREAM_INFRARED, RS_FORMAT_Y8 } } },
                                                                { true,  &unpack_z16_y16_from_sr300_inzi,   { { RS_STREAM_DEPTH,    RS_FORMAT_Z16 },{ RS_STREAM_INFRARED, RS_FORMAT_Y16 } } } } };
=======

    const native_pixel_format pf_rw10       = {'RW10', 1, 1, {{&copy_raw10,                     {{RS_STREAM_COLOR,    RS_FORMAT_RAW10}}}}};
    const native_pixel_format pf_yuy2       = {'YUY2', 1, 2, {{&copy_pixels<2>,                 {{RS_STREAM_COLOR,    RS_FORMAT_YUYV }}},
                                                              {&unpack_yuy2<RS_FORMAT_Y8   >,   {{RS_STREAM_COLOR,    RS_FORMAT_Y8   }}},
                                                              {&unpack_yuy2<RS_FORMAT_Y16  >,   {{RS_STREAM_COLOR,    RS_FORMAT_Y16  }}},
                                                              {&unpack_yuy2<RS_FORMAT_RGB8 >,   {{RS_STREAM_COLOR,    RS_FORMAT_RGB8 }}},
                                                              {&unpack_yuy2<RS_FORMAT_RGBA8>,   {{RS_STREAM_COLOR,    RS_FORMAT_RGBA8}}},
                                                              {&unpack_yuy2<RS_FORMAT_BGR8 >,   {{RS_STREAM_COLOR,    RS_FORMAT_BGR8 }}},
                                                              {&unpack_yuy2<RS_FORMAT_BGRA8>,   {{RS_STREAM_COLOR,    RS_FORMAT_BGRA8}}}}};
    const native_pixel_format pf_y8         = {'Y8  ', 1, 1, {{&copy_pixels<1>,                 {{RS_STREAM_INFRARED, RS_FORMAT_Y8   }}}}};
    const native_pixel_format pf_y16        = {'Y16 ', 1, 2, {{&unpack_y16_from_y16_10,         {{RS_STREAM_INFRARED, RS_FORMAT_Y16  }}}}};
    const native_pixel_format pf_y8i        = {'Y8I ', 1, 2, {{&unpack_y8_y8_from_y8i,          {{RS_STREAM_INFRARED, RS_FORMAT_Y8   }, {RS_STREAM_INFRARED2, RS_FORMAT_Y8}}}}};
    const native_pixel_format pf_y12i       = {'Y12I', 1, 3, {{&unpack_y16_y16_from_y12i_10,    {{RS_STREAM_INFRARED, RS_FORMAT_Y16  }, {RS_STREAM_INFRARED2, RS_FORMAT_Y16}}}}};
    const native_pixel_format pf_z16        = {'Z16 ', 1, 2, {{&copy_pixels<2>,                 {{RS_STREAM_DEPTH,    RS_FORMAT_Z16  }}},
                                                              {&copy_pixels<2>,                 {{RS_STREAM_DEPTH,    RS_FORMAT_DISPARITY16}}}}};
    const native_pixel_format pf_invz       = {'INVZ', 1, 2, {{&copy_pixels<2>,                 {{RS_STREAM_DEPTH,    RS_FORMAT_Z16  }}}}};
    const native_pixel_format pf_f200_invi  = {'INVI', 1, 1, {{&copy_pixels<1>,                 {{RS_STREAM_INFRARED, RS_FORMAT_Y8   }}},
                                                              {&unpack_y16_from_y8,             {{RS_STREAM_INFRARED, RS_FORMAT_Y16  }}}}};
    const native_pixel_format pf_f200_inzi  = {'INZI', 1, 3, {{&unpack_z16_y8_from_f200_inzi,   {{RS_STREAM_DEPTH,    RS_FORMAT_Z16  }, {RS_STREAM_INFRARED, RS_FORMAT_Y8}}},
                                                              {&unpack_z16_y16_from_f200_inzi,  {{RS_STREAM_DEPTH,    RS_FORMAT_Z16  }, {RS_STREAM_INFRARED, RS_FORMAT_Y16}}}}};
    const native_pixel_format pf_sr300_invi = {'INVI', 1, 2, {{&unpack_y8_from_y16_10,          {{RS_STREAM_INFRARED, RS_FORMAT_Y8   }}},
                                                              {&unpack_y16_from_y16_10,         {{RS_STREAM_INFRARED, RS_FORMAT_Y16  }}}}};
    const native_pixel_format pf_sr300_inzi = {'INZI', 2, 2, {{&unpack_z16_y8_from_sr300_inzi,  {{RS_STREAM_DEPTH,    RS_FORMAT_Z16  }, {RS_STREAM_INFRARED, RS_FORMAT_Y8}}},
                                                              {&unpack_z16_y16_from_sr300_inzi, {{RS_STREAM_DEPTH,    RS_FORMAT_Z16  }, {RS_STREAM_INFRARED, RS_FORMAT_Y16}}}}};
>>>>>>> 900a167e

    //////////////////
    // Deprojection //
    //////////////////

    template<class MAP_DEPTH> void deproject_depth(float * points, const rs_intrinsics & intrin, const uint16_t * depth, MAP_DEPTH map_depth)
    {
        for(int y=0; y<intrin.height; ++y)
        {
            for(int x=0; x<intrin.width; ++x)
            {
                const float pixel[] = { (float) x, (float) y};
                rs_deproject_pixel_to_point(points, &intrin, pixel, map_depth(*depth++));
                points += 3;                
            }
        }    
    }

    void deproject_z(float * points, const rs_intrinsics & z_intrin, const uint16_t * z_pixels, float z_scale)
    {
        deproject_depth(points, z_intrin, z_pixels, [z_scale](uint16_t z) { return z_scale * z; });
    }

    void deproject_disparity(float * points, const rs_intrinsics & disparity_intrin, const uint16_t * disparity_pixels, float disparity_scale)
    {
        deproject_depth(points, disparity_intrin, disparity_pixels, [disparity_scale](uint16_t disparity) { return disparity_scale / disparity; });
    }

    /////////////////////
    // Image alignment //
    /////////////////////

    template<class GET_DEPTH, class TRANSFER_PIXEL> void align_images(const rs_intrinsics & depth_intrin, const rs_extrinsics & depth_to_other, const rs_intrinsics & other_intrin, GET_DEPTH get_depth, TRANSFER_PIXEL transfer_pixel)
    {
        // Iterate over the pixels of the depth image    
#pragma omp parallel for schedule(dynamic)
        for(int depth_y = 0; depth_y < depth_intrin.height; ++depth_y)
        {
            int depth_pixel_index = depth_y * depth_intrin.width;
            for(int depth_x = 0; depth_x < depth_intrin.width; ++depth_x, ++depth_pixel_index)
            {
                // Skip over depth pixels with the value of zero, we have no depth data so we will not write anything into our aligned images
                if(float depth = get_depth(depth_pixel_index))
                {
                    // Map the top-left corner of the depth pixel onto the other image
                    float depth_pixel[2] = {depth_x-0.5f, depth_y-0.5f}, depth_point[3], other_point[3], other_pixel[2];
                    rs_deproject_pixel_to_point(depth_point, &depth_intrin, depth_pixel, depth);
                    rs_transform_point_to_point(other_point, &depth_to_other, depth_point);
                    rs_project_point_to_pixel(other_pixel, &other_intrin, other_point);
                    const int other_x0 = static_cast<int>(other_pixel[0] + 0.5f);
                    const int other_y0 = static_cast<int>(other_pixel[1] + 0.5f);

                    // Map the bottom-right corner of the depth pixel onto the other image
                    depth_pixel[0] = depth_x+0.5f; depth_pixel[1] = depth_y+0.5f;
                    rs_deproject_pixel_to_point(depth_point, &depth_intrin, depth_pixel, depth);
                    rs_transform_point_to_point(other_point, &depth_to_other, depth_point);
                    rs_project_point_to_pixel(other_pixel, &other_intrin, other_point);
                    const int other_x1 = static_cast<int>(other_pixel[0] + 0.5f);
                    const int other_y1 = static_cast<int>(other_pixel[1] + 0.5f);

                    if(other_x0 < 0 || other_y0 < 0 || other_x1 >= other_intrin.width || other_y1 >= other_intrin.height) continue;

                    // Transfer between the depth pixels and the pixels inside the rectangle on the other image
                    for(int y=other_y0; y<=other_y1; ++y) for(int x=other_x0; x<=other_x1; ++x) transfer_pixel(depth_pixel_index, y * other_intrin.width + x);
                }
            }
        }    
    }

    void align_z_to_other(byte * z_aligned_to_other, const uint16_t * z_pixels, float z_scale, const rs_intrinsics & z_intrin, const rs_extrinsics & z_to_other, const rs_intrinsics & other_intrin)
    {
        auto out_z = (uint16_t *)(z_aligned_to_other);
        align_images(z_intrin, z_to_other, other_intrin, 
            [z_pixels, z_scale](int z_pixel_index) { return z_scale * z_pixels[z_pixel_index]; },
            [out_z, z_pixels](int z_pixel_index, int other_pixel_index) { out_z[other_pixel_index] = z_pixels[z_pixel_index]; });
    }

    void align_disparity_to_other(byte * disparity_aligned_to_other, const uint16_t * disparity_pixels, float disparity_scale, const rs_intrinsics & disparity_intrin, const rs_extrinsics & disparity_to_other, const rs_intrinsics & other_intrin)
    {
        auto out_disparity = (uint16_t *)(disparity_aligned_to_other);
        align_images(disparity_intrin, disparity_to_other, other_intrin, 
            [disparity_pixels, disparity_scale](int disparity_pixel_index) { return disparity_scale / disparity_pixels[disparity_pixel_index]; },
            [out_disparity, disparity_pixels](int disparity_pixel_index, int other_pixel_index) { out_disparity[other_pixel_index] = disparity_pixels[disparity_pixel_index]; });
    }

    template<int N> struct bytes { char b[N]; };
    template<int N, class GET_DEPTH> void align_other_to_depth_bytes(byte * other_aligned_to_depth, GET_DEPTH get_depth, const rs_intrinsics & depth_intrin, const rs_extrinsics & depth_to_other, const rs_intrinsics & other_intrin, const byte * other_pixels)
    {
        auto in_other = (const bytes<N> *)(other_pixels);
        auto out_other = (bytes<N> *)(other_aligned_to_depth);
        align_images(depth_intrin, depth_to_other, other_intrin, get_depth,
            [out_other, in_other](int depth_pixel_index, int other_pixel_index) { out_other[depth_pixel_index] = in_other[other_pixel_index]; });
    }

    template<class GET_DEPTH> void align_other_to_depth(byte * other_aligned_to_depth, GET_DEPTH get_depth, const rs_intrinsics & depth_intrin, const rs_extrinsics & depth_to_other, const rs_intrinsics & other_intrin, const byte * other_pixels, rs_format other_format)
    {
        switch(other_format)
        {
        case RS_FORMAT_Y8: 
            align_other_to_depth_bytes<1>(other_aligned_to_depth, get_depth, depth_intrin, depth_to_other, other_intrin, other_pixels); break;
        case RS_FORMAT_Y16: case RS_FORMAT_Z16: 
            align_other_to_depth_bytes<2>(other_aligned_to_depth, get_depth, depth_intrin, depth_to_other, other_intrin, other_pixels); break;
        case RS_FORMAT_RGB8: case RS_FORMAT_BGR8: 
            align_other_to_depth_bytes<3>(other_aligned_to_depth, get_depth, depth_intrin, depth_to_other, other_intrin, other_pixels); break;
        case RS_FORMAT_RGBA8: case RS_FORMAT_BGRA8: 
            align_other_to_depth_bytes<4>(other_aligned_to_depth, get_depth, depth_intrin, depth_to_other, other_intrin, other_pixels); break;
        default: 
            assert(false); // NOTE: rs_align_other_to_depth_bytes<2>(...) is not appropriate for RS_FORMAT_YUYV/RS_FORMAT_RAW10 images, no logic prevents U/V channels from being written to one another
        }
    }

    void align_other_to_z(byte * other_aligned_to_z, const uint16_t * z_pixels, float z_scale, const rs_intrinsics & z_intrin, const rs_extrinsics & z_to_other, const rs_intrinsics & other_intrin, const byte * other_pixels, rs_format other_format)
    {
        align_other_to_depth(other_aligned_to_z, [z_pixels, z_scale](int z_pixel_index) { return z_scale * z_pixels[z_pixel_index]; }, z_intrin, z_to_other, other_intrin, other_pixels, other_format);
    }

    void align_other_to_disparity(byte * other_aligned_to_disparity, const uint16_t * disparity_pixels, float disparity_scale, const rs_intrinsics & disparity_intrin, const rs_extrinsics & disparity_to_other, const rs_intrinsics & other_intrin, const byte * other_pixels, rs_format other_format)
    {
        align_other_to_depth(other_aligned_to_disparity, [disparity_pixels, disparity_scale](int disparity_pixel_index) { return disparity_scale / disparity_pixels[disparity_pixel_index]; }, disparity_intrin, disparity_to_other, other_intrin, other_pixels, other_format);
    }

    /////////////////////////
    // Image rectification //
    /////////////////////////

    std::vector<int> compute_rectification_table(const rs_intrinsics & rect_intrin, const rs_extrinsics & rect_to_unrect, const rs_intrinsics & unrect_intrin)
    {   
        std::vector<int> rectification_table;
        rectification_table.resize(rect_intrin.width * rect_intrin.height);
        align_images(rect_intrin, rect_to_unrect, unrect_intrin, [](int) { return 1.0f; },
            [&rectification_table](int rect_pixel_index, int unrect_pixel_index) { rectification_table[rect_pixel_index] = unrect_pixel_index; });
        return rectification_table;
    }

    template<class T> void rectify_image_pixels(T * rect_pixels, const std::vector<int> & rectification_table, const T * unrect_pixels)
    {
        for(auto entry : rectification_table) *rect_pixels++ = unrect_pixels[entry];
    }

    void rectify_image(uint8_t * rect_pixels, const std::vector<int> & rectification_table, const uint8_t * unrect_pixels, rs_format format)
    {
        switch(format)
        {
        case RS_FORMAT_Y8: 
            return rectify_image_pixels((bytes<1> *)rect_pixels, rectification_table, (const bytes<1> *)unrect_pixels);
        case RS_FORMAT_Y16: case RS_FORMAT_Z16: 
            return rectify_image_pixels((bytes<2> *)rect_pixels, rectification_table, (const bytes<2> *)unrect_pixels);
        case RS_FORMAT_RGB8: case RS_FORMAT_BGR8: 
            return rectify_image_pixels((bytes<3> *)rect_pixels, rectification_table, (const bytes<3> *)unrect_pixels);
        case RS_FORMAT_RGBA8: case RS_FORMAT_BGRA8: 
            return rectify_image_pixels((bytes<4> *)rect_pixels, rectification_table, (const bytes<4> *)unrect_pixels);
        default: 
            assert(false); // NOTE: rectify_image_pixels(...) is not appropriate for RS_FORMAT_YUYV images, no logic prevents U/V channels from being written to one another
        }
    }
}

#pragma pack(pop)<|MERGE_RESOLUTION|>--- conflicted
+++ resolved
@@ -439,10 +439,9 @@
     //////////////////////////
     // Native pixel formats //
     //////////////////////////
-<<<<<<< HEAD
     const native_pixel_format pf_raw8       = { 'RAW8', 1, 1,{  { false, &copy_pixels<1>,                   { { RS_STREAM_FISHEYE,  RS_FORMAT_RAW8 } } } } };
     const native_pixel_format pf_rw16       = { 'RW16', 1, 2,{  { false, &copy_pixels<2>,                   { { RS_STREAM_COLOR,    RS_FORMAT_RAW16 } } } } };
-    const native_pixel_format pf_rw10       = { 'RW10', 1, 1,{  { false, &copy_pixels<1>,                   { { RS_STREAM_COLOR,    RS_FORMAT_RAW10 } } } } };
+    const native_pixel_format pf_rw10       = { 'RW10', 1, 1,{  { false, &copy_raw10,                       { { RS_STREAM_COLOR,    RS_FORMAT_RAW10 } } } } };
     const native_pixel_format pf_yuy2       = { 'YUY2', 1, 2,{  { true,  &unpack_yuy2<RS_FORMAT_RGB8 >,     { { RS_STREAM_COLOR,    RS_FORMAT_RGB8 } } },
                                                                 { false, &copy_pixels<2>,                   { { RS_STREAM_COLOR,    RS_FORMAT_YUYV } } },
                                                                 { true,  &unpack_yuy2<RS_FORMAT_RGBA8>,     { { RS_STREAM_COLOR,    RS_FORMAT_RGBA8 } } },
@@ -463,32 +462,6 @@
                                                                 { true,  &unpack_y16_from_y16_10,           { { RS_STREAM_INFRARED, RS_FORMAT_Y16 } } } } };
     const native_pixel_format pf_sr300_inzi = { 'INZI', 2, 2,{  { true,  &unpack_z16_y8_from_sr300_inzi,    { { RS_STREAM_DEPTH,    RS_FORMAT_Z16 },{ RS_STREAM_INFRARED, RS_FORMAT_Y8 } } },
                                                                 { true,  &unpack_z16_y16_from_sr300_inzi,   { { RS_STREAM_DEPTH,    RS_FORMAT_Z16 },{ RS_STREAM_INFRARED, RS_FORMAT_Y16 } } } } };
-=======
-
-    const native_pixel_format pf_rw10       = {'RW10', 1, 1, {{&copy_raw10,                     {{RS_STREAM_COLOR,    RS_FORMAT_RAW10}}}}};
-    const native_pixel_format pf_yuy2       = {'YUY2', 1, 2, {{&copy_pixels<2>,                 {{RS_STREAM_COLOR,    RS_FORMAT_YUYV }}},
-                                                              {&unpack_yuy2<RS_FORMAT_Y8   >,   {{RS_STREAM_COLOR,    RS_FORMAT_Y8   }}},
-                                                              {&unpack_yuy2<RS_FORMAT_Y16  >,   {{RS_STREAM_COLOR,    RS_FORMAT_Y16  }}},
-                                                              {&unpack_yuy2<RS_FORMAT_RGB8 >,   {{RS_STREAM_COLOR,    RS_FORMAT_RGB8 }}},
-                                                              {&unpack_yuy2<RS_FORMAT_RGBA8>,   {{RS_STREAM_COLOR,    RS_FORMAT_RGBA8}}},
-                                                              {&unpack_yuy2<RS_FORMAT_BGR8 >,   {{RS_STREAM_COLOR,    RS_FORMAT_BGR8 }}},
-                                                              {&unpack_yuy2<RS_FORMAT_BGRA8>,   {{RS_STREAM_COLOR,    RS_FORMAT_BGRA8}}}}};
-    const native_pixel_format pf_y8         = {'Y8  ', 1, 1, {{&copy_pixels<1>,                 {{RS_STREAM_INFRARED, RS_FORMAT_Y8   }}}}};
-    const native_pixel_format pf_y16        = {'Y16 ', 1, 2, {{&unpack_y16_from_y16_10,         {{RS_STREAM_INFRARED, RS_FORMAT_Y16  }}}}};
-    const native_pixel_format pf_y8i        = {'Y8I ', 1, 2, {{&unpack_y8_y8_from_y8i,          {{RS_STREAM_INFRARED, RS_FORMAT_Y8   }, {RS_STREAM_INFRARED2, RS_FORMAT_Y8}}}}};
-    const native_pixel_format pf_y12i       = {'Y12I', 1, 3, {{&unpack_y16_y16_from_y12i_10,    {{RS_STREAM_INFRARED, RS_FORMAT_Y16  }, {RS_STREAM_INFRARED2, RS_FORMAT_Y16}}}}};
-    const native_pixel_format pf_z16        = {'Z16 ', 1, 2, {{&copy_pixels<2>,                 {{RS_STREAM_DEPTH,    RS_FORMAT_Z16  }}},
-                                                              {&copy_pixels<2>,                 {{RS_STREAM_DEPTH,    RS_FORMAT_DISPARITY16}}}}};
-    const native_pixel_format pf_invz       = {'INVZ', 1, 2, {{&copy_pixels<2>,                 {{RS_STREAM_DEPTH,    RS_FORMAT_Z16  }}}}};
-    const native_pixel_format pf_f200_invi  = {'INVI', 1, 1, {{&copy_pixels<1>,                 {{RS_STREAM_INFRARED, RS_FORMAT_Y8   }}},
-                                                              {&unpack_y16_from_y8,             {{RS_STREAM_INFRARED, RS_FORMAT_Y16  }}}}};
-    const native_pixel_format pf_f200_inzi  = {'INZI', 1, 3, {{&unpack_z16_y8_from_f200_inzi,   {{RS_STREAM_DEPTH,    RS_FORMAT_Z16  }, {RS_STREAM_INFRARED, RS_FORMAT_Y8}}},
-                                                              {&unpack_z16_y16_from_f200_inzi,  {{RS_STREAM_DEPTH,    RS_FORMAT_Z16  }, {RS_STREAM_INFRARED, RS_FORMAT_Y16}}}}};
-    const native_pixel_format pf_sr300_invi = {'INVI', 1, 2, {{&unpack_y8_from_y16_10,          {{RS_STREAM_INFRARED, RS_FORMAT_Y8   }}},
-                                                              {&unpack_y16_from_y16_10,         {{RS_STREAM_INFRARED, RS_FORMAT_Y16  }}}}};
-    const native_pixel_format pf_sr300_inzi = {'INZI', 2, 2, {{&unpack_z16_y8_from_sr300_inzi,  {{RS_STREAM_DEPTH,    RS_FORMAT_Z16  }, {RS_STREAM_INFRARED, RS_FORMAT_Y8}}},
-                                                              {&unpack_z16_y16_from_sr300_inzi, {{RS_STREAM_DEPTH,    RS_FORMAT_Z16  }, {RS_STREAM_INFRARED, RS_FORMAT_Y16}}}}};
->>>>>>> 900a167e
 
     //////////////////
     // Deprojection //
