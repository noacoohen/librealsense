--- conflicted
+++ resolved
@@ -77,12 +77,10 @@
         inline bool is_valid(TYPE value) { return value >= 0 && value < RS_##PREFIX##_COUNT; } \
         inline std::ostream & operator << (std::ostream & out, TYPE value) { if(is_valid(value)) return out << get_string(value); else return out << (int)value; }
     RS_ENUM_HELPERS(rs_stream, STREAM)
-<<<<<<< HEAD
         RS_ENUM_HELPERS(rs_format, FORMAT)
         RS_ENUM_HELPERS(rs_preset, PRESET)
         RS_ENUM_HELPERS(rs_distortion, DISTORTION)
-        RS_ENUM_HELPERS(rs_option, OPTION)
-        RS_ENUM_HELPERS(rs_channel, CHANNEL)
+    RS_ENUM_HELPERS(rs_option, OPTION)
         RS_ENUM_HELPERS(rs_capabilities, CAPABILITIES)
         RS_ENUM_HELPERS(rs_source, SOURCE)
 #undef RS_ENUM_HELPERS
@@ -94,23 +92,6 @@
     struct int2 { int x, y; };
     struct float3 { float x, y, z; float & operator [] (int i) { return (&x)[i]; } };
     struct float3x3 { float3 x, y, z; float & operator () (int i, int j) { return (&x)[j][i]; } }; // column-major
-=======
-    RS_ENUM_HELPERS(rs_format, FORMAT)
-    RS_ENUM_HELPERS(rs_preset, PRESET)
-    RS_ENUM_HELPERS(rs_distortion, DISTORTION)
-    RS_ENUM_HELPERS(rs_option, OPTION)
-    RS_ENUM_HELPERS(rs_capabilities, CAPABILITIES)
-    RS_ENUM_HELPERS(rs_source, SOURCE)
-    #undef RS_ENUM_HELPERS
-
-    ////////////////////////////////////////////
-    // World's tiniest linear algebra library //
-    ////////////////////////////////////////////
-
-    struct int2 { int x,y; };
-    struct float3 { float x,y,z; float & operator [] (int i) { return (&x)[i]; } };
-    struct float3x3 { float3 x,y,z; float & operator () (int i, int j) { return (&x)[j][i]; } }; // column-major
->>>>>>> 09c95e46
     struct pose { float3x3 orientation; float3 position; };
     inline bool operator == (const float3 & a, const float3 & b) { return a.x == b.x && a.y == b.y && a.z == b.z; }
     inline float3 operator + (const float3 & a, const float3 & b) { return{ a.x + b.x, a.y + b.y, a.z + b.z }; }
@@ -286,22 +267,13 @@
 
     struct device_config
     {
-<<<<<<< HEAD
-        const static_device_info info;
-        stream_request          requests[RS_STREAM_NATIVE_COUNT];   // Modified by enable/disable_stream calls
-        frame_callback callbacks[RS_STREAM_NATIVE_COUNT];   // Modified by set_frame_callback calls
-        data_polling_request    data_requests;                      // Modified by enable/disable_events calls
-        std::vector<motion_events_callback> motion_callbacks;            // Modified by set_events_callback calls
-        std::vector<timestamp_events_callback> timestamp_callbacks;
-        float depth_scale;                                                      // Scale of depth values
-=======
         const static_device_info    info;
         stream_request              requests[RS_STREAM_NATIVE_COUNT];   // Modified by enable/disable_stream calls
+        frame_callback callbacks[RS_STREAM_NATIVE_COUNT];   // Modified by set_frame_callback calls
         data_polling_request        data_requests;                      // Modified by enable/disable_events calls
         motion_events_callback      motion_callback;                   // Modified by set_events_callback calls
         timestamp_events_callback   timestamp_callback;
         float depth_scale;                                              // Scale of depth values
->>>>>>> 09c95e46
 
         device_config(const rsimpl::static_device_info & info) : info(info), depth_scale(info.nominal_depth_scale)
         {
