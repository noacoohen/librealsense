// License: Apache 2.0. See LICENSE file in root directory.
// Copyright(c) 2017 Intel Corporation. All Rights Reserved.

#include "record_sensor.h"
#include "api.h"
#include "stream.h"

librealsense::record_sensor::record_sensor(const device_interface& device,
                                            sensor_interface& sensor, 
                                            frame_interface_callback_t on_frame,
                                            snapshot_callback_t on_snapshot) :
    m_device_record_snapshot_handler(on_snapshot),
    m_sensor(sensor),
    m_user_notification_callback(nullptr, [](rs2_notifications_callback* n) {}),
    m_record_callback(on_frame),
    m_is_recording(false),
    m_is_pause(false),
    m_parent_device(device)
{
}

librealsense::record_sensor::~record_sensor()
{
}

stream_profiles record_sensor::get_stream_profiles()
{
    return m_sensor.get_stream_profiles();
}

void librealsense::record_sensor::open(const stream_profiles& requests)
{
    m_sensor.open(requests);
<<<<<<< HEAD
    m_is_recording = true;
    m_curr_configurations = convert_profiles(requests);
    //TODO: record this operation
=======
    m_curr_configurations = convert_profiles(to_profiles(requests));
    //raise_user_notification("Opened sensor");
    //TODO: write to file
>>>>>>> 208e0093
}

void librealsense::record_sensor::close()
{
    m_sensor.close();
    m_is_recording = false;
}

librealsense::option& librealsense::record_sensor::get_option(rs2_option id)
{
//    auto option_it = m_recordable_options_cache.find(id);
//    if(option_it != m_recordable_options_cache.end())
//    {
//        return *option_it->second;
//    }
//    std::shared_ptr<option> option;
//    m_sensor.get_option(id).create_recordable(option, [this](std::shared_ptr<extension_snapshot> snapshot) {
//        record_snapshot(RS2_EXTENSION_OPTION, snapshot);
//    });
//    m_recordable_options_cache[id] = option;
//    return *option;
    return m_sensor.get_option(id);
}
const librealsense::option& librealsense::record_sensor::get_option(rs2_option id) const
{
    return m_sensor.get_option(id);
}
const std::string& librealsense::record_sensor::get_info(rs2_camera_info info) const
{
    return m_sensor.get_info(info);
}
bool librealsense::record_sensor::supports_info(rs2_camera_info info) const
{
    return m_sensor.supports_info(info);
}
bool librealsense::record_sensor::supports_option(rs2_option id) const
{
    return m_sensor.supports_option(id);
}

void librealsense::record_sensor::register_notifications_callback(notifications_callback_ptr callback)
{
    m_user_notification_callback = std::move(callback);
    std::unique_ptr<rs2_notifications_callback, void(*)(rs2_notifications_callback*)> cb(new notification_callback([&](rs2_notification* n)
    {
        if(m_user_notification_callback) 
            m_user_notification_callback->on_notification(n);
    }), [](rs2_notifications_callback* p) { p->release(); });
    m_sensor.register_notifications_callback(std::move(cb));
}

void librealsense::record_sensor::start(frame_callback_ptr callback)
{
    if (m_frame_callback != nullptr)
    {
        return; //already started
    }
    
    //TODO: Also handle case where live sensor is already streaming

    auto record_cb = [this, callback](frame_holder frame)
    {
        record_frame(frame.clone());

        //Raise to user callback
        frame_interface* ref = nullptr;
        std::swap(frame.frame, ref);
        callback->on_frame((rs2_frame*)ref);
    };

    m_frame_callback = std::make_shared<frame_holder_callback>(record_cb);
    m_sensor.start(m_frame_callback);
}

void librealsense::record_sensor::stop()
{
    m_sensor.stop();
    m_frame_callback.reset();
}

bool librealsense::record_sensor::is_streaming() const
{
    return m_sensor.is_streaming();
}

bool librealsense::record_sensor::extend_to(rs2_extension extension_type, void** ext)
{
    //extend_to is called when the device\sensor above the hour glass are expected to provide some extension interface
    //In this case we should return a recordable version of that extension
    switch (extension_type)
    {
    case RS2_EXTENSION_DEBUG :
    {
        auto ptr = dynamic_cast<debug_interface*>(&m_sensor);
        if (!ptr)
        {
            return false;
        }
        std::shared_ptr<debug_interface> api;
        ptr->create_recordable(api, [this, extension_type](std::shared_ptr<extension_snapshot> e)
        {
            record_snapshot(extension_type, e);
        });
        //TODO: Ziv, Verify this doesn't result in memory leaks / memory corruptions
        *ext = api.get();
        return true;
    }
    case RS2_EXTENSION_INFO : *ext = this; return true;
    case RS2_EXTENSION_MOTION :break;
    case RS2_EXTENSION_OPTIONS :*ext = this; return true;
    case RS2_EXTENSION_VIDEO :break;
    case RS2_EXTENSION_ROI :break;
    case RS2_EXTENSION_UNKNOWN:
    case RS2_EXTENSION_COUNT :
        //TODO: support all extensions
    default:
        throw invalid_value_exception(to_string() <<"extension_type " << extension_type << " is not supported");
    }
    return false;
}

const device_interface& record_sensor::get_device()
{
    return m_parent_device;
}

void record_sensor::raise_user_notification(const std::string& str)
{
    notification noti(RS2_NOTIFICATION_CATEGORY_UNKNOWN_ERROR, 0, RS2_LOG_SEVERITY_ERROR, str);
    rs2_notification rs2_noti(&noti);
    if(m_user_notification_callback) m_user_notification_callback->on_notification(&rs2_noti);
}

void librealsense::record_sensor::record_snapshot(rs2_extension extension_type, const std::shared_ptr<extension_snapshot>& snapshot)
{
    if(m_is_recording)
    {    //Send to recording thread
        m_device_record_snapshot_handler(extension_type, snapshot, [this](const std::string& err)
        { stop_with_error(err); });
    }
}

std::vector<platform::stream_profile> record_sensor::convert_profiles(const std::vector<stream_profile>& profiles)
{
    std::vector<platform::stream_profile> platform_profiles;
    //TODO: Implement
    return platform_profiles;
}
void record_sensor::stop_with_error(const std::string& error_msg)
{
    m_is_recording = false;
    raise_user_notification(to_string() << "Stopping recording for sensor (streaming will continue). (Error: " << error_msg << ")");
}
void record_sensor::record_frame(frame_holder frame)
{
    if(m_is_recording)
    {
        //Send to recording thread
        m_record_callback(std::move(frame), [this](const std::string& err){ stop_with_error(err); });
    }
}<|MERGE_RESOLUTION|>--- conflicted
+++ resolved
@@ -31,15 +31,10 @@
 void librealsense::record_sensor::open(const stream_profiles& requests)
 {
     m_sensor.open(requests);
-<<<<<<< HEAD
+
     m_is_recording = true;
-    m_curr_configurations = convert_profiles(requests);
-    //TODO: record this operation
-=======
     m_curr_configurations = convert_profiles(to_profiles(requests));
-    //raise_user_notification("Opened sensor");
     //TODO: write to file
->>>>>>> 208e0093
 }
 
 void librealsense::record_sensor::close()
