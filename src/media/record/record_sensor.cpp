--- conflicted
+++ resolved
@@ -14,11 +14,9 @@
     m_is_sensor_hooked(false),
     m_before_start_callback_token(-1)
 {
-<<<<<<< HEAD
     //override_notification_callback
     m_user_notification_callback = sensor.get_notifications_callback();
     register_notifications_callback(m_user_notification_callback);
-=======
     enable_sensor_options_recording();
     m_before_start_callback_token = m_sensor.register_before_streaming_changes_callback([this](bool streaming)
     {
@@ -38,27 +36,19 @@
         // we will not get the above callback (before start) so we hook it now
         enable_sensor_hooks();
     }
->>>>>>> b714e4c9
     LOG_DEBUG("Created record_sensor");
+
 }
 
 librealsense::record_sensor::~record_sensor()
 {
-<<<<<<< HEAD
-    for (auto id : m_recording_options)
-    {
-        auto& option = m_sensor.get_option(id);
-        option.enable_recording([](const librealsense::option& snapshot) {});
-    }
-    if(m_user_notification_callback)
-        m_sensor.register_notifications_callback(m_user_notification_callback);
-=======
     m_sensor.unregister_before_start_callback(m_before_start_callback_token);
     disable_sensor_options_recording();
     disable_sensor_hooks();
     m_is_recording = false;
     LOG_DEBUG("Destructed record_sensor");
->>>>>>> b714e4c9
+    if(m_user_notification_callback)
+        m_sensor.register_notifications_callback(m_user_notification_callback);
 }
 
 stream_profiles record_sensor::get_stream_profiles() const
@@ -69,35 +59,11 @@
 void librealsense::record_sensor::open(const stream_profiles& requests)
 {
     m_sensor.open(requests);
-<<<<<<< HEAD
-
-    m_is_recording = true;
-    for (auto request : requests)
-    {
-        std::shared_ptr<stream_profile_interface> snapshot;
-        request->create_snapshot(snapshot);
-        //TODO: handle non video profiles
-        rs2_extension extension_type;
-        if (Is<librealsense::video_stream_profile_interface>(request))
-            extension_type = RS2_EXTENSION_VIDEO_PROFILE;
-        else if (Is<librealsense::motion_stream_profile_interface>(request))
-            extension_type = RS2_EXTENSION_MOTION_PROFILE;
-        else if (Is<librealsense::pose_stream_profile_interface>(request))
-            extension_type = RS2_EXTENSION_POSE_PROFILE;
-     
-        on_extension_change(extension_type, std::dynamic_pointer_cast<extension_snapshot>(snapshot));
-    }
-=======
->>>>>>> b714e4c9
 }
 
 void librealsense::record_sensor::close()
 {
     m_sensor.close();
-<<<<<<< HEAD
-    disable_recording();
-=======
->>>>>>> b714e4c9
 }
 
 librealsense::option& librealsense::record_sensor::get_option(rs2_option id)
@@ -123,7 +89,6 @@
 
 void librealsense::record_sensor::register_notifications_callback(notifications_callback_ptr callback)
 {
-    //TODO: Wrap notification callback (copy from future)
     m_user_notification_callback = std::move(callback);
     auto from_live_sensor = notifications_callback_ptr(new notification_callback([&](rs2_notification* n)
     {
@@ -204,10 +169,6 @@
 const device_interface& record_sensor::get_device()
 {
     return m_parent_device;
-}
-
-<<<<<<< HEAD
-=======
 frame_callback_ptr record_sensor::get_frames_callback() const
 {
     return m_frame_callback;
@@ -234,14 +195,8 @@
     throw librealsense::not_implemented_exception("playback_sensor::unregister_before_start_callback");
 }
 
-void record_sensor::raise_user_notification(const std::string& str)
-{
-    notification noti(RS2_NOTIFICATION_CATEGORY_UNKNOWN_ERROR, 0, RS2_LOG_SEVERITY_ERROR, str);
-    rs2_notification rs2_noti(&noti);
-    if(m_user_notification_callback) m_user_notification_callback->on_notification(&rs2_noti);
-}
-
->>>>>>> b714e4c9
+}
+
 template <typename T>
 void librealsense::record_sensor::record_snapshot(rs2_extension extension_type, const recordable<T>& ext)
 {
@@ -382,8 +337,18 @@
         {
             std::shared_ptr<stream_profile_interface> snapshot;
             stream->create_snapshot(snapshot);
-            //TODO: handle non video profiles
-           m_device_record_snapshot_handler(RS2_EXTENSION_VIDEO_PROFILE, std::dynamic_pointer_cast<extension_snapshot>(snapshot), [this](const std::string& err) { stop_with_error(err); });
+	        rs2_extension extension_type;
+	        if (Is<librealsense::video_stream_profile_interface>(request))
+	            extension_type = RS2_EXTENSION_VIDEO_PROFILE;
+	        else if (Is<librealsense::motion_stream_profile_interface>(request))
+	            extension_type = RS2_EXTENSION_MOTION_PROFILE;
+	        else if (Is<librealsense::pose_stream_profile_interface>(request))
+	            extension_type = RS2_EXTENSION_POSE_PROFILE;
+     		else 
+				throw std::runtime_error("Unsupported stream");
+
+	        on_extension_change(extension_type, std::dynamic_pointer_cast<extension_snapshot>(snapshot));
+
            m_recorded_streams_ids.insert(id);
         }
     }
