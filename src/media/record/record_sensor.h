// License: Apache 2.0. See LICENSE file in root directory.
// Copyright(c) 2017 Intel Corporation. All Rights Reserved.

#pragma once
#include "core/roi.h"
#include "core/extension.h"
#include "core/serialization.h"
#include "core/streaming.h"
#include "archive.h"
#include "concurrency.h"
#include "sensor.h"

namespace librealsense
{
    class record_sensor : public sensor_interface,
                          public extendable_interface,  //Allows extension for any of the given device's extensions
                          public info_container,
                          public options_container
    {
    public:
        record_sensor(const device_interface& device,
                      sensor_interface& sensor);
        virtual ~record_sensor();

        stream_profiles get_stream_profiles() const override;
        void open(const stream_profiles& requests) override;
        void close() override;
        option& get_option(rs2_option id) override;
        const option& get_option(rs2_option id) const override;
        const std::string& get_info(rs2_camera_info info) const override;
        bool supports_info(rs2_camera_info info) const override;
        bool supports_option(rs2_option id) const override;
        void register_notifications_callback(notifications_callback_ptr callback) override;
        notifications_callback_ptr get_notifications_callback() const override;
        void start(frame_callback_ptr callback) override;
        void stop() override;
        bool is_streaming() const override;
        bool extend_to(rs2_extension extension_type, void** ext) override;
        const device_interface& get_device() override;
<<<<<<< HEAD
        signal<record_sensor, const notification&> on_notification;
        signal<record_sensor, frame_holder> on_frame;
        signal<record_sensor, rs2_extension, std::shared_ptr<extension_snapshot>> on_extension_change;
        void stop_with_error(const std::string& message);
        void disable_recording();
=======
        frame_callback_ptr get_frames_callback() const override;
        void set_frames_callback(frame_callback_ptr callback) override;
        stream_profiles get_active_streams() const override;
        int register_before_streaming_changes_callback(std::function<void(bool)> callback) override;
        void unregister_before_start_callback(int token) override;
>>>>>>> b714e4c9
    private /*methods*/:
        template <typename T> void record_snapshot(rs2_extension extension_type, const recordable<T>& snapshot);
        template <rs2_extension E, typename P> bool extend_to_aux(P* p, void** ext);
        void record_frame(frame_holder holder);
        void enable_sensor_hooks();
        void disable_sensor_hooks();
        void hook_sensor_callbacks();
        frame_callback_ptr wrap_frame_callback(frame_callback_ptr callback);
        void unhook_sensor_callbacks();
        void enable_sensor_options_recording();
        void disable_sensor_options_recording();
        void wrap_streams();

    private /*members*/:
        sensor_interface& m_sensor;
        std::set<int> m_recorded_streams_ids;
        std::set<rs2_option> m_recording_options;
        librealsense::notifications_callback_ptr m_user_notification_callback;
        std::atomic_bool m_is_recording;
        frame_callback_ptr m_frame_callback;
        frame_callback_ptr m_original_callback;
        int m_before_start_callback_token;
        const device_interface& m_parent_device;
        bool m_is_sensor_hooked;
        std::mutex m_mutex;
    };

    class notification_callback : public rs2_notifications_callback
    {
        std::function<void(rs2_notification*)> on_notification_function;
    public:
        notification_callback(std::function<void(rs2_notification*)>  on_notification) : on_notification_function(on_notification) {}

        void on_notification(rs2_notification* _notification) override
        {
            on_notification_function(_notification);
        }
        void release() override { delete this; }
    };
    class frame_holder_callback : public rs2_frame_callback
    {
        std::function<void(frame_holder)> on_frame_function;
    public:
        explicit frame_holder_callback(std::function<void(frame_holder)> on_frame) : on_frame_function(on_frame) {}

        void on_frame(rs2_frame * fref) override
        {
            on_frame_function({ (frame_interface*)fref });
        }

        void release() override { delete this; }
    };

}<|MERGE_RESOLUTION|>--- conflicted
+++ resolved
@@ -37,22 +37,20 @@
         bool is_streaming() const override;
         bool extend_to(rs2_extension extension_type, void** ext) override;
         const device_interface& get_device() override;
-<<<<<<< HEAD
-        signal<record_sensor, const notification&> on_notification;
-        signal<record_sensor, frame_holder> on_frame;
-        signal<record_sensor, rs2_extension, std::shared_ptr<extension_snapshot>> on_extension_change;
-        void stop_with_error(const std::string& message);
-        void disable_recording();
-=======
         frame_callback_ptr get_frames_callback() const override;
         void set_frames_callback(frame_callback_ptr callback) override;
         stream_profiles get_active_streams() const override;
         int register_before_streaming_changes_callback(std::function<void(bool)> callback) override;
         void unregister_before_start_callback(int token) override;
->>>>>>> b714e4c9
+        signal<record_sensor, const notification&> on_notification;
+        signal<record_sensor, frame_holder> on_frame;
+        signal<record_sensor, rs2_extension, std::shared_ptr<extension_snapshot>> on_extension_change;
+        void stop_with_error(const std::string& message);
     private /*methods*/:
-        template <typename T> void record_snapshot(rs2_extension extension_type, const recordable<T>& snapshot);
+        void raise_user_notification(const std::string& str);
+        template <typename T> void record_snapshot(rs2_extension extension_type, const  recordable<T>& snapshot);
         template <rs2_extension E, typename P> bool extend_to_aux(P* p, void** ext);
+        void stop_with_error(const std::string& basic_string);
         void record_frame(frame_holder holder);
         void enable_sensor_hooks();
         void disable_sensor_hooks();
