--- conflicted
+++ resolved
@@ -153,13 +153,11 @@
         int read_algo_version();
         float read_baseline();
         float read_znorm();
-<<<<<<< HEAD
 
         void start(frame_callback_ptr callback) override;
         void open(const stream_profiles& requests) override;
-=======
+        
         float get_depth_offset() const;
->>>>>>> 4fc73d8c
     private:
         const l500_device* _owner;
         float _depth_units;
