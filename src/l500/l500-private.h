--- conflicted
+++ resolved
@@ -57,10 +57,7 @@
             DPT_INTRINSICS_FULL_GET     = 0x7F,
             RGB_INTRINSIC_GET           = 0x81,
             RGB_EXTRINSIC_GET           = 0x82,
-<<<<<<< HEAD
             FALL_DETECT_ENABLE          = 0x9D  // Enable (by default) free-fall sensor shutoff (0=disable; 1=enable)
-=======
->>>>>>> b5d8e691
         };
 
         enum gvd_fields
