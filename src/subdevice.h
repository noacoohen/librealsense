// License: Apache 2.0. See LICENSE file in root directory.
// Copyright(c) 2015 Intel Corporation. All Rights Reserved.

#pragma once

#include "backend.h"
#include "archive.h"
#include "option.h"

#include <chrono>
#include <memory>
#include <vector>
#include <unordered_set>

namespace rsimpl
{
    class device;

    class streaming_lock
    {
    public:
        streaming_lock();

        void set_owner(const rs_streaming_lock* owner) { _owner = owner; }

        void play(frame_callback_ptr callback);

        virtual void stop();

        rs_frame* alloc_frame(size_t size, frame_additional_data additional_data) const;

        void invoke_callback(rs_frame* frame_ref) const;

        void flush() const;

        virtual ~streaming_lock();

        bool is_streaming() const { return _is_streaming; }

    private:
        std::atomic<bool> _is_streaming;
        std::mutex _callback_mutex;
        frame_callback_ptr _callback;
        std::shared_ptr<frame_archive> _archive;
        std::atomic<uint32_t> _max_publish_list_size;
        const rs_streaming_lock* _owner;
    };

    class endpoint
    {
    public:
        endpoint() : stream_profiles([this]() { return this->init_stream_profiles(); }) {}

        virtual std::vector<uvc::stream_profile> init_stream_profiles() = 0;
        std::vector<uvc::stream_profile> get_stream_profiles()
        {
            return *stream_profiles;
        }

        std::vector<stream_profile> get_principal_requests();

        virtual std::shared_ptr<streaming_lock> configure(
            const std::vector<stream_profile>& requests) = 0;

        void register_pixel_format(native_pixel_format pf)
        {
            _pixel_formats.push_back(pf);
        }

        virtual ~endpoint() = default;

        option& get_option(rs_option id);
        const option& get_option(rs_option id) const;
        void register_option(rs_option id, std::shared_ptr<option> option);
        bool supports_option(rs_option id) const;

        const std::string& get_info(rs_camera_info info) const;
        bool supports_info(rs_camera_info info) const;
        void register_info(rs_camera_info info, std::string val);

        void set_pose(pose p) { _pose = std::move(p); }
        const pose& get_pose() const { return _pose; }

    protected:

        bool try_get_pf(const uvc::stream_profile& p, native_pixel_format& result) const;

        std::vector<request_mapping> resolve_requests(std::vector<stream_profile> requests);

    private:

<<<<<<< HEAD
        std::vector<native_pixel_format> _pixel_formats;
        lazy<std::vector<uvc::stream_profile> > stream_profiles;
=======
        bool auto_complete_request(std::vector<stream_request>& requests);

        std::map<rs_option, std::shared_ptr<option>> _options;
        std::vector<native_pixel_format> _pixel_formats;
        pose _pose;
        std::map<rs_camera_info, std::string> _camera_info;
>>>>>>> 3b5d3f74
    };

    struct frame_timestamp_reader
    {
        virtual bool validate_frame(const request_mapping & mode, const void * frame) const = 0;
        virtual double get_frame_timestamp(const request_mapping& mode, const void * frame) = 0;
        virtual unsigned long long get_frame_counter(const request_mapping& mode, const void * frame) const = 0;
    };

    // TODO: This may need to be modified for thread safety
    class rolling_timestamp_reader : public frame_timestamp_reader
    {
        bool started;
        int64_t total;
        int last_timestamp;
        mutable int64_t counter = 0;
    public:
        rolling_timestamp_reader() : started(), total() {}

        bool validate_frame(const request_mapping& mode, const void * frame) const override
        {
            // Validate that at least one byte of the image is nonzero
            for (const uint8_t * it = (const uint8_t *)frame, *end = it + mode.pf->get_image_size(mode.profile.width, mode.profile.height); it != end; ++it)
            {
                if (*it)
                {
                    return true;
                }
            }

            // F200 and SR300 can sometimes produce empty frames shortly after starting, ignore them
            //LOG_INFO("Subdevice " << mode.subdevice << " produced empty frame");
            return false;
        }

        double get_frame_timestamp(const request_mapping& /*mode*/, const void * frame) override
        {
            // Timestamps are encoded within the first 32 bits of the image
            int rolling_timestamp = *reinterpret_cast<const int32_t *>(frame);

            if (!started)
            {
                last_timestamp = rolling_timestamp;
                started = true;
            }

            const int delta = rolling_timestamp - last_timestamp; // NOTE: Relies on undefined behavior: signed int wraparound
            last_timestamp = rolling_timestamp;
            total += delta;
            const int timestamp = static_cast<int>(total / 100000);
            return timestamp;
        }
        unsigned long long get_frame_counter(const request_mapping & /*mode*/, const void * /*frame*/) const override
        {
            return ++counter;
        }
    };

    class uvc_endpoint : public endpoint, public std::enable_shared_from_this<uvc_endpoint>
    {
    public:
        explicit uvc_endpoint(std::shared_ptr<uvc::uvc_device> uvc_device)
            : _device(std::move(uvc_device)) {}

        std::vector<uvc::stream_profile> init_stream_profiles() override;

        std::shared_ptr<streaming_lock> configure(
            const std::vector<stream_profile>& requests) override;

        void register_xu(uvc::extension_unit xu)
        {
            _xus.push_back(std::move(xu));
        }

        std::vector<std::shared_ptr<frame_timestamp_reader>> create_frame_timestamp_readers() const
        {
            auto the_reader = std::make_shared<rolling_timestamp_reader>(); // single shared timestamp reader for all subdevices
            return{ the_reader, the_reader };                               // clone the reference for color and depth
        }

        template<class T>
        auto invoke_powered(T action)
            -> decltype(action(*static_cast<uvc::uvc_device*>(nullptr)))
        {
            power on(shared_from_this());
            return action(*_device);
        }


        void register_pu(rs_option id);


        void stop_streaming();
    private:
        void acquire_power();

        void release_power();

        struct power
        {
            explicit power(std::weak_ptr<uvc_endpoint> owner)
                : _owner(owner)
            {
                auto strong = _owner.lock();
                if (strong) strong->acquire_power();
            }

            ~power()
            {
                auto strong = _owner.lock();
                if (strong) strong->release_power();
            }
        private:
            std::weak_ptr<uvc_endpoint> _owner;
        };

        class uvc_streaming_lock : public streaming_lock
        {
        public:
            explicit uvc_streaming_lock(std::weak_ptr<uvc_endpoint> owner)
                : _owner(owner), _power(owner)
            {
            }

            void stop() override
            {
                streaming_lock::stop();
                auto strong = _owner.lock();
                if (strong) strong->stop_streaming();
            }
        private:
            std::weak_ptr<uvc_endpoint> _owner;
            power _power;
        };

        std::shared_ptr<uvc::uvc_device> _device;
        int _user_count = 0;
        std::mutex _power_lock;
        std::mutex _configure_lock;
        std::vector<uvc::stream_profile> _configuration;
        std::vector<uvc::extension_unit> _xus;
    };
}<|MERGE_RESOLUTION|>--- conflicted
+++ resolved
@@ -89,17 +89,11 @@
 
     private:
 
-<<<<<<< HEAD
+        std::map<rs_option, std::shared_ptr<option>> _options;
         std::vector<native_pixel_format> _pixel_formats;
         lazy<std::vector<uvc::stream_profile> > stream_profiles;
-=======
-        bool auto_complete_request(std::vector<stream_request>& requests);
-
-        std::map<rs_option, std::shared_ptr<option>> _options;
-        std::vector<native_pixel_format> _pixel_formats;
         pose _pose;
         std::map<rs_camera_info, std::string> _camera_info;
->>>>>>> 3b5d3f74
     };
 
     struct frame_timestamp_reader
