#!/bin/bash

# This script is designed to ensure all relevant header and source files contain correct copyright

set +e

sudo apt-get install dos2unix

ok=0
fixed=0

function check_folder {
    for filename in $(find $1 -type f \( -iname \*.cpp -o -iname \*.h -o -iname \*.hpp -o -iname \*.js -o -iname \*.bat -o -iname \*.sh -o -iname \*.txt \)); do
          if [[ $(grep -oP "Software License Agreement" $filename | wc -l) -ne 0 ]]; then
               echo "[WARNING] $filename contains 3rd-party license agreement"
          else
               if [[ ! $filename == *"usbhost"* ]]; then
                    # Only check files that are not .gitignore-d
                    if [[ $(git check-ignore $filename | wc -l) -eq 0 ]]; then
                         if [[ $(grep -oP "(?<=\(c\) )(.*)(?= Intel)" $filename | wc -l) -eq 0 ]]; then
                              echo "[ERROR] $filename is missing the copyright notice"
                              ok=$((ok+1))

                              if [[ $2 == *"fix"* ]]; then
                                   if [[ $(date +%Y) == "2019" ]]; then
                                        if [[ $filename == *".hpp"* ]]; then
                                             echo "Trying to auto-resolve...";
                                             ex -sc '1i|// Copyright(c) 2019 Intel Corporation. All Rights Reserved.' -cx $filename
                                             fixed=$((fixed+1))
                                        fi
                                        if [[ $filename == *".cpp"* ]]; then
                                             echo "Trying to auto-resolve...";
                                             ex -sc '1i|// Copyright(c) 2019 Intel Corporation. All Rights Reserved.' -cx $filename
                                             fixed=$((fixed+1))
                                        fi
                                        if [[ $filename == *".h"* ]]; then
                                             echo "Trying to auto-resolve...";
                                             ex -sc '1i|/* Copyright(c) 2019 Intel Corporation. All Rights Reserved. */' -cx $filename
                                             fixed=$((fixed+1))
                                        fi
                                        if [[ $filename == *".js"* ]]; then
                                             echo "Trying to auto-resolve...";
                                             ex -sc '1i|// Copyright(c) 2019 Intel Corporation. All Rights Reserved.' -cx $filename
                                             fixed=$((fixed+1))
                                        fi
                                        if [[ $filename == *".txt"* ]]; then
                                             echo "Trying to auto-resolve...";
                                             ex -sc '1i|# Copyright(c) 2019 Intel Corporation. All Rights Reserved.' -cx $filename
                                             fixed=$((fixed+1))
                                        fi
                                   else
                                        echo Please update pr_check to auto-resolve missing copyright
                                   fi
                              fi
                         fi

                         if [[ $(grep -oP "Apache 2.0" $filename | wc -l) -eq 0 ]]; then
                              echo "[ERROR] $filename is missing license notice"
                              ok=$((ok+1))

                              if [[ $2 == *"fix"* ]]; then
                                   if [[ $filename == *".hpp"* ]]; then
                                        echo "Trying to auto-resolve...";
                                        ex -sc '1i|// License: Apache 2.0. See LICENSE file in root directory.' -cx $filename
                                        fixed=$((fixed+1))
                                   fi
                                   if [[ $filename == *".cpp"* ]]; then
                                        echo "Trying to auto-resolve...";
                                        ex -sc '1i|// License: Apache 2.0. See LICENSE file in root directory.' -cx $filename
                                        fixed=$((fixed+1))
                                   fi
                                   if [[ $filename == *".h"* ]]; then
                                        echo "Trying to auto-resolve...";
                                        ex -sc '1i|/* License: Apache 2.0. See LICENSE file in root directory. */' -cx $filename
                                        fixed=$((fixed+1))
                                   fi
                                   if [[ $filename == *".js"* ]]; then
                                        echo "Trying to auto-resolve...";
                                        ex -sc '1i|// License: Apache 2.0. See LICENSE file in root directory.' -cx $filename
                                        fixed=$((fixed+1))
                                   fi
                                   if [[ $filename == *".txt"* ]]; then
                                        echo "Trying to auto-resolve...";
                                        ex -sc '1i|# License: Apache 2.0. See LICENSE file in root directory.' -cx $filename
                                        fixed=$((fixed+1))
                                   fi
                              fi
                         fi

                         if [[ $(grep -o -P '\t' $filename | wc -l) -ne 0 ]]; then
                              echo "[ERROR] $filename has tabs (this project is using spaces as delimiters)"
                              ok=$((ok+1))

                              if [[ $2 == *"fix"* ]]; then
                                   echo "Trying to auto-resolve...";
                                   sed -i.bak $'s/\t/    /g' $filename
                                   fixed=$((fixed+1))
                              fi
                         fi

                         if [[ $(file ${filename} | grep -o -P 'CRLF' | wc -l) -ne 0 ]]; then
                              echo "[ERROR] $filename is using DOS line endings (this project is using Unix line-endings)"
                              ok=$((ok+1))

                              if [[ $2 == *"fix"* ]]; then
                                   echo "Trying to auto-resolve...";
                                   dos2unix $filename
                                   fixed=$((fixed+1))
                              fi
                         fi
                    fi
               fi
          fi
     done
}

if [[ $1 == *"help"* ]]; then
     echo Pull-Request Check tool
     echo "Usage: (run from repo scripts directory)"
     echo "    ./pr_check.sh [--help] [--fix]"
     echo "    --fix    Try to auto-fix defects"
     exit 0
fi

cd ..
check_folder CMake $1
check_folder common $1
check_folder include $1
check_folder src $1
check_folder examples $1
<<<<<<< HEAD
check_folder third-party/realdds $1
=======
check_folder third-party/rsutils $1
>>>>>>> 477da10c
check_folder tools $1
cd scripts

if [[ ${fixed} -ne 0 ]]; then
     echo "Re-running pr_check..."
     ./pr_check.sh
else
     if [[ ${ok} -ne 0 ]]; then
          echo Pull-Request check failed, please address ${ok} the errors reported above
          exit 1
     fi
fi

exit 0<|MERGE_RESOLUTION|>--- conflicted
+++ resolved
@@ -128,11 +128,8 @@
 check_folder include $1
 check_folder src $1
 check_folder examples $1
-<<<<<<< HEAD
 check_folder third-party/realdds $1
-=======
 check_folder third-party/rsutils $1
->>>>>>> 477da10c
 check_folder tools $1
 cd scripts
 
