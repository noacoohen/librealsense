--- conflicted
+++ resolved
@@ -4487,15 +4487,10 @@
                     }
                     else
                     {
-<<<<<<< HEAD
                         for (auto i = 0; i < RS2_OPTION_COUNT; i++)
-=======
-                        auto opt = static_cast<rs2_option>(i);
-                        if (opt == RS2_OPTION_FRAMES_QUEUE_SIZE) continue;
-                        if (std::find(drawing_order.begin(), drawing_order.end(), opt) == drawing_order.end())
->>>>>>> 6c94f9f2
                         {
                             auto opt = static_cast<rs2_option>(i);
+                            if (opt == RS2_OPTION_FRAMES_QUEUE_SIZE) continue;
                             if (std::find(drawing_order.begin(), drawing_order.end(), opt) == drawing_order.end())
                             {
                                 if (sub->draw_option(opt, dev.is<playback>() || update_read_only_options, error_message, viewer.not_model))
