// License: Apache 2.0. See LICENSE file in root directory.
// Copyright(c) 2017 Intel Corporation. All Rights Reserved.

#ifdef _MSC_VER
#ifndef NOMINMAX
#define NOMINMAX
#endif
#endif

#include <thread>
#include <algorithm>
#include <regex>
#include <cmath>

#include <opengl3.h>

#include <librealsense2/rs_advanced_mode.hpp>
#include <librealsense2/rsutil.h>

#include "model-views.h"
#include "notifications.h"
#include "fw-update-helper.h"
#include "on-chip-calib.h"
#include "viewer.h"
#include <imgui_internal.h>
#include <time.h>

#include "os.h"

using namespace rs400;
using namespace nlohmann;

ImVec4 flip(const ImVec4& c)
{
    return{ c.y, c.x, c.z, c.w };
}

ImVec4 from_rgba(uint8_t r, uint8_t g, uint8_t b, uint8_t a, bool consistent_color)
{
    auto res = ImVec4(r / (float)255, g / (float)255, b / (float)255, a / (float)255);
#ifdef FLIP_COLOR_SCHEME
    if (!consistent_color) return flip(res);
#endif
    return res;
}

ImVec4 operator+(const ImVec4& c, float v)
{
    return ImVec4(
        std::max(0.f, std::min(1.f, c.x + v)),
        std::max(0.f, std::min(1.f, c.y + v)),
        std::max(0.f, std::min(1.f, c.z + v)),
        std::max(0.f, std::min(1.f, c.w))
    );
}

struct attribute
{
    std::string name;
    std::string value;
    std::string description;
};

namespace rs2
{
    template <typename T>
    std::string safe_call(T t)
    {
        try
        {
            t();
            return "";
        }
        catch (const error& e)
        {
            return error_to_string(e);
        }
        catch (const std::exception& e)
        {
            return e.what();
        }
        catch (...)
        {
            return "Unknown error occurred";
        }
    }

    std::vector<uint8_t> bytes_from_bin_file(const std::string& filename)
    {
        std::ifstream file(filename.c_str(), std::ios::binary);
        if (!file.good())
            throw std::runtime_error(to_string() << "Invalid binary file specified " << filename << " verify the source path and location permissions");

        // Determine the file length
        file.seekg(0, std::ios_base::end);
        std::size_t size = file.tellg();
        if (!size)
            throw std::runtime_error(to_string() << "Invalid binary file " << filename  <<  " provided  - zero-size ");
        file.seekg(0, std::ios_base::beg);

        // Create a vector to store the data
        std::vector<uint8_t> v(size);

        // Load the data
        file.read((char*)&v[0], size);

        return v;
    }

    // Flush binary stream to file, override previous if exists
    void bin_file_from_bytes(const std::string& filename, const std::vector<uint8_t> bytes)
    {
        std::ofstream file(filename, std::ios::binary | std::ios::trunc);
        if (!file.good())
            throw std::runtime_error(to_string() << "Invalid binary file specified " << filename << " verify the target path and location permissions");
        file.write((char*)bytes.data(), bytes.size());
    }

    void imgui_easy_theming(ImFont*& font_14, ImFont*& font_18)
    {
        ImGuiStyle& style = ImGui::GetStyle();

        ImGuiIO& io = ImGui::GetIO();
        io.IniFilename = nullptr;

        const int OVERSAMPLE = config_file::instance().get(configurations::performance::font_oversample);

        static const ImWchar icons_ranges[] = { 0xf000, 0xf3ff, 0 }; // will not be copied by AddFont* so keep in scope.

                                                                     // Load 14px size fonts
        {
            ImFontConfig config_words;
            config_words.OversampleV = OVERSAMPLE;
            config_words.OversampleH = OVERSAMPLE;
            font_14 = io.Fonts->AddFontFromMemoryCompressedTTF(karla_regular_compressed_data, karla_regular_compressed_size, 16.f);

            ImFontConfig config_glyphs;
            config_glyphs.MergeMode = true;
            config_glyphs.OversampleV = OVERSAMPLE;
            config_glyphs.OversampleH = OVERSAMPLE;
            font_14 = io.Fonts->AddFontFromMemoryCompressedTTF(font_awesome_compressed_data,
                font_awesome_compressed_size, 14.f, &config_glyphs, icons_ranges);
        }

        // Load 18px size fonts
        {
            ImFontConfig config_words;
            config_words.OversampleV = OVERSAMPLE;
            config_words.OversampleH = OVERSAMPLE;
            font_18 = io.Fonts->AddFontFromMemoryCompressedTTF(karla_regular_compressed_data, karla_regular_compressed_size, 21.f, &config_words);

            ImFontConfig config_glyphs;
            config_glyphs.MergeMode = true;
            config_glyphs.OversampleV = OVERSAMPLE;
            config_glyphs.OversampleH = OVERSAMPLE;
            font_18 = io.Fonts->AddFontFromMemoryCompressedTTF(font_awesome_compressed_data,
                font_awesome_compressed_size, 20.f, &config_glyphs, icons_ranges);
        }

        style.WindowRounding = 0.0f;
        style.ScrollbarRounding = 0.0f;

        style.Colors[ImGuiCol_WindowBg] = dark_window_background;
        style.Colors[ImGuiCol_Border] = black;
        style.Colors[ImGuiCol_BorderShadow] = transparent;
        style.Colors[ImGuiCol_FrameBg] = dark_window_background;
        style.Colors[ImGuiCol_ScrollbarBg] = scrollbar_bg;
        style.Colors[ImGuiCol_ScrollbarGrab] = scrollbar_grab;
        style.Colors[ImGuiCol_ScrollbarGrabHovered] = scrollbar_grab + 0.1f;
        style.Colors[ImGuiCol_ScrollbarGrabActive] = scrollbar_grab + (-0.1f);
        style.Colors[ImGuiCol_ComboBg] = dark_window_background;
        style.Colors[ImGuiCol_CheckMark] = regular_blue;
        style.Colors[ImGuiCol_SliderGrab] = regular_blue;
        style.Colors[ImGuiCol_SliderGrabActive] = regular_blue;
        style.Colors[ImGuiCol_Button] = button_color;
        style.Colors[ImGuiCol_ButtonHovered] = button_color + 0.1f;
        style.Colors[ImGuiCol_ButtonActive] = button_color + (-0.1f);
        style.Colors[ImGuiCol_Header] = header_color;
        style.Colors[ImGuiCol_HeaderActive] = header_color + (-0.1f);
        style.Colors[ImGuiCol_HeaderHovered] = header_color + 0.1f;
        style.Colors[ImGuiCol_TitleBg] = title_color;
        style.Colors[ImGuiCol_TitleBgCollapsed] = title_color;
        style.Colors[ImGuiCol_TitleBgActive] = header_color;
    }

    void save_processing_block_to_config_file(const char* name, 
        std::shared_ptr<rs2::processing_block> pb, bool enable)
    {
        for (auto opt : pb->get_supported_options())
        {
            auto val = pb->get_option(opt);
            std::string key = name;
            key += ".";
            key += pb->get_option_name(opt);
            config_file::instance().set(key.c_str(), val); 
        }

        std::string key = name;
        key += ".enabled";
        config_file::instance().set(key.c_str(), enable);
    }

    bool restore_processing_block(const char* name, 
        std::shared_ptr<rs2::processing_block> pb, bool enable = true)
    {
        for (auto opt : pb->get_supported_options())
        {
            std::string key = name;
            key += ".";
            key += pb->get_option_name(opt);
            if (config_file::instance().contains(key.c_str()))
            {
                float val = config_file::instance().get(key.c_str());
                try
                {
                    auto range = pb->get_option_range(opt);
                    if (val >= range.min && val <= range.max)
                        pb->set_option(opt, val);
                }
                catch (...)
                {
                }
            }
        }

        std::string key = name;
        key += ".enabled";
        if (config_file::instance().contains(key.c_str()))
        {
            return config_file::instance().get(key.c_str());
        }
        return enable;
    }

    void hyperlink(ux_window& window, const char* title, const char* link)
    {
        if (ImGui::Button(title))
        {
            open_url(link);
        }
        if (ImGui::IsItemHovered())
        {
            window.link_hovered();
        }
    }

    void open_issue(std::string body)
    {
        std::string link = "https://github.com/IntelRealSense/librealsense/issues/new?body=" + url_encode(body);
        open_url(link.c_str());
    }

    void open_issue(const device_models_list& devices)
    {
        std::stringstream ss;

        rs2_error* e = nullptr;

        ss << "| | |\n";
        ss << "|---|---|\n";
        ss << "|**librealsense**|" << api_version_to_string(rs2_get_api_version(&e)) << (is_debug() ? " DEBUG" : " RELEASE") << "|\n";
        ss << "|**OS**|" << get_os_name() << "|\n";

        for (auto& dm : devices)
        {
            for (auto& kvp : dm->infos)
            {
                if (kvp.first != "Recommended Firmware Version" &&
                    kvp.first != "Debug Op Code" &&
                    kvp.first != "Physical Port" &&
                    kvp.first != "Product Id")
                    ss << "|**" << kvp.first << "**|" << kvp.second << "|\n";
            }
        }

        ss << "\nPlease provide a description of the problem";

        open_issue(ss.str());
    }

    std::tuple<uint8_t, uint8_t, uint8_t> get_texcolor(video_frame texture, texture_coordinate texcoords)
    {
        const int w = texture.get_width(), h = texture.get_height();
        int x = std::min(std::max(int(texcoords.u*w + .5f), 0), w - 1);
        int y = std::min(std::max(int(texcoords.v*h + .5f), 0), h - 1);
        int idx = x*texture.get_bytes_per_pixel() + y*texture.get_stride_in_bytes();
        const auto texture_data = reinterpret_cast<const uint8_t*>(texture.get_data());
        return std::tuple<uint8_t, uint8_t, uint8_t>(
            texture_data[idx], texture_data[idx + 1], texture_data[idx + 2]);
    }

    void export_to_ply(const std::string& fname, notifications_model& ns, points p, video_frame texture, bool notify)
    {
        std::thread([&ns, p, texture, fname, notify]() mutable {
            if (p)
            {
                p.export_to_ply(fname, texture);
                if (notify) ns.add_notification({ to_string() << "Finished saving 3D view " << (texture ? "to " : "without texture to ") << fname,
                    RS2_LOG_SEVERITY_INFO,
                    RS2_NOTIFICATION_CATEGORY_UNKNOWN_ERROR });
            }
        }).detach();
    }

    bool save_frame_raw_data(const std::string& filename, rs2::frame frame)
    {
        bool ret = false;
        auto image = frame.as<video_frame>();
        if (image)
        {
            std::ofstream outfile(filename.data(), std::ofstream::binary);
            outfile.write(static_cast<const char*>(image.get_data()), image.get_height()*image.get_stride_in_bytes());

            outfile.close();
            ret = true;
        }

        return ret;
    }

    bool frame_metadata_to_csv(const std::string& filename, rs2::frame frame)
    {
        bool ret = false;
        auto image = frame.as<video_frame>();
        if (image)
        {
            std::ofstream csv(filename);

            auto profile = image.get_profile();
            csv << "Frame Info: " << std::endl << "Type," << profile.stream_name() << std::endl;
            csv << "Format," << rs2_format_to_string(profile.format()) << std::endl;
            csv << "Frame Number," << image.get_frame_number() << std::endl;
            csv << "Timestamp (ms)," << std::fixed << std::setprecision(2) << image.get_timestamp() << std::endl;
            csv << "Resolution x," << (int)image.get_width() << std::endl;
            csv << "Resolution y," << (int)image.get_height() << std::endl;
            csv << "Bytes per pixel," << (int)image.get_bytes_per_pixel() << std::endl;

            if (auto vsp = profile.as<video_stream_profile>())
            {
                auto intrinsics = vsp.get_intrinsics();
                csv << std::endl << "Intrinsic:," << std::fixed << std::setprecision(6) << std::endl;
                csv << "Fx," << intrinsics.fx << std::endl;
                csv << "Fy," << intrinsics.fy << std::endl;
                csv << "PPx," << intrinsics.ppx << std::endl;
                csv << "PPy," << intrinsics.ppy << std::endl;
                csv << "Distorsion," << rs2_distortion_to_string(intrinsics.model) << std::endl;
            }

            ret = true;
        }

        return ret;
    }

    std::vector<const char*> get_string_pointers(const std::vector<std::string>& vec)
    {
        std::vector<const char*> res;
        for (auto&& s : vec) res.push_back(s.c_str());
        return res;
    }

    inline std::string get_event_type(const std::string& data)
    {
        std::regex event_type(R"REGX("Event Type"\s*:\s*"([^"]+)")REGX");
        std::smatch m;
        if (std::regex_search(data, m, event_type))
        {
            return m[1];
        }
        throw std::runtime_error(std::string("Failed to match Event Type in string: ") + data);
    }

    inline std::string get_subtype(const std::string& data)
    {
        std::regex subtype(R"REGX("Sub Type"\s*:\s*"([^"]+)")REGX");
        std::smatch m;
        if (std::regex_search(data, m, subtype))
        {
            return m[1];
        }
        throw std::runtime_error(std::string("Failed to match Sub Type in string: ") + data);
    }

    inline int get_id(const std::string& data)
    {
        std::regex id_regex(R"REGX("ID" : (\d+))REGX");
        std::smatch match;
        if (std::regex_search(data, match, id_regex))
        {
            return std::stoi(match[1].str());
        }
        throw std::runtime_error(std::string("Failed to match ID in string: ") + data);
    }

    inline std::array<uint8_t, 6> get_mac(const std::string& data)
    {
        std::regex mac_addr_regex(R"REGX("MAC" : \[(\d+),(\d+),(\d+),(\d+),(\d+),(\d+)\])REGX");
        std::smatch match;

        std::array<uint8_t, 6> mac_addr;
        if (std::regex_search(data, match, mac_addr_regex))
        {
            for (size_t i = 1; i < match.size(); i++)
            {
                mac_addr[i - 1] = static_cast<uint8_t>(std::stol(match[i].str()));
            }
            return mac_addr;
        }
        throw std::runtime_error(std::string("Failed to match MAC in string: ") + data);
    }

    option_model create_option_model(rs2_option opt,
        const std::string& opt_base_label,
        subdevice_model* model,
        std::shared_ptr<options> options,
        bool* options_invalidated,
        std::string& error_message)
    {
        option_model option;

        std::stringstream ss;

        ss << opt_base_label << "/" << options->get_option_name(opt);
        option.id = ss.str();
        option.opt = opt;
        option.endpoint = options;
        option.label = options->get_option_name(opt) + std::string("##") + ss.str();
        option.invalidate_flag = options_invalidated;
        option.dev = model;

        option.supported = options->supports(opt);
        if (option.supported)
        {
            try
            {
                option.range = options->get_option_range(opt);
                option.read_only = options->is_option_read_only(opt);
                option.value = options->get_option(opt);
            }
            catch (const error& e)
            {
                option.range = { 0, 1, 0, 0 };
                option.value = 0;
                error_message = error_to_string(e);
            }
        }
        return option;
    }

    bool option_model::draw(std::string& error_message, notifications_model& model, bool new_line, bool use_option_name)
    {
        auto res = false;
        if (endpoint->supports(opt))
        {
            // The option's rendering model supports an alternative option title derived from its description rather than name.
            // This is applied to the Holes Filling as its display must conform with the names used by a 3rd-party tools for consistency.
            if (opt == RS2_OPTION_HOLES_FILL)
                use_option_name = false;

            auto desc = endpoint->get_option_description(opt);

            // remain option to append to the current line
            if (!new_line)
                ImGui::SameLine();

            if (is_checkbox())
            {
                auto bool_value = value > 0.0f;
                if (ImGui::Checkbox(label.c_str(), &bool_value))
                {
                    res = true;
                    value = bool_value ? 1.0f : 0.0f;
                    try
                    {
                        model.add_log(to_string() << "Setting " << opt << " to "
                            << value << " (" << (bool_value? "ON" : "OFF") << ")");
                        endpoint->set_option(opt, value);
                        *invalidate_flag = true;
                    }
                    catch (const error& e)
                    {
                        error_message = error_to_string(e);
                    }
                }
                if (ImGui::IsItemHovered() && desc)
                {
                    ImGui::SetTooltip("%s", desc);
                }
            }
            else
            {
                if (!is_enum())
                {
                    std::string txt = to_string() << endpoint->get_option_name(opt) << ":";
                    ImGui::Text("%s", txt.c_str());

                    ImGui::SameLine();
                    ImGui::SetCursorPosX(read_only ? 268.f : 245.f);
                    ImGui::PushStyleColor(ImGuiCol_Text, grey);
                    ImGui::PushStyleColor(ImGuiCol_TextSelectedBg, grey);
                    ImGui::PushStyleColor(ImGuiCol_ButtonActive, { 1.f,1.f,1.f,0.f });
                    ImGui::PushStyleColor(ImGuiCol_ButtonHovered, { 1.f,1.f,1.f,0.f });
                    ImGui::PushStyleColor(ImGuiCol_Button, { 1.f,1.f,1.f,0.f });
                    ImGui::Button(textual_icons::question_mark, { 20, 20 });
                    ImGui::PopStyleColor(5);
                    if (ImGui::IsItemHovered() && desc)
                    {
                        ImGui::SetTooltip("%s", desc);
                    }

                    if (!read_only)
                    {
                        ImGui::SameLine();
                        ImGui::SetCursorPosX(268);
                        if (!edit_mode)
                        {
                            std::string edit_id = to_string() << textual_icons::edit << "##" << id;
                            ImGui::PushStyleColor(ImGuiCol_Text, light_grey);
                            ImGui::PushStyleColor(ImGuiCol_TextSelectedBg, light_grey);
                            ImGui::PushStyleColor(ImGuiCol_ButtonHovered, { 1.f,1.f,1.f,0.f });
                            ImGui::PushStyleColor(ImGuiCol_Button, { 1.f,1.f,1.f,0.f });
                            if (ImGui::Button(edit_id.c_str(), { 20, 20 }))
                            {
                                if (is_all_integers())
                                    edit_value = to_string() << (int)value;
                                else
                                    edit_value = to_string() << value;
                                edit_mode = true;
                            }
                            if (ImGui::IsItemHovered())
                            {
                                ImGui::SetTooltip("Enter text-edit mode");
                            }
                            ImGui::PopStyleColor(4);
                        }
                        else
                        {
                            std::string edit_id = to_string() << textual_icons::edit << "##" << id;
                            ImGui::PushStyleColor(ImGuiCol_Text, light_blue);
                            ImGui::PushStyleColor(ImGuiCol_TextSelectedBg, light_blue);
                            ImGui::PushStyleColor(ImGuiCol_ButtonHovered, { 1.f,1.f,1.f,0.f });
                            ImGui::PushStyleColor(ImGuiCol_Button, { 1.f,1.f,1.f,0.f });
                            if (ImGui::Button(edit_id.c_str(), { 20, 20 }))
                            {
                                edit_mode = false;
                            }
                            if (ImGui::IsItemHovered())
                            {
                                ImGui::SetTooltip("Exit text-edit mode");
                            }
                            ImGui::PopStyleColor(4);
                        }
                    }

                    ImGui::PushItemWidth(-1);

                    try
                    {
                        if (read_only)
                        {
                            ImVec2 vec{ 0, 20 };
                            std::string text = (value == (int)value) ? std::to_string((int)value) : std::to_string(value);
                            if (range.min != range.max)
                            {
                                ImGui::ProgressBar((value / (range.max - range.min)), vec, text.c_str());
                            }
                            else //constant value options
                            {
                                auto c = ImGui::ColorConvertU32ToFloat4(ImGui::GetColorU32(ImGuiCol_FrameBg));
                                ImGui::PushStyleColor(ImGuiCol_FrameBgActive, c);
                                ImGui::PushStyleColor(ImGuiCol_FrameBgHovered, c);
                                float dummy = std::floor(value);
                                ImGui::DragFloat(id.c_str(), &dummy, 1, 0, 0, text.c_str());
                                ImGui::PopStyleColor(2);
                            }
                        }
                        else if (edit_mode)
                        {
                            char buff[TEXT_BUFF_SIZE];
                            memset(buff, 0, TEXT_BUFF_SIZE);
                            strcpy(buff, edit_value.c_str());
                            if (ImGui::InputText(id.c_str(), buff, TEXT_BUFF_SIZE,
                                ImGuiInputTextFlags_EnterReturnsTrue))
                            {
                                float new_value;
                                if (!string_to_int(buff, new_value))
                                {
                                    error_message = "Invalid numeric input!";
                                }
                                else if (new_value < range.min || new_value > range.max)
                                {
                                    error_message = to_string() << new_value
                                        << " is out of bounds [" << range.min << ", "
                                        << range.max << "]";
                                }
                                else
                                {
                                    try
                                    {
                                        endpoint->set_option(opt, new_value);
                                        value = new_value;
                                    }
                                    catch (const error& e)
                                    {
                                        error_message = error_to_string(e);
                                    }
                                }

                                edit_mode = false;
                            }
                            edit_value = buff;
                        }
                        else if (is_all_integers())
                        {
                            auto int_value = static_cast<int>(value);

                            if (ImGui::SliderIntWithSteps(id.c_str(), &int_value,
                                static_cast<int>(range.min),
                                static_cast<int>(range.max),
                                static_cast<int>(range.step)))
                            {
                                // TODO: Round to step?
                                value = static_cast<float>(int_value);
                                model.add_log(to_string() << "Setting " << opt << " to " << value);
                                endpoint->set_option(opt, value);
                                *invalidate_flag = true;
                                res = true;
                            }
                        }
                        else
                        {
                            if (ImGui::SliderFloat(id.c_str(), &value,
                                range.min, range.max, "%.4f"))
                            {
                                auto loffset = std::abs(fmod(value, range.step));
                                auto roffset = range.step - loffset;
                                if (value >= 0)
                                    value = (loffset < roffset) ? value - loffset : value + roffset;
                                else
                                    value = (loffset < roffset) ? value + loffset : value - roffset;
                                value = (value < range.min) ? range.min : value;
                                value = (value > range.max) ? range.max : value;
                                model.add_log(to_string() << "Setting " << opt << " to " << value);
                                endpoint->set_option(opt, value);
                                *invalidate_flag = true;
                                res = true;
                            }
                        }
                    }
                    catch (const error& e)
                    {
                        error_message = error_to_string(e);
                    }
                }
                else
                {
                    std::string txt = to_string() << (use_option_name ? endpoint->get_option_name(opt) : desc) << ":";

                    auto pos_x = ImGui::GetCursorPosX();

                    ImGui::Text("%s", txt.c_str());
                    if (ImGui::IsItemHovered() && desc)
                    {
                        ImGui::SetTooltip("%s", desc);
                    }

                    ImGui::SameLine();
                    if (new_line)
                        ImGui::SetCursorPosX(pos_x + 135);

                    ImGui::PushItemWidth(new_line? -1.f:100.f);

                    std::vector<const char*> labels;
                    auto selected = 0, counter = 0;
                    for (auto i = range.min; i <= range.max; i += range.step, counter++)
                    {
                        if (std::fabs(i - value) < 0.001f) selected = counter;
                        labels.push_back(endpoint->get_option_value_description(opt, i));
                    }
                    ImGui::PushStyleColor(ImGuiCol_TextSelectedBg, { 1,1,1,1 });

                    try
                    {
                        if (ImGui::Combo(id.c_str(), &selected, labels.data(),
                            static_cast<int>(labels.size())))
                        {
                            value = range.min + range.step * selected;
                            model.add_log(to_string() << "Setting " << opt << " to "
                                << value << " (" << labels[selected] << ")");
                            endpoint->set_option(opt, value);
                            if (invalidate_flag) *invalidate_flag = true;
                            res = true;
                        }
                    }
                    catch (const error& e)
                    {
                        error_message = error_to_string(e);
                    }

                    ImGui::PopStyleColor();

                    ImGui::PopItemWidth();
                }


            }

            if (!read_only && opt == RS2_OPTION_ENABLE_AUTO_EXPOSURE && dev->auto_exposure_enabled  && dev->s->is<roi_sensor>() && dev->streaming)
            {
                ImGui::SameLine(0, 10);
                std::string button_label = label;
                auto index = label.find_last_of('#');
                if (index != std::string::npos)
                {
                    button_label = label.substr(index + 1);
                }

                ImGui::PushStyleColor(ImGuiCol_TextSelectedBg, { 1.f,1.f,1.f,1.f });
                if (!dev->roi_checked)
                {
                    std::string caption = to_string() << "Set ROI##" << button_label;
                    if (ImGui::Button(caption.c_str(), { 55, 0 }))
                    {
                        dev->roi_checked = true;
                    }
                }
                else
                {
                    std::string caption = to_string() << "Cancel##" << button_label;
                    if (ImGui::Button(caption.c_str(), { 55, 0 }))
                    {
                        dev->roi_checked = false;
                    }
                }
                ImGui::PopStyleColor();

                if (ImGui::IsItemHovered())
                    ImGui::SetTooltip("Select custom region of interest for the auto-exposure algorithm\nClick the button, then draw a rect on the frame");
            }
        }

        return res;
    }

    void option_model::update_supported(std::string& error_message)
    {
        try
        {
            supported = endpoint->supports(opt);
        }
        catch (const error& e)
        {
            error_message = error_to_string(e);
        }
    }

    void option_model::update_read_only_status(std::string& error_message)
    {
        try
        {
            read_only = endpoint->is_option_read_only(opt);
        }
        catch (const error& e)
        {
            error_message = error_to_string(e);
        }
    }

    void option_model::update_all_fields(std::string& error_message, notifications_model& model)
    {
        try
        {
            if ((supported = endpoint->supports(opt)))
            {
                value = endpoint->get_option(opt);
                range = endpoint->get_option_range(opt);
                read_only = endpoint->is_option_read_only(opt);
            }
        }
        catch (const error& e)
        {
            if (read_only) {
                model.add_notification({ to_string() << "Could not refresh read-only option " << endpoint->get_option_name(opt) << ": " << e.what(),
                    RS2_LOG_SEVERITY_WARN,
                    RS2_NOTIFICATION_CATEGORY_UNKNOWN_ERROR });
            }
            else
                error_message = error_to_string(e);
        }
    }

    bool option_model::is_all_integers() const
    {
        return is_integer(range.min) && is_integer(range.max) &&
            is_integer(range.def) && is_integer(range.step);
    }

    bool option_model::is_enum() const
    {
        if (range.step < 0.001f) return false;

        for (auto i = range.min; i <= range.max; i += range.step)
        {
            if (endpoint->get_option_value_description(opt, i) == nullptr)
                return false;
        }
        return true;
    }

    bool option_model::is_checkbox() const
    {
        return range.max == 1.0f &&
            range.min == 0.0f &&
            range.step == 1.0f;
    }

    void subdevice_model::populate_options(std::map<int, option_model>& opt_container,
        const std::string& opt_base_label,
        subdevice_model* model,
        std::shared_ptr<options> options,
        bool* options_invalidated,
        std::string& error_message)
    {
        for (auto i = 0; i < RS2_OPTION_COUNT; i++)
        {
            auto opt = static_cast<rs2_option>(i);

            opt_container[opt] = create_option_model(opt, opt_base_label, model, options, options_invalidated, error_message);
        }
    }

    std::string get_device_sensor_name(subdevice_model* sub)
    {
        std::stringstream ss;
        ss << configurations::viewer::post_processing
            << "." << sub->dev.get_info(RS2_CAMERA_INFO_NAME)
            << "." << sub->s->get_info(RS2_CAMERA_INFO_NAME);
        return ss.str();
    }

    processing_block_model::processing_block_model(
        subdevice_model* owner,
        const std::string& name,
        std::shared_ptr<rs2::filter> block,
        std::function<rs2::frame(rs2::frame)> invoker,
        std::string& error_message, bool enable)
        : _owner(owner), _name(name), _block(block), _invoker(invoker), enabled(enable)
    {
        std::stringstream ss;
        ss << "##" << ((owner) ? owner->dev.get_info(RS2_CAMERA_INFO_NAME) : _name)
            << "/" << ((owner) ? (*owner->s).get_info(RS2_CAMERA_INFO_NAME) : "_")
            << "/" << (long long)this;

        if (_owner)
            _full_name = get_device_sensor_name(_owner) + "." + _name;
        else
            _full_name = _name;

        enabled = restore_processing_block(_full_name.c_str(),
                                           block, enabled);

        populate_options(ss.str().c_str(), owner, owner ? &owner->_options_invalidated : nullptr, error_message);
    }

    void processing_block_model::save_to_config_file()
    {
        save_processing_block_to_config_file(_full_name.c_str(), _block, enabled);
    }

    option_model& processing_block_model::get_option(rs2_option opt)
    {
        if (options_metadata.find(opt) != options_metadata.end()) 
            return options_metadata[opt];

        std::string error_message;
        options_metadata[opt] = create_option_model(opt, get_name(), _owner, _block, _owner ? &_owner->_options_invalidated : nullptr, error_message);
        return options_metadata[opt];
    }

    void processing_block_model::populate_options(const std::string& opt_base_label,
        subdevice_model* model,
        bool* options_invalidated,
        std::string& error_message)
    {
        for (auto opt : _block->get_supported_options())
        {
            options_metadata[opt] = create_option_model(opt, opt_base_label, model, _block, model ? &model->_options_invalidated : nullptr, error_message);
        }
    }

    subdevice_model::subdevice_model(
        device& dev,
        std::shared_ptr<sensor> s, std::string& error_message, viewer_model& viewer)
        : s(s), dev(dev), tm2(), ui(), last_valid_ui(),
        streaming(false), _pause(false),
        depth_colorizer(std::make_shared<rs2::gl::colorizer>()),
        yuy2rgb(std::make_shared<rs2::gl::yuy_decoder>()),
        viewer(viewer)
    {
        restore_processing_block("colorizer", depth_colorizer);
        restore_processing_block("yuy2rgb", yuy2rgb);

        std::stringstream ss;
        ss << configurations::viewer::post_processing 
           << "." << dev.get_info(RS2_CAMERA_INFO_NAME)
           << "." << s->get_info(RS2_CAMERA_INFO_NAME);
        auto key = ss.str();

        if (config_file::instance().contains(key.c_str()))
        {
            post_processing_enabled = config_file::instance().get(key.c_str());
        }

        try
        {
            if (s->supports(RS2_OPTION_ENABLE_AUTO_EXPOSURE))
                auto_exposure_enabled = s->get_option(RS2_OPTION_ENABLE_AUTO_EXPOSURE) > 0;
        }
        catch (...)
        {

        }

        try
        {
            if (s->supports(RS2_OPTION_DEPTH_UNITS))
                depth_units = s->get_option(RS2_OPTION_DEPTH_UNITS);
        }
        catch (...){}

        try
        {
            if (s->supports(RS2_OPTION_STEREO_BASELINE))
                stereo_baseline = s->get_option(RS2_OPTION_STEREO_BASELINE);
        }
        catch (...) {}

        auto filters = s->get_recommended_filters();
        
        auto it  = std::find_if(filters.begin(), filters.end(), [&](const filter &f)
        {
            if (f.is<zero_order_invalidation>())
                return true;
            return false;
        });

        auto is_zo = it != filters.end();

        for (auto&& f : s->get_recommended_filters())
        {
            auto shared_filter = std::make_shared<filter>(f);
            auto model = std::make_shared<processing_block_model>(
                this, shared_filter->get_info(RS2_CAMERA_INFO_NAME), shared_filter,
                [=](rs2::frame f) { return shared_filter->process(f); }, error_message);

            //if (shared_filter->is<disparity_transform>())
               // model->visible = false;

            if (is_zo)
            {
                if (shared_filter->is<zero_order_invalidation>())
                {
                    zero_order_artifact_fix = model;
                    viewer.zo_sensors++;
                }
                else
                    model->enabled = false;
            }


            if (shared_filter->is<hole_filling_filter>())
                model->enabled = false;

            post_processing.push_back(model);
        }

        auto colorizer = std::make_shared<processing_block_model>(
            this, "Depth Visualization", depth_colorizer,
            [=](rs2::frame f) { return depth_colorizer->colorize(f); }, error_message);
        const_effects.push_back(colorizer);

        ss.str("");
        ss << "##" << dev.get_info(RS2_CAMERA_INFO_NAME)
            << "/" << s->get_info(RS2_CAMERA_INFO_NAME)
            << "/" << (long long)this;
        populate_options(options_metadata, ss.str().c_str(), this, s, &_options_invalidated, error_message);

        try
        {
            auto sensor_profiles = s->get_stream_profiles();
            reverse(begin(sensor_profiles), end(sensor_profiles));
            rs2_format def_format{ RS2_FORMAT_ANY };
            for (auto&& profile : sensor_profiles)
            {
                std::stringstream res;
                if (auto vid_prof = profile.as<video_stream_profile>())
                {
                    res << vid_prof.width() << " x " << vid_prof.height();
                    push_back_if_not_exists(res_values, std::pair<int, int>(vid_prof.width(), vid_prof.height()));
                    push_back_if_not_exists(resolutions, res.str());
                }

                std::stringstream fps;
                fps << profile.fps();
                push_back_if_not_exists(fps_values_per_stream[profile.unique_id()], profile.fps());
                push_back_if_not_exists(shared_fps_values, profile.fps());
                push_back_if_not_exists(fpses_per_stream[profile.unique_id()], fps.str());
                push_back_if_not_exists(shared_fpses, fps.str());
                stream_display_names[profile.unique_id()] = profile.stream_name();

                std::string format = rs2_format_to_string(profile.format());

                push_back_if_not_exists(formats[profile.unique_id()], format);
                push_back_if_not_exists(format_values[profile.unique_id()], profile.format());

                if (profile.is_default())
                {
                    stream_enabled[profile.unique_id()] = true;
                    def_format = profile.format();
                }

                profiles.push_back(profile);
            }
            auto any_stream_enabled = std::any_of(std::begin(stream_enabled), std::end(stream_enabled), [](const std::pair<int, bool>& p) { return p.second; });
            if (!any_stream_enabled)
            {
                if(sensor_profiles.size() > 0)
                    stream_enabled[sensor_profiles.rbegin()->unique_id()] = true;
            }

            for (auto&& fps_list : fps_values_per_stream)
            {
                sort_together(fps_list.second, fpses_per_stream[fps_list.first]);
            }
            sort_together(shared_fps_values, shared_fpses);
            sort_together(res_values, resolutions);

            show_single_fps_list = is_there_common_fps();

            // set default selections. USB2 configuration requires low-res resolution/fps.
            int selection_index{};
            bool usb2 = false;
            if (dev.supports(RS2_CAMERA_INFO_USB_TYPE_DESCRIPTOR))
            {
                std::string dev_usb_type(dev.get_info(RS2_CAMERA_INFO_USB_TYPE_DESCRIPTOR));
                usb2 = (std::string::npos != dev_usb_type.find("2."));
            }

            int fps_constrain = usb2 ? 15 : 30;
            auto resolution_constrain = usb2 ? std::make_pair(640, 480) : std::make_pair(1280, 720);

            // TODO: Once GLSL parts are properly optimised
            // and tested on all types of hardware
            // make sure we use Full-HD YUY overriding the default
            // This will lower CPU utilisation and generally be faster
            // if (!usb2 && std::string(s->get_info(RS2_CAMERA_INFO_NAME)) == "RGB Camera")
            // {
            //     if (config_file::instance().get(configurations::performance::glsl_for_rendering))
            //     {
            //         resolution_constrain = std::make_pair(1920, 1080);
            //         def_format = RS2_FORMAT_YUYV;
            //     }
            // }

            if (!show_single_fps_list)
            {
                for (auto fps_array : fps_values_per_stream)
                {
                    if (get_default_selection_index(fps_array.second, fps_constrain, &selection_index))
                    {
                        ui.selected_fps_id[fps_array.first] = selection_index;
                        break;
                    }
                }
            }
            else
            {
                if (get_default_selection_index(shared_fps_values, fps_constrain, &selection_index))
                    ui.selected_shared_fps_id = selection_index;
            }

            for (auto format_array : format_values)
            {
                if (get_default_selection_index(format_array.second, def_format, &selection_index))
                {
                    ui.selected_format_id[format_array.first] = selection_index;
                    break;
                }
            }

            get_default_selection_index(res_values, resolution_constrain, &selection_index);
            ui.selected_res_id = selection_index;

            while (ui.selected_res_id >= 0 && !is_selected_combination_supported()) ui.selected_res_id--;
            last_valid_ui = ui;
        }
        catch (const error& e)
        {
            error_message = error_to_string(e);
        }
    }

    subdevice_model::~subdevice_model()
    {
        if(zero_order_artifact_fix)
            viewer.zo_sensors--;
    }

    bool subdevice_model::is_there_common_fps()
    {
        std::vector<int> first_fps_group;
        size_t group_index = 0;
        for (; group_index < fps_values_per_stream.size(); ++group_index)
        {
            if (!fps_values_per_stream[(rs2_stream)group_index].empty())
            {
                first_fps_group = fps_values_per_stream[(rs2_stream)group_index];
                break;
            }
        }

        for (size_t i = group_index + 1; i < fps_values_per_stream.size(); ++i)
        {
            auto fps_group = fps_values_per_stream[(rs2_stream)i];
            if (fps_group.empty())
                continue;

            for (auto& fps1 : first_fps_group)
            {
                auto it = std::find_if(std::begin(fps_group),
                    std::end(fps_group),
                    [&](const int& fps2)
                {
                    return fps2 == fps1;
                });
                if (it != std::end(fps_group))
                {
                    break;
                }
                return false;
            }
        }
        return true;
    }

    bool subdevice_model::draw_stream_selection()
    {
        bool res = false;

        std::string label = to_string() << "Stream Selection Columns##" << dev.get_info(RS2_CAMERA_INFO_NAME)
            << s->get_info(RS2_CAMERA_INFO_NAME);

        auto streaming_tooltip = [&]() {
            if (streaming && ImGui::IsItemHovered())
                ImGui::SetTooltip("Can't modify while streaming");
        };

        //ImGui::Columns(2, label.c_str(), false);
        //ImGui::SetColumnOffset(1, 135);
        auto col0 = ImGui::GetCursorPosX();
        auto col1 = 155.f;

        // Draw combo-box with all resolution options for this device
        auto res_chars = get_string_pointers(resolutions);
        if (res_chars.size() > 0)
        {
            ImGui::Text("Resolution:");
            streaming_tooltip();
            ImGui::SameLine(); ImGui::SetCursorPosX(col1);

            label = to_string() << "##" << dev.get_info(RS2_CAMERA_INFO_NAME)
                << s->get_info(RS2_CAMERA_INFO_NAME) << " resolution";

            if (streaming)
            {
                ImGui::Text("%s", res_chars[ui.selected_res_id]);
                streaming_tooltip();
            }
            else
            {
                ImGui::PushItemWidth(-1);
                ImGui::PushStyleColor(ImGuiCol_TextSelectedBg, { 1,1,1,1 });
                if (ImGui::Combo(label.c_str(), &ui.selected_res_id, res_chars.data(),
                    static_cast<int>(res_chars.size())))
                {
                    res = true;
                }
                ImGui::PopStyleColor();
                ImGui::PopItemWidth();
            }
            ImGui::SetCursorPosX(col0);
        }

        if (draw_fps_selector)
        {
            // FPS
            if (show_single_fps_list)
            {
                auto fps_chars = get_string_pointers(shared_fpses);
                ImGui::Text("Frame Rate (FPS):");
                streaming_tooltip();
                ImGui::SameLine(); ImGui::SetCursorPosX(col1);

                label = to_string() << "##" << dev.get_info(RS2_CAMERA_INFO_NAME)
                    << s->get_info(RS2_CAMERA_INFO_NAME) << " fps";

                if (streaming)
                {
                    ImGui::Text("%s", fps_chars[ui.selected_shared_fps_id]);
                    streaming_tooltip();
                }
                else
                {
                    ImGui::PushItemWidth(-1);
                    ImGui::PushStyleColor(ImGuiCol_TextSelectedBg, { 1,1,1,1 });
                    if (ImGui::Combo(label.c_str(), &ui.selected_shared_fps_id, fps_chars.data(),
                        static_cast<int>(fps_chars.size())))
                    {
                        res = true;
                    }
                    ImGui::PopStyleColor();
                    ImGui::PopItemWidth();
                }

                ImGui::SetCursorPosX(col0);
            }
        }

        if (draw_streams_selector)
        {
            if (!streaming)
            {
                ImGui::Text("Available Streams:");
            }

            // Draw combo-box with all format options for current device
            for (auto&& f : formats)
            {
                // Format
                if (f.second.size() == 0)
                    continue;

                auto formats_chars = get_string_pointers(f.second);
                if (!streaming || (streaming && stream_enabled[f.first]))
                {
                    if (streaming)
                    {
                        label = to_string() << stream_display_names[f.first] << (show_single_fps_list ? "" : " stream:");
                        ImGui::Text("%s", label.c_str());
                        streaming_tooltip();
                    }
                    else
                    {
                        auto tmp = stream_enabled;
                        label = to_string() << stream_display_names[f.first] << "##" << f.first;
                        if (ImGui::Checkbox(label.c_str(), &stream_enabled[f.first]))
                        {
                            prev_stream_enabled = tmp;
                        }
                    }
                }

                if (stream_enabled[f.first])
                {
                    if (show_single_fps_list)
                    {
                        ImGui::SameLine();
                        ImGui::SetCursorPosX(col1);
                    }

                    label = to_string() << "##" << dev.get_info(RS2_CAMERA_INFO_NAME)
                        << s->get_info(RS2_CAMERA_INFO_NAME)
                        << " " << f.first << " format";

                    if (!show_single_fps_list)
                    {
                        ImGui::Text("Format:");
                        streaming_tooltip();
                        ImGui::SameLine(); ImGui::SetCursorPosX(col1);
                    }

                    if (streaming)
                    {
                        ImGui::Text("%s", formats_chars[ui.selected_format_id[f.first]]);
                        streaming_tooltip();
                    }
                    else
                    {
                        ImGui::PushItemWidth(-1);
                        ImGui::PushStyleColor(ImGuiCol_TextSelectedBg, { 1,1,1,1 });
                        ImGui::Combo(label.c_str(), &ui.selected_format_id[f.first], formats_chars.data(),
                            static_cast<int>(formats_chars.size()));
                        ImGui::PopStyleColor();
                        ImGui::PopItemWidth();
                    }
                    ImGui::SetCursorPosX(col0);
                    // FPS
                    // Draw combo-box with all FPS options for this device
                    if (!show_single_fps_list && !fpses_per_stream[f.first].empty() && stream_enabled[f.first])
                    {
                        auto fps_chars = get_string_pointers(fpses_per_stream[f.first]);
                        ImGui::Text("Frame Rate (FPS):");
                        streaming_tooltip();
                        ImGui::SameLine(); ImGui::SetCursorPosX(col1);

                        label = to_string() << "##" << s->get_info(RS2_CAMERA_INFO_NAME)
                            << s->get_info(RS2_CAMERA_INFO_NAME)
                            << f.first << " fps";

                        if (streaming)
                        {
                            ImGui::Text("%s", fps_chars[ui.selected_fps_id[f.first]]);
                            streaming_tooltip();
                        }
                        else
                        {
                            ImGui::PushItemWidth(-1);
                            ImGui::PushStyleColor(ImGuiCol_TextSelectedBg, { 1,1,1,1 });
                            ImGui::Combo(label.c_str(), &ui.selected_fps_id[f.first], fps_chars.data(),
                                static_cast<int>(fps_chars.size()));
                            ImGui::PopStyleColor();
                            ImGui::PopItemWidth();
                        }
                        ImGui::SetCursorPosX(col0);
                    }
                }
                else
                {
                    //ImGui::NextColumn();
                }
            }
        }

        ImGui::SetCursorPosY(ImGui::GetCursorPosY() + 5);
        return res;
    }

    bool subdevice_model::is_selected_combination_supported()
    {
        std::vector<stream_profile> results;

        for (auto&& f : formats)
        {
            auto stream = f.first;
            if (stream_enabled[stream])
            {
                auto fps = 0;
                if (show_single_fps_list)
                    fps = shared_fps_values[ui.selected_shared_fps_id];
                else
                    fps = fps_values_per_stream[stream][ui.selected_fps_id[stream]];

                auto format = format_values[stream][ui.selected_format_id[stream]];

                for (auto&& p : profiles)
                {
                    if (auto vid_prof = p.as<video_stream_profile>())
                    {
                        if (res_values.size() > 0)
                        {
                            auto width = res_values[ui.selected_res_id].first;
                            auto height = res_values[ui.selected_res_id].second;

                            if (vid_prof.width() == width &&
                                vid_prof.height() == height &&
                                p.unique_id() == stream &&
                                p.fps() == fps &&
                                p.format() == format)
                                results.push_back(p);
                        }
                    }
                    else
                    {
                        if (p.fps() == fps &&
                            p.unique_id() == stream &&
                            p.format() == format)
                            results.push_back(p);
                    }
                }
            }
        }

        if (results.size() == 0)
            return false;
        // Verify that the number of found matches corrseponds to the number of the requested streams
        // TODO - review whether the comparison can be made strict (==)
        return results.size() >= size_t(std::count_if(stream_enabled.begin(), stream_enabled.end(), [](const std::pair<int, bool>& kpv)-> bool { return kpv.second == true; }));
    }

    void subdevice_model::update_ui(std::vector<stream_profile> profiles_vec)
    {
        if (profiles_vec.empty())
            return;
        for (auto& s : stream_enabled)
            s.second = false;
        for (auto& p : profiles_vec)
        {
            stream_enabled[p.unique_id()] = true;

            auto format_vec = format_values[p.unique_id()];
            for (int i = 0; i < format_vec.size(); i++)
            {
                if (format_vec[i] == p.format())
                {
                    ui.selected_format_id[p.unique_id()] = i;
                    break;
                }
            }
            for (int i = 0; i < res_values.size(); i++)
            {
                if (auto vid_prof = p.as<video_stream_profile>())
                    if (res_values[i].first == vid_prof.width() && res_values[i].second == vid_prof.height())
                    {
                        ui.selected_res_id = i;
                        break;
                    }
            }
            for (int i = 0; i < shared_fps_values.size(); i++)
            {
                if (shared_fps_values[i] == p.fps())
                {
                    ui.selected_shared_fps_id = i;
                    break;
                }
            }
        }
        last_valid_ui = ui;
        prev_stream_enabled = stream_enabled; // prev differs from curr only after user changes
    }

    template<typename T, typename V>
    bool subdevice_model::check_profile (stream_profile p, T cond, std::map<V, std::map<int, stream_profile>>& profiles_map,
        std::vector<stream_profile>& results, V key, int num_streams, stream_profile& def_p)
    {
        bool found = false;
        if (auto vid_prof = p.as<video_stream_profile>())
        {
            for (auto& s : stream_enabled)
            {
                // find profiles that have an enabled stream and match the required condition
                if (s.second == true && vid_prof.unique_id() == s.first && cond(vid_prof))
                {
                    profiles_map[key].insert(std::pair<int, stream_profile>(p.unique_id(), p));
                    if (profiles_map[key].size() == num_streams)
                    {
                        results.clear(); // make sure only current profiles are saved
                        for (auto& it : profiles_map[key])
                            results.push_back(it.second);
                        found = true;
                    }
                    else if (results.empty() && num_streams > 1 && profiles_map[key].size() == num_streams-1)
                    {
                        for (auto& it : profiles_map[key])
                            results.push_back(it.second);
                    }
                }
                else if (!def_p.get() && cond(vid_prof))
<<<<<<< HEAD
                    def_p = p; // in case no matching profile for current stream will be found, we'll use some profile that matches the condition
=======
                    def_p = p; // in case no matching profile for current stream will be found, we'll use a random profile with given resolution
>>>>>>> 565f6553
            }
        }
        return found;
    }

    
    void subdevice_model::get_sorted_profiles(std::vector<stream_profile>& profiles)
    {
        auto fps = shared_fps_values[ui.selected_shared_fps_id];
        auto width = res_values[ui.selected_res_id].first;
        auto height = res_values[ui.selected_res_id].second;
        std::sort(profiles.begin(), profiles.end(), [&](stream_profile a, stream_profile b) {
            int score_a = 0, score_b = 0;
            if (a.fps() != fps)
                score_a++;
            if (b.fps() != fps)
                score_b++;

            if (a.format() != format_values[a.unique_id()][ui.selected_format_id[a.unique_id()]])
                score_a++;
            if (b.format() != format_values[b.unique_id()][ui.selected_format_id[b.unique_id()]])
                score_b++;

            auto a_vp = a.as<video_stream_profile>();
            auto b_vp = a.as<video_stream_profile>();
            if (!a_vp || !b_vp)
                return score_a < score_b;
            if (a_vp.width() != width || a_vp.height() != height)
                score_a++;
            if (b_vp.width() != width || b_vp.height() != height)
                score_b++;
            return score_a < score_b;
        });
    }

    std::vector<stream_profile> subdevice_model::get_supported_profiles()
    {
        std::vector<stream_profile> results;
        if (!show_single_fps_list || res_values.size() == 0)
            return results;

        int num_streams = 0;
        for (auto& s : stream_enabled)
            if (s.second == true)
                num_streams++;
        stream_profile def_p;
        auto fps = shared_fps_values[ui.selected_shared_fps_id];
        auto width = res_values[ui.selected_res_id].first;
        auto height = res_values[ui.selected_res_id].second;
        std::vector<stream_profile> sorted_profiles = profiles;

        if (ui.selected_res_id != last_valid_ui.selected_res_id)
        {
            get_sorted_profiles(sorted_profiles);
            std::map<int, std::map<int, stream_profile>> profiles_by_fps;
            for (auto&& p : sorted_profiles)
            {
                if (check_profile(p, [&](video_stream_profile vsp)
                { return (vsp.width() == width && vsp.height() == height); },
                    profiles_by_fps, results, p.fps(), num_streams, def_p))
                    break;
            }
        }
        else if (ui.selected_shared_fps_id != last_valid_ui.selected_shared_fps_id)
        {
            get_sorted_profiles(sorted_profiles);
            std::map<std::tuple<int,int>, std::map<int, stream_profile>> profiles_by_res;

            for (auto&& p : sorted_profiles)
            {
                if (auto vid_prof = p.as<video_stream_profile>())
                {
                    if (check_profile(p, [&](video_stream_profile vsp) { return (vsp.fps() == fps); },
                        profiles_by_res, results, std::make_tuple(vid_prof.width(), vid_prof.height()), num_streams, def_p))
                        break;
                }
            }
        }
        else if (ui.selected_format_id != last_valid_ui.selected_format_id)
        {
            if (num_streams == 0)
            {
                last_valid_ui = ui;
                return results;
            }
            get_sorted_profiles(sorted_profiles);
            std::vector<stream_profile> matching_profiles;
            std::map<std::tuple<int,int,int>, std::map<int, stream_profile>> profiles_by_fps_res; //fps, width, height
            rs2_format format;
            int stream_id;

            for (auto& it : ui.selected_format_id) // iterate pairs of stream uid + format
            {
                auto last_valid_it = last_valid_ui.selected_format_id.find(it.first);
                // find the stream to which the user made changes
                if (last_valid_it == last_valid_ui.selected_format_id.end() || it.second != last_valid_it->second)
                {
                    format = format_values[it.first][it.second];
                    stream_id = it.first;
                }
            }
            for (auto&& p : sorted_profiles)
            {
                if (auto vid_prof = p.as<video_stream_profile>())
                    if (p.unique_id() == stream_id && p.format() == format) // && stream_enabled[stream_id]
                    {
                        profiles_by_fps_res[std::make_tuple(p.fps(), vid_prof.width(), vid_prof.height())].insert(std::pair<int, stream_profile>(p.unique_id(), p));
                        matching_profiles.push_back(p);
                        if (!def_p.get())
                            def_p = p;
                    }
            }
            // take profiles not in matching_profiles with enabled stream and fps+resolution matching some profile in matching_profiles
            for (auto&& p : sorted_profiles)
            {
                if (auto vid_prof = p.as<video_stream_profile>())
                {
                    auto key = std::make_tuple(p.fps(), vid_prof.width(), vid_prof.height());
                    if (check_profile(p, [&](stream_profile prof) { return (std::find_if(matching_profiles.begin(), matching_profiles.end(), [&](stream_profile sp)
                                { return (stream_id != p.unique_id() && sp.fps() == p.fps() && sp.as<video_stream_profile>().width() == vid_prof.width() &&
                                sp.as<video_stream_profile>().height() == vid_prof.height()); })  != matching_profiles.end()); },
                        profiles_by_fps_res, results, std::make_tuple(p.fps(), vid_prof.width(), vid_prof.height()), num_streams, def_p))
                        break;
                }
            }
        }
        else if (stream_enabled != prev_stream_enabled)
        {
            if (num_streams == 0)
                return results;
            get_sorted_profiles(sorted_profiles);
            std::vector<stream_profile> matching_profiles;
            std::map<rs2_format, std::map<int, stream_profile>> profiles_by_format;

            for (auto&& p : sorted_profiles)
            {
<<<<<<< HEAD
                // first try to find profile from the new stream to meatch the current configuration
=======
>>>>>>> 565f6553
                if (check_profile(p, [&](video_stream_profile vid_prof)
                { return (p.fps() == fps && vid_prof.width() == width && vid_prof.height() == height); },
                    profiles_by_format, results, p.format(), num_streams, def_p))
                    break;
            }
            if (results.size() < num_streams)
            {
                results.clear();
                std::map<std::tuple<int, int, int>, std::map<int, stream_profile>> profiles_by_fps_res;
                for (auto&& p : sorted_profiles)
                {
                    if (auto vid_prof = p.as<video_stream_profile>())
                    {
<<<<<<< HEAD
                        // if no stream with current configuration was found, try to find some configuration to match all enabled streams
=======
>>>>>>> 565f6553
                        if (check_profile(p, [&](video_stream_profile vsp) { return true; }, profiles_by_fps_res, results,
                            std::make_tuple(p.fps(), vid_prof.width(), vid_prof.height()), num_streams, def_p))
                            break;
                    }
                }
            }
        }
<<<<<<< HEAD

=======
>>>>>>> 565f6553
        if (results.empty())
            results.push_back(def_p);
        update_ui(results);
        return results;
    }
    
    std::vector<stream_profile> subdevice_model::get_selected_profiles()
    {
        std::vector<stream_profile> results;

        std::stringstream error_message;
        error_message << "The profile ";

        for (auto&& f : formats)
        {
            auto stream = f.first;
            if (stream_enabled[stream])
            {
                auto format = format_values[stream][ui.selected_format_id[stream]];

                auto fps = 0;
                if (show_single_fps_list)
                    fps = shared_fps_values[ui.selected_shared_fps_id];
                else
                    fps = fps_values_per_stream[stream][ui.selected_fps_id[stream]];

                for (auto&& p : profiles)
                {
                    if (auto vid_prof = p.as<video_stream_profile>())
                    {
                        if (res_values.size() > 0)
                        {
                            auto width = res_values[ui.selected_res_id].first;
                            auto height = res_values[ui.selected_res_id].second;

                            error_message << "\n{" << stream_display_names[stream] << ","
                                << width << "x" << height << " at " << fps << "Hz, "
                                << rs2_format_to_string(format) << "} ";

                            if (vid_prof.width() == width &&
                                vid_prof.height() == height &&
                                p.unique_id() == stream &&
                                p.fps() == fps &&
                                p.format() == format)
                                results.push_back(p);
                        }
                    }
                    else
                    {
                        error_message << "\n{" << stream_display_names[stream] << ", at " << fps << "Hz, "
                            << rs2_format_to_string(format) << "} ";

                        if (p.fps() == fps &&
                            p.unique_id() == stream &&
                            p.format() == format)
                            results.push_back(p);
                    }
                }
            }
        }
        if (results.size() == 0)
        {
            error_message << " is unsupported!";
            throw std::runtime_error(error_message.str());
        }
        return results;
    }

    void subdevice_model::stop(viewer_model& viewer)
    {
        viewer.not_model.add_log("Stopping streaming");

        for_each(stream_display_names.begin(), stream_display_names.end(), [this, &viewer](std::pair<int, std::string> kvp)
        {
            if ("Pose" == kvp.second)
            {
                 this->tm2.reset_trajectory();
                 this->tm2.record_trajectory(false);
            }
        });

        streaming = false;
        _pause = false;

        s->stop();

        _options_invalidated = true;

        queues.foreach([&](frame_queue& q)
        {
            frame f;
            while (q.poll_for_frame(&f));
        });

        s->close();
    }

    bool subdevice_model::is_paused() const
    {
        return _pause.load();
    }

    void subdevice_model::pause()
    {
        _pause = true;
    }

    void subdevice_model::resume()
    {
        _pause = false;
    }

    bool subdevice_model::can_enable_zero_order()
    {
        auto ir = std::find_if(profiles.begin(), profiles.end(), [&](stream_profile p) { return (p.stream_type() == RS2_STREAM_INFRARED); });
        auto depth = std::find_if(profiles.begin(), profiles.end(), [&](stream_profile p) { return (p.stream_type() == RS2_STREAM_DEPTH); });

        return !(ir == profiles.end() || depth == profiles.end() || !stream_enabled[depth->unique_id()] || !stream_enabled[ir->unique_id()]);
    }

    void subdevice_model::verify_zero_order_conditions()
    {
         if(!can_enable_zero_order())
             throw std::runtime_error(to_string() << "Zero order filter requires both IR and Depth streams turned on.\nPlease rectify the configuration and rerun");
    }

    //The function decides if specific frame should be sent to the syncer
    bool subdevice_model::is_synchronized_frame(viewer_model& viewer, const frame& f)
    {
        if(zero_order_artifact_fix && zero_order_artifact_fix->enabled && 
            (f.get_profile().stream_type() == RS2_STREAM_DEPTH || f.get_profile().stream_type() == RS2_STREAM_INFRARED || f.get_profile().stream_type() == RS2_STREAM_CONFIDENCE))
            return true;
        if (!viewer.is_3d_view || viewer.is_3d_depth_source(f) || viewer.is_3d_texture_source(f))
            return true;

        return false;
    }

    void subdevice_model::play(const std::vector<stream_profile>& profiles, viewer_model& viewer, std::shared_ptr<rs2::asynchronous_syncer> syncer)
    {
        if (post_processing_enabled && zero_order_artifact_fix && zero_order_artifact_fix->enabled)
        {
            verify_zero_order_conditions();
        }

        std::stringstream ss;
        ss << "Starting streaming of ";
        for (size_t i = 0; i < profiles.size(); i++)
        {
            ss << profiles[i].stream_type();
            if (i < profiles.size() - 1) ss << ", ";
        }
        ss << "...";
        viewer.not_model.add_log(ss.str());

        // TODO  - refactor tm2 from viewer to subdevice
        for_each(stream_display_names.begin(), stream_display_names.end(), [this, &viewer](std::pair<int, std::string> kvp)
        {
            if ("Pose" == kvp.second)
            {
                this->tm2.record_trajectory(true);
            }
        });

        s->open(profiles);

        try {
            s->start([&, syncer](frame f)
            {
                if (viewer.synchronization_enable && is_synchronized_frame(viewer, f))
                {
                    syncer->invoke(f);
                }
                else
                {
                    auto id = f.get_profile().unique_id();
                    viewer.ppf.frames_queue[id].enqueue(f);

                    on_frame();
                }
            });
            }

        catch (...)
        {
            s->close();
            throw;
        }

        _options_invalidated = true;
        streaming = true;
    }
    void subdevice_model::update(std::string& error_message, notifications_model& notifications)
    {
        if (_options_invalidated)
        {
            next_option = 0;
            _options_invalidated = false;

            save_processing_block_to_config_file("colorizer", depth_colorizer);
            save_processing_block_to_config_file("yuy2rgb", yuy2rgb);

            for (auto&& pbm : post_processing) pbm->save_to_config_file();
        }
        if (next_option < RS2_OPTION_COUNT)
        {
            auto& opt_md = options_metadata[static_cast<rs2_option>(next_option)];
            opt_md.update_all_fields(error_message, notifications);

            if (next_option == RS2_OPTION_ENABLE_AUTO_EXPOSURE)
            {
                auto old_ae_enabled = auto_exposure_enabled;
                auto_exposure_enabled = opt_md.value > 0;

                if (!old_ae_enabled && auto_exposure_enabled)
                {
                    try
                    {
                        if (s->is<roi_sensor>())
                        {
                            auto r = s->as<roi_sensor>().get_region_of_interest();
                            roi_rect.x = static_cast<float>(r.min_x);
                            roi_rect.y = static_cast<float>(r.min_y);
                            roi_rect.w = static_cast<float>(r.max_x - r.min_x);
                            roi_rect.h = static_cast<float>(r.max_y - r.min_y);
                        }
                    }
                    catch (...)
                    {
                        auto_exposure_enabled = false;
                    }
                }
            }

            if (next_option == RS2_OPTION_DEPTH_UNITS)
            {
                opt_md.dev->depth_units = opt_md.value;
            }

            if (next_option == RS2_OPTION_STEREO_BASELINE)
                opt_md.dev->stereo_baseline = opt_md.value;

            next_option++;
        }
    }

    void subdevice_model::draw_options(const std::vector<rs2_option>& drawing_order,
        bool update_read_only_options, std::string& error_message,
        notifications_model& notifications)
    {
        for (auto& opt : drawing_order)
        {
            draw_option(opt, update_read_only_options, error_message, notifications);
        }

        for (auto i = 0; i < RS2_OPTION_COUNT; i++)
        {
            auto opt = static_cast<rs2_option>(i);
            if (skip_option(opt)) continue;
            if (std::find(drawing_order.begin(), drawing_order.end(), opt) == drawing_order.end())
            {
                draw_option(opt, update_read_only_options, error_message, notifications);
            }
        }
    }

    uint64_t subdevice_model::num_supported_non_default_options() const
    {
        return (uint64_t)std::count_if(
            std::begin(options_metadata),
            std::end(options_metadata),
            [](const std::pair<int, option_model>& p) {return p.second.supported && !skip_option(p.second.opt); });
    }

    bool option_model::draw_option(bool update_read_only_options,
        bool is_streaming,
        std::string& error_message, notifications_model& model)
    {
        if (update_read_only_options)
        {
            update_supported(error_message);
            if (supported && is_streaming)
            {
                update_read_only_status(error_message);
                if (read_only)
                {
                    update_all_fields(error_message, model);
                }
            }
        }
        if (custom_draw_method)
            return custom_draw_method(*this, error_message, model);
        else
            return draw(error_message, model);
    }

    stream_model::stream_model()
        : texture(std::unique_ptr<texture_buffer>(new texture_buffer())),
        _stream_not_alive(std::chrono::milliseconds(1500))
    {
        show_map_ruler = config_file::instance().get_or_default(
            configurations::viewer::show_map_ruler, true);
        show_stream_details = config_file::instance().get_or_default(
            configurations::viewer::show_stream_details, false);
    }

    std::shared_ptr<texture_buffer> stream_model::upload_frame(frame&& f)
    {
        if (dev && dev->is_paused() && !dev->dev.is<playback>()) return nullptr;

        last_frame = std::chrono::high_resolution_clock::now();

        auto image = f.as<video_frame>();
        auto width = (image) ? image.get_width() : 640.f;
        auto height = (image) ? image.get_height() : 480.f;

        size = { static_cast<float>(width), static_cast<float>(height) };
        profile = f.get_profile();
        frame_number = f.get_frame_number();
        timestamp_domain = f.get_frame_timestamp_domain();
        timestamp = f.get_timestamp();
        fps.add_timestamp(f.get_timestamp(), f.get_frame_number());

        view_fps.add_timestamp(glfwGetTime() * 1000, count++);

        // populate frame metadata attributes
        for (auto i = 0; i < RS2_FRAME_METADATA_COUNT; i++)
        {
            if (f.supports_frame_metadata((rs2_frame_metadata_value)i))
                frame_md.md_attributes[i] = std::make_pair(true, f.get_frame_metadata((rs2_frame_metadata_value)i));
            else
                frame_md.md_attributes[i].first = false;
        }

        texture->upload(f);
        return texture;
    }

    void outline_rect(const rect& r)
    {
        glPushAttrib(GL_ENABLE_BIT);

        glLineWidth(1);
        glLineStipple(1, 0xAAAA);
        glEnable(GL_LINE_STIPPLE);

        glBegin(GL_LINE_STRIP);
        glVertex2f(r.x, r.y);
        glVertex2f(r.x, r.y + r.h);
        glVertex2f(r.x + r.w, r.y + r.h);
        glVertex2f(r.x + r.w, r.y);
        glVertex2f(r.x, r.y);
        glEnd();

        glPopAttrib();
    }

    void draw_rect(const rect& r, int line_width)
    {
        glPushAttrib(GL_ENABLE_BIT);

        glLineWidth((GLfloat)line_width);

        glBegin(GL_LINE_STRIP);
        glVertex2f(r.x, r.y);
        glVertex2f(r.x, r.y + r.h);
        glVertex2f(r.x + r.w, r.y + r.h);
        glVertex2f(r.x + r.w, r.y);
        glVertex2f(r.x, r.y);
        glVertex2f(r.x, r.y + r.h);
        glVertex2f(r.x + r.w, r.y + r.h);
        glVertex2f(r.x + r.w, r.y);
        glVertex2f(r.x, r.y);
        glEnd();

        glPopAttrib();
    }

    bool stream_model::is_stream_visible()
    {
        if (dev &&
            (dev->is_paused() ||
            (dev->streaming && dev->dev.is<playback>()) ||
                (dev->streaming /*&& texture->get_last_frame()*/)))
        {
            return true;
        }
        return false;
    }

    bool stream_model::is_stream_alive()
    {
        if (dev &&
            (dev->is_paused() ||
            (dev->streaming && dev->dev.is<playback>())))
        {
            last_frame = std::chrono::high_resolution_clock::now();
            return true;
        }

        using namespace std::chrono;
        auto now = high_resolution_clock::now();
        auto diff = now - last_frame;
        auto ms = duration_cast<milliseconds>(diff).count();
        _stream_not_alive.add_value(ms > _frame_timeout + _min_timeout);
        return !_stream_not_alive.eval();
    }

    void stream_model::begin_stream(std::shared_ptr<subdevice_model> d, rs2::stream_profile p)
    {
        dev = d;
        original_profile = p;

        profile = p;
        texture->colorize = d->depth_colorizer;
        texture->yuy2rgb = d->yuy2rgb;

        if (auto vd = p.as<video_stream_profile>())
        {
            size = {
                static_cast<float>(vd.width()),
                static_cast<float>(vd.height()) };

            original_size = {
                static_cast<float>(vd.width()),
                static_cast<float>(vd.height()) };
        }
        _stream_not_alive.reset();

    }

    void stream_model::update_ae_roi_rect(const rect& stream_rect, const mouse_info& mouse, std::string& error_message)
    {
        if (dev->roi_checked)
        {
            auto&& sensor = dev->s;
            // Case 1: Starting Dragging of the ROI rect
            // Pre-condition: not capturing already + mouse is down + we are inside stream rect
            if (!capturing_roi && mouse.mouse_down && stream_rect.contains(mouse.cursor))
            {
                // Initialize roi_display_rect with drag-start position
                roi_display_rect.x = mouse.cursor.x;
                roi_display_rect.y = mouse.cursor.y;
                roi_display_rect.w = 0; // Still unknown, will be update later
                roi_display_rect.h = 0;
                capturing_roi = true; // Mark that we are in process of capturing the ROI rect
            }
            // Case 2: We are in the middle of dragging (capturing) ROI rect and we did not leave the stream boundaries
            if (capturing_roi && stream_rect.contains(mouse.cursor))
            {
                // x,y remain the same, only update the width,height with new mouse position relative to starting mouse position
                roi_display_rect.w = mouse.cursor.x - roi_display_rect.x;
                roi_display_rect.h = mouse.cursor.y - roi_display_rect.y;
            }
            // Case 3: We are in middle of dragging (capturing) and mouse was released
            if (!mouse.mouse_down && capturing_roi && stream_rect.contains(mouse.cursor))
            {
                // Update width,height one last time
                roi_display_rect.w = mouse.cursor.x - roi_display_rect.x;
                roi_display_rect.h = mouse.cursor.y - roi_display_rect.y;
                capturing_roi = false; // Mark that we are no longer dragging

                if (roi_display_rect) // If the rect is not empty?
                {
                    // Convert from local (pixel) coordinate system to device coordinate system
                    auto r = roi_display_rect;
                    r = r.normalize(stream_rect).unnormalize(_normalized_zoom.unnormalize(get_original_stream_bounds()));
                    dev->roi_rect = r; // Store new rect in device coordinates into the subdevice object

                    // Send it to firmware:
                    // Step 1: get rid of negative width / height
                    region_of_interest roi{};
                    roi.min_x = static_cast<int>(std::min(r.x, r.x + r.w));
                    roi.max_x = static_cast<int>(std::max(r.x, r.x + r.w));
                    roi.min_y = static_cast<int>(std::min(r.y, r.y + r.h));
                    roi.max_y = static_cast<int>(std::max(r.y, r.y + r.h));

                    try
                    {
                        // Step 2: send it to firmware
                        if (sensor->is<roi_sensor>())
                        {
                            sensor->as<roi_sensor>().set_region_of_interest(roi);
                        }
                    }
                    catch (const error& e)
                    {
                        error_message = error_to_string(e);
                    }
                }
                else // If the rect is empty
                {
                    try
                    {
                        // To reset ROI, just set ROI to the entire frame
                        auto x_margin = (int)size.x / 8;
                        auto y_margin = (int)size.y / 8;

                        // Default ROI behavior is center 3/4 of the screen:
                        if (sensor->is<roi_sensor>())
                        {
                            sensor->as<roi_sensor>().set_region_of_interest({ x_margin, y_margin,
                                                                             (int)size.x - x_margin - 1,
                                                                             (int)size.y - y_margin - 1 });
                        }

                        roi_display_rect = { 0, 0, 0, 0 };
                        dev->roi_rect = { 0, 0, 0, 0 };
                    }
                    catch (const error& e)
                    {
                        error_message = error_to_string(e);
                    }
                }

                dev->roi_checked = false;
            }
            // If we left stream bounds while capturing, stop capturing
            if (capturing_roi && !stream_rect.contains(mouse.cursor))
            {
                capturing_roi = false;
            }

            // When not capturing, just refresh the ROI rect in case the stream box moved
            if (!capturing_roi)
            {
                auto r = dev->roi_rect; // Take the current from device, convert to local coordinates
                r = r.normalize(_normalized_zoom.unnormalize(get_original_stream_bounds())).unnormalize(stream_rect).cut_by(stream_rect);
                roi_display_rect = r;
            }

            // Display ROI rect
            glColor3f(1.0f, 1.0f, 1.0f);
            outline_rect(roi_display_rect);
        }
    }

    bool draw_combo_box(const std::string& id, const std::vector<std::string>& device_names, int& new_index)
    {
        std::vector<const char*>  device_names_chars = get_string_pointers(device_names);
        return ImGui::Combo(id.c_str(), &new_index, device_names_chars.data(), static_cast<int>(device_names.size()));
    }

    void stream_model::show_stream_header(ImFont* font, const rect &stream_rect, viewer_model& viewer)
    {
        const auto top_bar_height = 32.f;
        auto num_of_buttons = 5;

        if (!viewer.allow_stream_close) --num_of_buttons;
        if (viewer.streams.size() > 1) ++num_of_buttons;
        if (RS2_STREAM_DEPTH == profile.stream_type()) ++num_of_buttons; // Color map ruler button

        ImGui_ScopePushFont(font);
        ImGui::PushStyleColor(ImGuiCol_Text, light_grey);
        ImGui::PushStyleColor(ImGuiCol_TextSelectedBg, white);

        ImGui::PushStyleColor(ImGuiCol_Button, header_window_bg);
        ImGui::PushStyleColor(ImGuiCol_ButtonHovered, header_window_bg);
        ImGui::PushStyleColor(ImGuiCol_ButtonActive, header_window_bg);

        std::string label = to_string() << "Stream of " << profile.unique_id();

        ImGui::GetWindowDrawList()->AddRectFilled({ stream_rect.x, stream_rect.y - top_bar_height },
                    { stream_rect.x + stream_rect.w, stream_rect.y }, ImColor(sensor_bg));

        int offset = 5;
        if (dev->_is_being_recorded) offset += 23;
        auto p = dev->dev.as<playback>();
        if (dev->is_paused() || (p && p.current_status() == RS2_PLAYBACK_STATUS_PAUSED)) offset += 23;

        ImGui::SetCursorScreenPos({ stream_rect.x + 4 + offset, stream_rect.y - top_bar_height + 7 });

        std::string tooltip;
        if (dev && dev->dev.supports(RS2_CAMERA_INFO_NAME) &&
            dev->dev.supports(RS2_CAMERA_INFO_SERIAL_NUMBER) &&
            dev->s->supports(RS2_CAMERA_INFO_NAME))
        {
            std::string dev_name = dev->dev.get_info(RS2_CAMERA_INFO_NAME);
            std::string dev_serial = dev->dev.get_info(RS2_CAMERA_INFO_SERIAL_NUMBER);
            std::string sensor_name = dev->s->get_info(RS2_CAMERA_INFO_NAME);
            std::string stream_name = rs2_stream_to_string(profile.stream_type());

            tooltip = to_string() << dev_name << " s.n:" << dev_serial << " | " << sensor_name << ", " << stream_name << " stream";
            const auto approx_char_width = 12;
            if (stream_rect.w - 32 * num_of_buttons >= (dev_name.size() + dev_serial.size() + sensor_name.size() + stream_name.size()) * approx_char_width)
                label = tooltip;
            else
            {
                // Use only the SKU type for compact representation and use only the last three digits for S.N
                auto short_name = split_string(dev_name, ' ').back();
                auto short_sn = dev_serial;
                short_sn.erase(0, dev_serial.size() - 5).replace(0, 2, "..");

                auto label_length = stream_rect.w - 32 * num_of_buttons;

                if (label_length >= (short_name.size() + dev_serial.size() + sensor_name.size() + stream_name.size()) * approx_char_width)
                    label = to_string() << short_name << " s.n:" << dev_serial << " | " << sensor_name << " " << stream_name << " stream";
                else if (label_length >= (short_name.size() + short_sn.size() + stream_name.size()) * approx_char_width)
                    label = to_string() << short_name << " s.n:" << short_sn << " " << stream_name << " stream";
                else if (label_length >= short_name.size() * approx_char_width)
                    label = to_string() << short_name << " " << stream_name;
                else
                    label = "";
            }
        }
        else
        {
            label = to_string() << "Unknown " << rs2_stream_to_string(profile.stream_type()) << " stream";
            tooltip = label;
        }

        ImGui::PushTextWrapPos(stream_rect.x + stream_rect.w - 32 * num_of_buttons - 5);
        ImGui::Text("%s", label.c_str());
        if (tooltip != label && ImGui::IsItemHovered())
            ImGui::SetTooltip("%s", tooltip.c_str());
        ImGui::PopTextWrapPos();

        ImGui::SetCursorScreenPos({ stream_rect.x + stream_rect.w - 32 * num_of_buttons, stream_rect.y - top_bar_height });


        label = to_string() << textual_icons::metadata << "##Metadata" << profile.unique_id();
        if (show_metadata)
        {
            ImGui::PushStyleColor(ImGuiCol_Text, light_blue);
            ImGui::PushStyleColor(ImGuiCol_TextSelectedBg, light_blue);
            if (ImGui::Button(label.c_str(), { 24, top_bar_height }))
            {
                show_metadata = false;
            }
            if (ImGui::IsItemHovered())
            {
                ImGui::SetTooltip("Hide frame metadata");
            }
            ImGui::PopStyleColor(2);
        }
        else
        {
            if (ImGui::Button(label.c_str(), { 24, top_bar_height }))
            {
                show_metadata = true;
            }
            if (ImGui::IsItemHovered())
            {
                ImGui::SetTooltip("Show frame metadata");
            }
        }
        ImGui::SameLine();

        if (RS2_STREAM_DEPTH == profile.stream_type())
        {
            label = to_string() << textual_icons::bar_chart << "##Color map";
            if (show_map_ruler)
            {
                ImGui::PushStyleColor(ImGuiCol_Text, light_blue);
                ImGui::PushStyleColor(ImGuiCol_TextSelectedBg, light_blue);
                if (ImGui::Button(label.c_str(), { 24, top_bar_height }))
                {
                    show_map_ruler = false;
                    config_file::instance().set(configurations::viewer::show_map_ruler, show_map_ruler);
                }
                if (ImGui::IsItemHovered())
                {
                    ImGui::SetTooltip("Hide color map ruler");
                }
                ImGui::PopStyleColor(2);
            }
            else
            {
                if (ImGui::Button(label.c_str(), { 24, top_bar_height }))
                {
                    show_map_ruler = true;
                    config_file::instance().set(configurations::viewer::show_map_ruler, show_map_ruler);
                }
                if (ImGui::IsItemHovered())
                {
                    ImGui::SetTooltip("Show color map ruler");
                }
            }
            ImGui::SameLine();
        }

        if (dev->is_paused() || (p && p.current_status() == RS2_PLAYBACK_STATUS_PAUSED))
        {
            ImGui::PushStyleColor(ImGuiCol_Text, light_blue);
            ImGui::PushStyleColor(ImGuiCol_TextSelectedBg, light_blue);
            label = to_string() << textual_icons::play << "##Resume " << profile.unique_id();
            if (ImGui::Button(label.c_str(), { 24, top_bar_height }))
            {
                if (p)
                {
                    p.resume();
                }
                dev->resume();
                viewer.paused = false;
            }
            if (ImGui::IsItemHovered())
            {
                ImGui::SetTooltip("Resume sensor");
            }
            ImGui::PopStyleColor(2);
        }
        else
        {
            label = to_string() << textual_icons::pause << "##Pause " << profile.unique_id();
            if (ImGui::Button(label.c_str(), { 24, top_bar_height }))
            {
                if (p)
                {
                    p.pause();
                }
                dev->pause();
                viewer.paused = true;
            }
            if (ImGui::IsItemHovered())
            {
                ImGui::SetTooltip("Pause sensor");
            }
        }
        ImGui::SameLine();

        label = to_string() << textual_icons::camera << "##Snapshot " << profile.unique_id();
        if (ImGui::Button(label.c_str(), { 24, top_bar_height }))
        {
            auto filename = file_dialog_open(save_file, "Portable Network Graphics (PNG)\0*.png\0", NULL, NULL);

            if (filename)
            {
                snapshot_frame(filename,viewer);
            }
        }
        if (ImGui::IsItemHovered())
        {
            ImGui::SetTooltip("Save snapshot");
        }
        ImGui::SameLine();

        label = to_string() << textual_icons::info_circle << "##Info " << profile.unique_id();
        if (show_stream_details)
        {
            ImGui::PushStyleColor(ImGuiCol_Text, light_blue);
            ImGui::PushStyleColor(ImGuiCol_TextSelectedBg, light_blue);

            if (ImGui::Button(label.c_str(), { 24, top_bar_height }))
            {
                show_stream_details = false;
                config_file::instance().set(
                    configurations::viewer::show_stream_details, 
                    show_stream_details);
            }
            if (ImGui::IsItemHovered())
            {
                ImGui::SetTooltip("Hide stream info overlay");
            }

            ImGui::PopStyleColor(2);
        }
        else
        {
            if (ImGui::Button(label.c_str(), { 24, top_bar_height }))
            {
                show_stream_details = true;
                config_file::instance().set(
                    configurations::viewer::show_stream_details, 
                    show_stream_details);
            }
            if (ImGui::IsItemHovered())
            {
                ImGui::SetTooltip("Show stream info overlay");
            }
        }
        ImGui::SameLine();

        if (viewer.streams.size() > 1)
        {
            if (!viewer.fullscreen)
            {
                label = to_string() << textual_icons::window_maximize << "##Maximize " << profile.unique_id();

                if (ImGui::Button(label.c_str(), { 24, top_bar_height }))
                {
                    viewer.fullscreen = true;
                    viewer.selected_stream = this;
                }
                if (ImGui::IsItemHovered())
                {
                    ImGui::SetTooltip("Maximize stream to full-screen");
                }

                ImGui::SameLine();
            }
            else if (viewer.fullscreen)
            {
                ImGui::PushStyleColor(ImGuiCol_Text, light_blue);
                ImGui::PushStyleColor(ImGuiCol_TextSelectedBg, light_blue);

                label = to_string() << textual_icons::window_restore << "##Restore " << profile.unique_id();

                if (ImGui::Button(label.c_str(), { 24, top_bar_height }))
                {
                    viewer.fullscreen = false;
                }
                if (ImGui::IsItemHovered())
                {
                    ImGui::SetTooltip("Restore tile view");
                }

                ImGui::PopStyleColor(2);
                ImGui::SameLine();
            }
        }
        else
        {
            viewer.fullscreen = false;
        }

        if (viewer.allow_stream_close)
        {
            label = to_string() << textual_icons::times << "##Stop " << profile.unique_id();
            if (ImGui::Button(label.c_str(), { 24, top_bar_height }))
            {
                dev->stop(viewer);
            }
            if (ImGui::IsItemHovered())
            {
                ImGui::SetTooltip("Stop this sensor");
            }
        }

        ImGui::PopStyleColor(5);

        _info_height = (show_stream_details || show_metadata) ? (show_metadata ? stream_rect.h : 32.f) : 0.f;

        static const auto y_offset_info_rect = 0.f;
        static const auto x_offset_info_rect = 0.f;
        auto width_info_rect = stream_rect.w - 2.f * x_offset_info_rect;

        curr_info_rect = rect{ stream_rect.x + x_offset_info_rect,
            stream_rect.y + y_offset_info_rect,
            width_info_rect,
            _info_height };

        ImGui::GetWindowDrawList()->AddRectFilled({ curr_info_rect.x, curr_info_rect.y },
        { curr_info_rect.x + curr_info_rect.w, curr_info_rect.y + curr_info_rect.h },
            ImColor(dark_sensor_bg));

        ImGui::PushStyleColor(ImGuiCol_Text, light_grey);
        ImGui::PushStyleColor(ImGuiCol_TextSelectedBg, white);

        ImGui::PushStyleColor(ImGuiCol_Button, header_window_bg);
        ImGui::PushStyleColor(ImGuiCol_ButtonHovered, header_window_bg);
        ImGui::PushStyleColor(ImGuiCol_ButtonActive, header_window_bg);

        float line_y = curr_info_rect.y + 8;

        if (show_stream_details && !show_metadata)
        {
            if (_info_height.get() > line_y + ImGui::GetTextLineHeight() - curr_info_rect.y)
            {
                ImGui::SetCursorScreenPos({ curr_info_rect.x + 10, line_y });

                if (timestamp_domain == RS2_TIMESTAMP_DOMAIN_SYSTEM_TIME)
                    ImGui::PushStyleColor(ImGuiCol_Text, redish);

                label = to_string() << "Time: " << std::left << std::fixed << std::setprecision(1) << timestamp << " ";

                if (timestamp_domain == RS2_TIMESTAMP_DOMAIN_SYSTEM_TIME) label = to_string() << textual_icons::exclamation_triangle << label;

                ImGui::Text("%s", label.c_str());

                if (timestamp_domain == RS2_TIMESTAMP_DOMAIN_SYSTEM_TIME) ImGui::PopStyleColor();

                if (ImGui::IsItemHovered())
                {
                    if (timestamp_domain == RS2_TIMESTAMP_DOMAIN_SYSTEM_TIME)
                    {
                        ImGui::BeginTooltip();
                        ImGui::PushTextWrapPos(450.0f);
                        ImGui::TextUnformatted("Timestamp Domain: System Time. Hardware Timestamps unavailable!\nPlease refer to frame_metadata.md for more information");
                        ImGui::PopTextWrapPos();
                        ImGui::EndTooltip();
                    }
                    else if (timestamp_domain == RS2_TIMESTAMP_DOMAIN_GLOBAL_TIME)
                    {
                        ImGui::SetTooltip("Timestamp: Global Time");
                    }
                    else
                    {
                        ImGui::SetTooltip("Timestamp: Hardware Clock");
                    }
                }

                ImGui::SameLine();

                label = to_string() << " Frame: " << std::left << frame_number;
                ImGui::Text("%s", label.c_str());

                ImGui::SameLine();

                std::string res;
                if (profile.as<rs2::video_stream_profile>())
                    res = to_string() << size.x << "x" << size.y << ",  ";
                label = to_string() << res << truncate_string(rs2_format_to_string(profile.format()), 9) << ", ";
                ImGui::Text("%s", label.c_str());
                if (ImGui::IsItemHovered())
                {
                    ImGui::SetTooltip("%s", "Stream Resolution, Format");
                }

                ImGui::SameLine();

                label = to_string() << "FPS: " << std::setprecision(2) << std::setw(7) << std::fixed << fps.get_fps();
                ImGui::Text("%s", label.c_str());
                if (ImGui::IsItemHovered())
                {
                    ImGui::SetTooltip("%s", "FPS is calculated based on timestamps and not viewer time");
                }

                line_y += ImGui::GetTextLineHeight() + 5;
            }
        }

        

        if (show_metadata)
        {
            std::vector<attribute> stream_details;

            if (true) // Always show stream details options
            {
                stream_details.push_back({ "Frame Timestamp",
                    to_string() << std::fixed << std::setprecision(1) << timestamp, 
                    "Frame Timestamp is normalized represetation of when the frame was taken.\n"
                    "It's a property of every frame, so when exact creation time is not provided by the hardware, an approximation will be used.\n"
                    "Clock Domain feilds helps to interpret the meaning of timestamp\n"
                    "Timestamp is measured in milliseconds, and is allowed to roll-over (reset to zero) in some situations" });
                stream_details.push_back({ "Clock Domain",
                    to_string() << rs2_timestamp_domain_to_string(timestamp_domain), 
                    "Clock Domain describes the format of Timestamp field. It can be one of the following:\n"
                    "1. System Time - When no hardware timestamp is available, system time of arrival will be used.\n"
                    "                 System time benefits from being comparable between device, but suffers from not being able to approximate latency.\n"
                    "2. Hardware Clock - Hardware timestamp is attached to the frame by the device, and is consistent accross device sensors.\n"
                    "                    Hardware timestamp encodes precisely when frame was captured, but cannot be compared across devices\n"
                    "3. Global Time - Global time is provided when the device can both offer hardware timestamp and implements Global Timestamp Protocol.\n"
                    "                 Global timestamps encode exact time of capture and at the same time are comparable accross devices." });
                stream_details.push_back({ "Frame Number",
                    to_string() << frame_number, "Frame Number is a rolling ID assigned to frames.\n"
                    "Most devices do not guarantee consequitive frames to have conseuquitive frame numbers\n"
                    "But it is true most of the time" });

                if (profile.as<rs2::video_stream_profile>())
                {
                    stream_details.push_back({ "Hardware Size",
                        to_string() << original_size.x << " x " << original_size.y, "" });

                    stream_details.push_back({ "Display Size",
                        to_string() << size.x << " x " << size.y, 
                        "When Post-Processing is enabled, the actual display size of the frame may differ from original capture size" });
                }
                stream_details.push_back({ "Pixel Format",
                    to_string() << rs2_format_to_string(profile.format()), "" });

                stream_details.push_back({ "Hardware FPS",
                    to_string() << std::setprecision(2) << std::fixed << fps.get_fps(), 
                    "Hardware FPS captures the number of frames per second produced by the device.\n"
                    "It is possible and likely that not all of these frames will make it to the application." });
                
                stream_details.push_back({ "Viewer FPS",
                    to_string() << std::setprecision(2) << std::fixed << view_fps.get_fps(),
                    "Viewer FPS captures how many frames the application manages to render.\n"
                    "Frame drops can occur for variety of reasons." });

                stream_details.push_back({ "", "", "" });
            }

            const std::string no_md = "no md";

            if (timestamp_domain == RS2_TIMESTAMP_DOMAIN_SYSTEM_TIME)
            {
                stream_details.push_back({ no_md, "", "" });
            }

            std::map<rs2_frame_metadata_value, std::string> descriptions = {
                { RS2_FRAME_METADATA_FRAME_COUNTER                        , "A sequential index managed per-stream. Integer value" },
                { RS2_FRAME_METADATA_FRAME_TIMESTAMP                      , "Timestamp set by device clock when data readout and transmit commence. Units are device dependent" },
                { RS2_FRAME_METADATA_SENSOR_TIMESTAMP                     , "Timestamp of the middle of sensor's exposure calculated by device. usec" },
                { RS2_FRAME_METADATA_ACTUAL_EXPOSURE                      , "Sensor's exposure width. When Auto Exposure (AE) is on the value is controlled by firmware. usec" },
                { RS2_FRAME_METADATA_GAIN_LEVEL                           , "A relative value increasing which will increase the Sensor's gain factor.\n"
                                                                            "When AE is set On, the value is controlled by firmware. Integer value" },
                { RS2_FRAME_METADATA_AUTO_EXPOSURE                        , "Auto Exposure Mode indicator. Zero corresponds to AE switched off. " },
                { RS2_FRAME_METADATA_WHITE_BALANCE                        , "White Balance setting as a color temperature. Kelvin degrees" },
                { RS2_FRAME_METADATA_TIME_OF_ARRIVAL                      , "Time of arrival in system clock " },
                { RS2_FRAME_METADATA_TEMPERATURE                          , "Temperature of the device, measured at the time of the frame capture. Celsius degrees " },
                { RS2_FRAME_METADATA_BACKEND_TIMESTAMP                    , "Timestamp get from uvc driver. usec" },
                { RS2_FRAME_METADATA_ACTUAL_FPS                           , "Actual hardware FPS. May differ from requested due to Auto-Exposure" },
                { RS2_FRAME_METADATA_FRAME_LASER_POWER_MODE               , "Laser power mode. Zero corresponds to Laser power switched off and one for switched on." },
                { RS2_FRAME_METADATA_EXPOSURE_PRIORITY                    , "Exposure priority. When enabled Auto-exposure algorithm is allowed to reduce requested FPS to sufficiently increase exposure time (an get enough light)" },
                { RS2_FRAME_METADATA_POWER_LINE_FREQUENCY                 , "Power Line Frequency for anti-flickering Off/50Hz/60Hz/Auto. " },
            };

            for (auto i = 0; i < RS2_FRAME_METADATA_COUNT; i++)
            {
                auto&& kvp = frame_md.md_attributes[i];
                if (kvp.first)
                {
                    auto val = (rs2_frame_metadata_value)i;
                    std::string name = to_string() << rs2_frame_metadata_to_string(val);
                    std::string desc = "";
                    if (descriptions.find(val) != descriptions.end()) desc = descriptions[val];
                    stream_details.push_back({ name, to_string() << kvp.second, desc });
                }
            }

            float max_text_width = 0.;
            for (auto&& kvp : stream_details)
                max_text_width = std::max(max_text_width, ImGui::CalcTextSize(kvp.name.c_str()).x);

            for (auto&& at : stream_details)
            {
                if (_info_height.get() > line_y + ImGui::GetTextLineHeight() - curr_info_rect.y)
                {
                    ImGui::SetCursorScreenPos({ curr_info_rect.x + 10, line_y });

                    if (at.name == no_md)
                    {
                        auto text = "Per-frame metadata is not anabled at the OS level!\nPlease refer to installation.md for more info";
                        auto size = ImGui::CalcTextSize(text);

                        for (int i = 3; i > 0; i-=1)
                            ImGui::GetWindowDrawList()->AddRectFilled({ curr_info_rect.x + 10 - i, line_y - i },
                            { curr_info_rect.x + 10 + i + size.x, line_y + size.y + i },
                            ImColor(alpha(sensor_bg, 0.1f)));

                        ImGui::PushStyleColor(ImGuiCol_Text, redish);
                        ImGui::Text(text);
                        ImGui::PopStyleColor();

                        line_y += ImGui::GetTextLineHeight() + 3;
                    }
                    else
                    {
                        std::string text = "";
                        if (at.name != "") text = to_string() << at.name << ":";
                        auto size = ImGui::CalcTextSize(text.c_str());

                        for (int i = 3; i > 0; i-=1)
                            ImGui::GetWindowDrawList()->AddRectFilled({ curr_info_rect.x + 10 - i, line_y - i },
                            { curr_info_rect.x + 10 + i + size.x, line_y + size.y + i },
                            ImColor(alpha(sensor_bg, 0.1f)));

                        ImGui::PushStyleColor(ImGuiCol_Text, white);
                        ImGui::Text(text.c_str()); ImGui::SameLine();

                        if (at.description != "")
                        {
                            if (ImGui::IsItemHovered())
                            {
                                ImGui::SetTooltip(at.description.c_str());
                            }
                        }

                        text = at.value;
                        size = ImGui::CalcTextSize(text.c_str());

                        for (int i = 3; i > 0; i-=1)
                            ImGui::GetWindowDrawList()->AddRectFilled({ curr_info_rect.x + 20 + max_text_width - i, line_y - i },
                            { curr_info_rect.x + 30 + max_text_width + i + size.x, line_y + size.y + i },
                            ImColor(alpha(sensor_bg, 0.1f)));

                        ImGui::PopStyleColor();

                        ImGui::SetCursorScreenPos({ curr_info_rect.x + 20 + max_text_width, line_y });

                        std::string id = to_string() << "##" << at.name << "-" << profile.unique_id();

                        ImGui::PushStyleColor(ImGuiCol_FrameBg, transparent);
                        ImGui::PushStyleColor(ImGuiCol_TextSelectedBg, light_blue);

                        ImGui::InputText(id.c_str(),
                            (char*)text.c_str(),
                            text.size() + 1,
                            ImGuiInputTextFlags_AutoSelectAll | ImGuiInputTextFlags_ReadOnly);

                        ImGui::PopStyleColor(2);
                    }

                    line_y += ImGui::GetTextLineHeight() + 3;
                }
            }
        }

        ImGui::PopStyleColor(5);
    }

    void stream_model::show_stream_footer(ImFont* font, const rect &stream_rect, const mouse_info& mouse, viewer_model& viewer)
    {
        auto non_visual_stream = (profile.stream_type() == RS2_STREAM_GYRO) 
            || (profile.stream_type() == RS2_STREAM_ACCEL) 
            || (profile.stream_type() == RS2_STREAM_GPIO) 
            || (profile.stream_type() == RS2_STREAM_POSE);

        if (stream_rect.contains(mouse.cursor) && !non_visual_stream && !show_metadata)
        {
            std::stringstream ss;
            rect cursor_rect{ mouse.cursor.x, mouse.cursor.y };
            auto ts = cursor_rect.normalize(stream_rect);
            auto pixels = ts.unnormalize(_normalized_zoom.unnormalize(get_stream_bounds()));
            auto x = (int)pixels.x;
            auto y = (int)pixels.y;

            ss << std::fixed << std::setprecision(0) << x << ", " << y;

            float val{};
            if (texture->try_pick(x, y, &val))
            {
                ss << ", *p: 0x" << std::hex << static_cast<int>(round(val));
            }

            if (texture->get_last_frame().is<depth_frame>())
            {
                auto meters = texture->get_last_frame().as<depth_frame>().get_distance(x, y);

                if (viewer.metric_system)
                    ss << std::dec << ", " << std::setprecision(2) << meters << " meters";
                else
                    ss << std::dec << ", " << std::setprecision(2) << meters / FEET_TO_METER << " feet";
            }

            std::string msg(ss.str().c_str());

            ImGui_ScopePushFont(font);

            // adjust windows size to the message length

            auto width = float(msg.size()*8);
            auto align = 20;
            width += align - (int)width % align;

            ImVec2 pos { stream_rect.x + 5, stream_rect.y + stream_rect.h - 35 };
            ImGui::GetWindowDrawList()->AddRectFilled({ pos.x, pos.y },
                    { pos.x + width, pos.y + 30 }, ImColor(dark_sensor_bg));

            ImGui::SetCursorScreenPos({ pos.x + 10, pos.y + 5 });

            std::string label = to_string() << "Footer for stream of " << profile.unique_id();

            ImGui::PushStyleColor(ImGuiCol_Text, light_grey);
            ImGui::PushStyleColor(ImGuiCol_TextSelectedBg, white);

            ImGui::Text("%s", msg.c_str());
            ImGui::PopStyleColor(2);
        }
    }

    void stream_model::show_stream_imu(ImFont* font, const rect &stream_rect, const  rs2_vector& axis, const mouse_info& mouse)
    {
        if (stream_rect.contains(mouse.cursor))
        {
            const auto precision = 3;
            rs2_stream stream_type = profile.stream_type();

            ImGui::PushStyleColor(ImGuiCol_Text, light_grey);
            ImGui::PushStyleColor(ImGuiCol_TextSelectedBg, white);

            ImGui::PushStyleColor(ImGuiCol_Button, header_window_bg);
            ImGui::PushStyleColor(ImGuiCol_ButtonHovered, header_window_bg);
            ImGui::PushStyleColor(ImGuiCol_ButtonActive, header_window_bg);

            float y_offset = 0;
            if (show_stream_details)
            {
                y_offset += 30;
            }

            std::string label = to_string() << "IMU Stream Info of " << profile.unique_id();

            ImVec2 pos { stream_rect.x, stream_rect.y + y_offset };
            ImGui::SetCursorScreenPos({ pos.x + 5, pos.y + 5 });

            struct motion_data {
                std::string name;
                float coordinate;
                std::string units;
                std::string toolTip;
                ImVec4 colorFg;
                ImVec4 colorBg;
                int nameExtraSpace;
            };

            float norm = std::sqrt((axis.x*axis.x) + (axis.y*axis.y) + (axis.z*axis.z));

            std::map<rs2_stream, std::string> motion_unit = { { RS2_STREAM_GYRO, "Radians/Sec" },{ RS2_STREAM_ACCEL, "Meter/Sec^2" } };
            std::vector<motion_data> motion_vector = { { "X", axis.x, motion_unit[stream_type].c_str(), "Vector X", from_rgba(233, 0, 0, 255, true) , from_rgba(233, 0, 0, 255, true), 0},
                                                    { "Y", axis.y, motion_unit[stream_type].c_str(), "Vector Y", from_rgba(0, 255, 0, 255, true) , from_rgba(2, 100, 2, 255, true), 0},
                                                    { "Z", axis.z, motion_unit[stream_type].c_str(), "Vector Z", from_rgba(85, 89, 245, 255, true) , from_rgba(0, 0, 245, 255, true), 0},
                                                    { "N", norm, "Norm", "||V|| = SQRT(X^2 + Y^2 + Z^2)",from_rgba(255, 255, 255, 255, true) , from_rgba(255, 255, 255, 255, true), 0} };

            int line_h = 18;
            for (auto&& motion : motion_vector)
            {
                auto rc = ImGui::GetCursorPos();
                ImGui::SetCursorPos({ rc.x + 12, rc.y + 4 });
                ImGui::PushStyleColor(ImGuiCol_Text, motion.colorFg);
                ImGui::Text("%s:", motion.name.c_str());
                if (ImGui::IsItemHovered())
                {
                    ImGui::SetTooltip("%s",motion.toolTip.c_str());
                }
                ImGui::PopStyleColor(1);

                ImGui::SameLine();
                ImGui::PushStyleColor(ImGuiCol_FrameBg, black);
                ImGui::PushStyleColor(ImGuiCol_TextSelectedBg, motion.colorBg);

                ImGui::PushItemWidth(100);
                ImGui::SetCursorPos({ rc.x + 27 + motion.nameExtraSpace, rc.y + 1 });
                std::string label = to_string() << "##" << profile.unique_id() << " " << motion.name.c_str();
                std::string coordinate = to_string() << std::fixed << std::setprecision(precision) << std::showpos << motion.coordinate;
                ImGui::InputText(label.c_str(), (char*)coordinate.c_str(), coordinate.size() + 1, ImGuiInputTextFlags_AutoSelectAll | ImGuiInputTextFlags_ReadOnly);
                ImGui::PopItemWidth();

                ImGui::SetCursorPos({ rc.x + 80 + motion.nameExtraSpace, rc.y + 4 });
                ImGui::PushStyleColor(ImGuiCol_Text, from_rgba(255, 255, 255, 100, true));
                ImGui::Text("(%s)", motion.units.c_str());

                ImGui::PopStyleColor(3);
                ImGui::SetCursorPos({ rc.x, rc.y + line_h });
            }

            ImGui::PopStyleColor(5);
        }
    }

    void stream_model::show_stream_pose(ImFont* font, const rect &stream_rect, 
        const rs2_pose& pose_frame, rs2_stream stream_type, bool fullScreen, float y_offset, 
        viewer_model& viewer)
    {
        ImGui::PushStyleColor(ImGuiCol_Text, light_grey);
        ImGui::PushStyleColor(ImGuiCol_TextSelectedBg, white);

        ImGui::PushStyleColor(ImGuiCol_Button, header_window_bg);
        ImGui::PushStyleColor(ImGuiCol_ButtonHovered, header_window_bg);
        ImGui::PushStyleColor(ImGuiCol_ButtonActive, header_window_bg);

        std::string label = to_string() << "Pose Stream Info of " << profile.unique_id();

        ImVec2 pos { stream_rect.x, stream_rect.y + y_offset };
        ImGui::SetCursorScreenPos({ pos.x + 5, pos.y + 5 });
        
        std::string confidenceName[4] = { "Failed", "Low", "Medium", "High" };
        struct pose_data {
            std::string name;
            float floatData[4];
            std::string strData;
            uint8_t precision;
            bool signedNumber;
            std::string units;
            std::string toolTip;
            uint32_t nameExtraSpace;
            bool showOnNonFullScreen;
            bool fixedPlace;
            bool fixedColor;
        };

        rs2_vector velocity = pose_frame.velocity;
        rs2_vector acceleration = pose_frame.acceleration;
        rs2_vector translation = pose_frame.translation;
        const float feetTranslator = 3.2808f;
        std::string unit = viewer.metric_system ? "meters" : "feet";

        if (!viewer.metric_system)
        {
            velocity.x *= feetTranslator; velocity.y *= feetTranslator; velocity.z *= feetTranslator;
            acceleration.x *= feetTranslator; acceleration.y *= feetTranslator; acceleration.z *= feetTranslator;
            translation.x *= feetTranslator; translation.y *= feetTranslator; translation.z *= feetTranslator;
        }

        std::vector<pose_data> pose_vector = {
            { "Confidence",{ FLT_MAX , FLT_MAX , FLT_MAX , FLT_MAX }, confidenceName[pose_frame.tracker_confidence], 3, true, "", "Tracker confidence: High=Green, Medium=Yellow, Low=Red, Failed=Grey", 50, false, true, false },
            { "Velocity", {velocity.x, velocity.y , velocity.z , FLT_MAX }, "", 3, true, "(" + unit + "/Sec)", "Velocity: X, Y, Z values of velocity, in " + unit + "/Sec", 50, false, true, false},
            { "Angular Velocity",{ pose_frame.angular_velocity.x, pose_frame.angular_velocity.y , pose_frame.angular_velocity.z , FLT_MAX }, "", 3, true, "(Radians/Sec)", "Angular Velocity: X, Y, Z values of angular velocity, in Radians/Sec", 50, false, true, false },
            { "Acceleration",{ acceleration.x, acceleration.y , acceleration.z , FLT_MAX }, "", 3, true, "(" + unit + "/Sec^2)", "Acceleration: X, Y, Z values of acceleration, in " + unit + "/Sec^2", 50, false, true, false },
            { "Angular Acceleration",{ pose_frame.angular_acceleration.x, pose_frame.angular_acceleration.y , pose_frame.angular_acceleration.z , FLT_MAX }, "", 3, true, "(Radians/Sec^2)", "Angular Acceleration: X, Y, Z values of angular acceleration, in Radians/Sec^2", 50, false, true, false },
            { "Translation",{ translation.x, translation.y , translation.z , FLT_MAX }, "", 3, true, "(" + unit + ")", "Translation: X, Y, Z values of translation in " + unit + " (relative to initial position)", 50, true, true, false },
            { "Rotation",{ pose_frame.rotation.x, pose_frame.rotation.y , pose_frame.rotation.z , pose_frame.rotation.w }, "", 3, true,  "(Quaternion)", "Rotation: Qi, Qj, Qk, Qr components of rotation as represented in quaternion rotation (relative to initial position)", 50, true, true, false },
        };

        int line_h = 18;
        if (fullScreen)
        {
            line_h += 2;
        }

        for (auto&& pose : pose_vector)
        {
            if ((fullScreen == false) && (pose.showOnNonFullScreen == false))
            {
                continue;
            }

            auto rc = ImGui::GetCursorPos();
            ImGui::SetCursorPos({ rc.x + 12, rc.y + 4 });
            ImGui::Text("%s:", pose.name.c_str());
            if (ImGui::IsItemHovered())
            {
                ImGui::SetTooltip("%s",pose.toolTip.c_str());
            }

            if (pose.fixedColor == false)
            {
                switch (pose_frame.tracker_confidence) //color the line according to confidence
                {
                    case 3: // High confidence - Green
                        ImGui::PushStyleColor(ImGuiCol_Text, green);
                        break;
                    case 2: // Medium confidence - Yellow
                        ImGui::PushStyleColor(ImGuiCol_Text, yellow);
                        break;
                    case 1: // Low confidence - Red
                        ImGui::PushStyleColor(ImGuiCol_Text, red);
                        break;
                    case 0: // Failed confidence - Grey
                    default: // Fall thourgh
                        ImGui::PushStyleColor(ImGuiCol_Text, grey);
                        break;
                }
            }

            ImGui::SetCursorPos({ rc.x + 100 + (fullScreen?pose.nameExtraSpace:0), rc.y + 1 });
            std::string label = to_string() << "##" << profile.unique_id() << " " << pose.name.c_str();
            std::string data = "";

            if (pose.strData.empty())
            {
                data = "[";
                std::string comma = "";
                unsigned int i = 0;
                while ((i<4) && (pose.floatData[i] != FLT_MAX))
                {

                    data += to_string() << std::fixed << std::setprecision(pose.precision) << (pose.signedNumber ? std::showpos : std::noshowpos) << comma << pose.floatData[i];
                    comma = ", ";
                    i++;
                }
                data += "]";
            }
            else
            {
                data = pose.strData;
            }

            auto textSize = ImGui::CalcTextSize((char*)data.c_str(), (char*)data.c_str() + data.size() + 1);
            ImGui::PushItemWidth(textSize.x);
            ImGui::InputText(label.c_str(), (char*)data.c_str(), data.size() + 1, ImGuiInputTextFlags_AutoSelectAll | ImGuiInputTextFlags_ReadOnly);
            ImGui::PopItemWidth();

            if (pose.fixedColor == false)
            {
                ImGui::PopStyleColor(1);
            }

            if (pose.fixedPlace == true)
            {
                ImGui::SetCursorPos({ rc.x + 300 + (fullScreen?pose.nameExtraSpace:0), rc.y + 4 });
            }
            else
            {
                ImGui::SameLine();
            }

            ImGui::PushStyleColor(ImGuiCol_Text, from_rgba(255, 255, 255, 100, true));
            ImGui::Text("%s", pose.units.c_str());
            ImGui::PopStyleColor(1);

            ImGui::SetCursorPos({ rc.x, rc.y + line_h });
        }

        ImGui::PopStyleColor(5);
    }

    void stream_model::snapshot_frame(const char* filename, viewer_model& viewer) const
    {
        std::stringstream ss;
        std::string stream_desc{};
        std::string filename_base(filename);

        // Trim the file extension when provided. Note that this may amend user-provided file name in case it uses the "." character, e.g. "my.file.name"
        auto loc = filename_base.find_last_of(".");
        if (loc  != std::string::npos)
            filename_base.erase(loc, std::string::npos);

       // Snapshot the color-augmented version of the frame
        if (auto colorized_frame = texture->get_last_frame(true).as<video_frame>())
        {
            stream_desc = rs2_stream_to_string(colorized_frame.get_profile().stream_type());
            auto filename_png = filename_base + "_" + stream_desc + ".png";
            save_to_png(filename_png.data(), colorized_frame.get_width(), colorized_frame.get_height(), colorized_frame.get_bytes_per_pixel(),
                colorized_frame.get_data(), colorized_frame.get_width() * colorized_frame.get_bytes_per_pixel());

            ss << "PNG snapshot was saved to " << filename_png << std::endl;
        }

        auto original_frame = texture->get_last_frame(false).as<video_frame>();

        // For Depth-originated streams also provide a copy of the raw data accompanied by sensor-specific metadata
        if (original_frame && val_in_range(original_frame.get_profile().stream_type(), { RS2_STREAM_DEPTH , RS2_STREAM_INFRARED }))
        {
            stream_desc = rs2_stream_to_string(original_frame.get_profile().stream_type());

            //Capture raw frame
            auto filename = filename_base + "_" + stream_desc + ".raw";
            if (save_frame_raw_data(filename, original_frame))
                ss << "Raw data is captured into " << filename << std::endl;
            else
                viewer.not_model.add_notification({ to_string() << "Failed to save frame raw data  " << filename,
                    RS2_LOG_SEVERITY_INFO, RS2_NOTIFICATION_CATEGORY_UNKNOWN_ERROR });

            // And the frame's attributes
            filename = filename_base + "_" + stream_desc + "_metadata.csv";

            try
            {
                if (frame_metadata_to_csv(filename, original_frame))
                    ss << "The frame attributes are saved into " << filename;
                else
                    viewer.not_model.add_notification({ to_string() << "Failed to save frame metadata file " << filename,
                        RS2_LOG_SEVERITY_INFO, RS2_NOTIFICATION_CATEGORY_UNKNOWN_ERROR });
            }
            catch (std::exception& e)
            {
                viewer.not_model.add_notification({ to_string() << e.what(),
                    RS2_LOG_SEVERITY_INFO, RS2_NOTIFICATION_CATEGORY_UNKNOWN_ERROR });
            }
        }

        if (ss.str().size())
            viewer.not_model.add_notification(notification_data{ 
                ss.str().c_str(), RS2_LOG_SEVERITY_INFO, RS2_NOTIFICATION_CATEGORY_HARDWARE_EVENT });

    }

    rect stream_model::get_normalized_zoom(const rect& stream_rect, const mouse_info& g, bool is_middle_clicked, float zoom_val)
    {
        rect zoomed_rect = dev->normalized_zoom.unnormalize(stream_rect);
        if (stream_rect.contains(g.cursor))
        {
            if (!is_middle_clicked)
            {
                if (zoom_val < 1.f)
                {
                    zoomed_rect = zoomed_rect.center_at(g.cursor)
                        .zoom(zoom_val)
                        .fit({ 0, 0, 40, 40 })
                        .enclose_in(zoomed_rect)
                        .enclose_in(stream_rect);
                }
                else if (zoom_val > 1.f)
                {
                    zoomed_rect = zoomed_rect.zoom(zoom_val).enclose_in(stream_rect);
                }
            }
            else
            {
                auto dir = g.cursor - _middle_pos;

                if (dir.length() > 0)
                {
                    zoomed_rect = zoomed_rect.pan(1.1f * dir).enclose_in(stream_rect);
                }
            }
            dev->normalized_zoom = zoomed_rect.normalize(stream_rect);
        }
        return dev->normalized_zoom;
    }

    void stream_model::show_frame(const rect& stream_rect, const mouse_info& g, std::string& error_message)
    {
        auto zoom_val = 1.f;
        if (stream_rect.contains(g.cursor))
        {
            static const auto wheel_step = 0.1f;
            auto mouse_wheel_value = -g.mouse_wheel * 0.1f;
            if (mouse_wheel_value > 0)
                zoom_val += wheel_step;
            else if (mouse_wheel_value < 0)
                zoom_val -= wheel_step;
        }

        auto is_middle_clicked = ImGui::GetIO().MouseDown[0] ||
            ImGui::GetIO().MouseDown[2];

        if (!_mid_click && is_middle_clicked)
            _middle_pos = g.cursor;

        _mid_click = is_middle_clicked;

        _normalized_zoom = get_normalized_zoom(stream_rect,
            g, is_middle_clicked,
            zoom_val);
        texture->show(stream_rect, 1.f, _normalized_zoom);

        if (dev && dev->show_algo_roi)
        {
            rect r{ float(dev->algo_roi.min_x), float(dev->algo_roi.min_y),
                    float(dev->algo_roi.max_x - dev->algo_roi.min_x),
                    float(dev->algo_roi.max_y - dev->algo_roi.min_y) };

            r = r.normalize(_normalized_zoom.unnormalize(get_original_stream_bounds())).unnormalize(stream_rect).cut_by(stream_rect);

            glColor3f(yellow.x, yellow.y, yellow.z);
            draw_rect(r, 2);

            std::string message = "Metrics Region of Interest";
            auto msg_width = stb_easy_font_width((char*)message.c_str());
            if (msg_width < r.w)
                draw_text(static_cast<int>(r.x + r.w / 2 - msg_width / 2), static_cast<int>(r.y + 10), message.c_str());

            glColor3f(1.f, 1.f, 1.f);
        }

        update_ae_roi_rect(stream_rect, g, error_message);
        texture->show_preview(stream_rect, _normalized_zoom);

        if (is_middle_clicked)
            _middle_pos = g.cursor;
    }

    void device_model::reset()
    {
        syncer->remove_syncer(dev_syncer);
        subdevices.resize(0);
        _recorder.reset();

    }

    std::pair<std::string, std::string> get_device_name(const device& dev)
    {
        // retrieve device name
        std::string name = (dev.supports(RS2_CAMERA_INFO_NAME)) ? dev.get_info(RS2_CAMERA_INFO_NAME) : "Unknown";

        // retrieve device serial number
        std::string serial = (dev.supports(RS2_CAMERA_INFO_SERIAL_NUMBER)) ? dev.get_info(RS2_CAMERA_INFO_SERIAL_NUMBER) : "Unknown";

        std::stringstream s;

        if (dev.is<playback>())
        {
            auto playback_dev = dev.as<playback>();

            s << "Playback device: ";
            name += (to_string() << " (File: " << playback_dev.file_name() << ")");
        }
        s << std::setw(25) << std::left << name;
        return std::make_pair(s.str(), serial);        // push name and sn to list
    }

    device_model::~device_model()
    {
        for (auto&& n : related_notifications) n->dismiss(false);
    }

    device_model::device_model(device& dev, std::string& error_message, viewer_model& viewer)
        : dev(dev),
          syncer(viewer.syncer),
           _update_readonly_options_timer(std::chrono::seconds(6))
    {        
        auto name = get_device_name(dev);
        id = to_string() << name.first << ", " << name.second;

        bool fw_update_required = false;   
        for (auto&& sub : dev.query_sensors())
        {
            if (sub.supports(RS2_CAMERA_INFO_FIRMWARE_VERSION) && 
                sub.supports(RS2_CAMERA_INFO_RECOMMENDED_FIRMWARE_VERSION) &&
                sub.supports(RS2_CAMERA_INFO_PRODUCT_LINE))
            {
                std::string fw = sub.get_info(RS2_CAMERA_INFO_FIRMWARE_VERSION);
                std::string recommended = sub.get_info(RS2_CAMERA_INFO_RECOMMENDED_FIRMWARE_VERSION);

                int product_line = parse_product_line(sub.get_info(RS2_CAMERA_INFO_PRODUCT_LINE)); 

                std::string available = get_available_firmware_version(product_line);

                std::shared_ptr<firmware_update_manager> manager = nullptr;

                if (is_upgradeable(fw, available))
                {
                    recommended = available;

                    static auto table = create_default_fw_table();

                    manager = std::make_shared<firmware_update_manager>(*this, dev, viewer.ctx, table[product_line], true);
                }

                if (is_upgradeable(fw, recommended))
                {
                    std::string msg = to_string()
                        << name.first << " (S/N " << name.second << ")\n"
                        << "Current Version: " + fw + "\nRecommended Version: " + recommended;
                    if (!fw_update_required)
                    {
                        auto n = std::make_shared<fw_update_notification_model>(
                            msg, manager, false);
                        viewer.not_model.add_notification(n);

                        fw_update_required = true;

                        related_notifications.push_back(n);
                    }
                }                
            }

            auto model = std::make_shared<subdevice_model>(dev, std::make_shared<sensor>(sub), error_message, viewer);
            subdevices.push_back(model);

            if (model->supports_on_chip_calib())
            {
                // Make sure we don't spam calibration remainders too often:
                time_t rawtime;
                time(&rawtime);
                std::string id = to_string() << configurations::viewer::last_calib_notice << "." << name.second;
                long long last_time = config_file::instance().get_or_default(id.c_str(), (long long)0);
                
                std::string msg = to_string()
                    << name.first << " (S/N " << name.second << ")";
                auto manager = std::make_shared<on_chip_calib_manager>(viewer, model, *this, dev);
                auto n = std::make_shared<autocalib_notification_model>(
                    msg, manager, false);

                // Recommend calibration once a week per device
                if (rawtime - last_time < 60)
                {
                    n->snoozed = true;
                }
                
                viewer.not_model.add_notification(n);
                related_notifications.push_back(n);
            }
        }

        // Initialize static camera info:
        for (auto i = 0; i < RS2_CAMERA_INFO_COUNT; i++)
        {
            auto info = static_cast<rs2_camera_info>(i);

            try
            {
                if (dev.supports(info))
                {
                    auto value = dev.get_info(info);
                    infos.push_back({ std::string(rs2_camera_info_to_string(info)),
                                      std::string(value) });
                }
            }
            catch (...)
            {
                infos.push_back({ std::string(rs2_camera_info_to_string(info)),
                                  std::string("???") });
            }
        }

        if (dev.is<playback>())
        {
            for (auto&& sub : subdevices)
            {
                for (auto&& p : sub->profiles)
                {
                    sub->stream_enabled[p.unique_id()] = true;
                }
            }
            play_defaults(viewer);
        }
    }
    void device_model::play_defaults(viewer_model& viewer)
    {
        if(!dev_syncer)
            dev_syncer = viewer.syncer->create_syncer();
        for (auto&& sub : subdevices)
        {
            if (!sub->streaming)
            {
                std::vector<rs2::stream_profile> profiles;
                try
                {
                    profiles = sub->get_selected_profiles();
                }
                catch (...)
                {
                    continue;
                }

                if (profiles.empty())
                    continue;

                std::string friendly_name = sub->s->get_info(RS2_CAMERA_INFO_NAME);
                if ((friendly_name.find("Tracking") != std::string::npos) ||
                    (friendly_name.find("Motion") != std::string::npos))
                {
                    viewer.synchronization_enable = false;
                }
                sub->play(profiles, viewer, dev_syncer);

                for (auto&& profile : profiles)
                {
                    viewer.begin_stream(sub, profile);
                }
            }
        }
    }

    rs2::frame post_processing_filters::apply_filters(rs2::frame f, const rs2::frame_source& source)
    {
        std::vector<rs2::frame> frames;
        if (auto composite = f.as<rs2::frameset>())
        {
            for (auto&& f : composite)
                frames.push_back(f);
        }
        else
            frames.push_back(f);

        auto res = f;

        //In order to know what are the processing blocks we need to apply
        //We should find all the sub devices releted to the frames
        std::set<std::shared_ptr<subdevice_model>> subdevices;
        for (auto f : frames)
        {
            auto sub = get_frame_origin(f);
            if(sub)
                subdevices.insert(sub);
        }

        for (auto sub : subdevices)
        {
            if (!sub->post_processing_enabled)
                continue;

            for(auto&& pp : sub->post_processing)
                if (pp->enabled)
                    res = pp->invoke(res);
        }

        // Override the zero pixel in texture frame with black color for occlusion invalidation
        // TODO - this is a temporal solution to be refactored from the app level into the core library
        if (auto set = res.as<frameset>())
        {
            for (auto f : set)
            {
                zero_first_pixel(f);
            }
        }    
        else
        {
            zero_first_pixel(f);
        }     
        return res;
    }

    std::shared_ptr<subdevice_model> post_processing_filters::get_frame_origin(const rs2::frame& f)
    {
        for (auto&& s : viewer.streams)
        {
            if (s.second.dev)
            {
                auto dev = s.second.dev;

                if (s.second.original_profile.unique_id() == f.get_profile().unique_id())
                {
                    return dev;
                }
            }
        }
        return nullptr;
    }

    //Zero the first pixel on frame ,used to invalidate the occlusion pixels
    void post_processing_filters::zero_first_pixel(const rs2::frame& f)
    {
        auto stream_type = f.get_profile().stream_type();

            switch (stream_type)
            {
            case RS2_STREAM_COLOR:
            {
                auto rgb_stream = const_cast<uint8_t*>(static_cast<const uint8_t*>(f.get_data()));
                memset(rgb_stream, 0, 3);
                // Alternatively, enable the next two lines to render invalidation with magenta color for inspection
                //rgb_stream[0] = rgb_stream[2] = 0xff; // Use magenta to highlight the occlusion areas
                //rgb_stream[1] = 0;
            }
            break;
            case RS2_STREAM_INFRARED:
            {
                auto ir_stream = const_cast<uint8_t*>(static_cast<const uint8_t*>(f.get_data()));
                memset(ir_stream, 0, 2); // Override the first two bytes to cover Y8/Y16 formats
            }
            break;
            default:
                break;
        }
    }

    void post_processing_filters::map_id(rs2::frame new_frame, rs2::frame old_frame)
    {
        if (auto new_set = new_frame.as<rs2::frameset>())
        {
            if (auto old_set = old_frame.as<rs2::frameset>())
            {
                map_id_frameset_to_frameset(new_set, old_set);
            }
            else
            {
                map_id_frameset_to_frame(new_set, old_frame);
            }
        }
        else if (auto old_set = old_frame.as<rs2::frameset>())
        {
            map_id_frameset_to_frame(old_set, new_frame);
        }
        else
            map_id_frame_to_frame(new_frame, old_frame);
    }

    void post_processing_filters::map_id_frameset_to_frame(rs2::frameset first, rs2::frame second)
    {
        if(auto f = first.first_or_default(second.get_profile().stream_type()))
        {
            auto first_uid = f.get_profile().unique_id();
            auto second_uid = second.get_profile().unique_id();

            viewer.streams_origin[first_uid] = second_uid;
            viewer.streams_origin[second_uid] = first_uid;
        }
    }

    void post_processing_filters::map_id_frameset_to_frameset(rs2::frameset first, rs2::frameset second)
    {
        for (auto&& f : first)
        {
            auto first_uid = f.get_profile().unique_id();
            if (auto second_f = second.first_or_default(f.get_profile().stream_type()))
            {
                auto second_uid = second_f.get_profile().unique_id();

                viewer.streams_origin[first_uid] = second_uid;
                viewer.streams_origin[second_uid] = first_uid;
            }
        }
    }

    void rs2::post_processing_filters::map_id_frame_to_frame(rs2::frame first, rs2::frame second)
    {
        if (first.get_profile().stream_type() == second.get_profile().stream_type())
        {
            auto first_uid = first.get_profile().unique_id();
            auto second_uid = second.get_profile().unique_id();

            viewer.streams_origin[first_uid] = second_uid;
            viewer.streams_origin[second_uid] = first_uid;
        }
    }


    std::vector<rs2::frame> post_processing_filters::handle_frame(rs2::frame f, const rs2::frame_source& source)
    {
        std::vector<rs2::frame> res;

        if (uploader) f = uploader->process(f);

        auto filtered = apply_filters(f, source);

        map_id(filtered, f);

        if (auto composite = filtered.as<rs2::frameset>())
        {
            for (auto&& frame : composite)
            {
                res.push_back(frame);
            }
        }
        else
            res.push_back(filtered);

        if(viewer.is_3d_view)
        {
            if(auto depth = viewer.get_3d_depth_source(filtered))
            {
                if (depth.get_profile().format() == RS2_FORMAT_DISPARITY32)
                    depth = disp_to_depth.process(depth);
                res.push_back(pc->calculate(depth));
            }
            if(auto texture = viewer.get_3d_texture_source(filtered))
            {
                update_texture(texture);
            }
        }

        return res;
    }


    void post_processing_filters::process(rs2::frame f, const rs2::frame_source& source)
    {
        points p;
        std::vector<frame> results;

        auto res = handle_frame(f, source);

        auto frame = source.allocate_composite_frame(res);

        if(frame)
            source.frame_ready(std::move(frame));
    }

    void post_processing_filters::start()
    {
        stop();
        if (render_thread_active.exchange(true) == false)
        {
            viewer.syncer->start();
            render_thread = std::make_shared<std::thread>([&](){post_processing_filters::render_loop();});
        }
    }

    void post_processing_filters::stop()
    {
        if (render_thread_active.exchange(false) == true)
        {
            viewer.syncer->stop();
            render_thread->join();
            render_thread.reset();
        }
    }
    void post_processing_filters::render_loop()
    {
        while (render_thread_active)
        {
            try
            {
                if(viewer.synchronization_enable || viewer.zo_sensors.load() >0)
                {
                    auto frames = viewer.syncer->try_wait_for_frames();
                    for(auto f:frames)
                    {
                        processing_block.invoke(f);
                    }
                }
                else
                {
                    std::map<int, rs2::frame_queue> frames_queue_local;
                    {
                        std::lock_guard<std::mutex> lock(viewer.streams_mutex);
                        frames_queue_local = frames_queue;
                    }
                    for (auto&& q : frames_queue_local)
                    {
                        frame frm;
                        if (q.second.try_wait_for_frame(&frm, 30))
                        {
                            processing_block.invoke(frm);
                        }
                    }
                }
            }
            catch (...) {}
        }
    }

    void device_model::start_recording(const std::string& path, std::string& error_message)
    {
        if (_recorder != nullptr)
        {
            return; //already recording
        }

        try
        {
            int compression_mode = config_file::instance().get(configurations::record::compression_mode);
            if (compression_mode == 2)
                _recorder = std::make_shared<recorder>(path, dev);
            else
                _recorder = std::make_shared<recorder>(path, dev, compression_mode == 0);

            for (auto&& sub_dev_model : subdevices)
            {
                sub_dev_model->_is_being_recorded = true;
            }
            is_recording = true;
        }
        catch (const rs2::error& e)
        {
            error_message = error_to_string(e);
        }
        catch (const std::exception& e)
        {
            error_message = e.what();
        }
    }

    void device_model::stop_recording(viewer_model& viewer)
    {
        auto saved_to_filename = _recorder->filename();
        _recorder.reset();
        for (auto&& sub_dev_model : subdevices)
        {
            sub_dev_model->_is_being_recorded = false;
        }
        is_recording = false;
        notification_data nd{ to_string() << "Saved recording to: " << saved_to_filename,
            RS2_LOG_SEVERITY_INFO,
            RS2_NOTIFICATION_CATEGORY_UNKNOWN_ERROR };
        viewer.not_model.add_notification(nd);
    }

    void device_model::pause_record()
    {
        _recorder->pause();
    }

    void device_model::resume_record()
    {
        _recorder->resume();
    }

    int device_model::draw_playback_controls(ux_window& window, ImFont* font, viewer_model& viewer)
    {
        auto p = dev.as<playback>();
        rs2_playback_status current_playback_status = p.current_status();

        const int playback_control_height = 35;
        const float combo_box_width = 90.f;
        const float icon_width = 28;
        const float line_width = 255; //Ideally should use: ImGui::GetContentRegionMax().x
        //Line looks like this ("-" == space, "[]" == icon, "[     ]" == combo_box):  |-[]-[]-[]-[]-[]-[     ]-[]-|
        const int num_icons_in_line = 6;
        const int num_combo_boxes_in_line = 1;
        const int num_spaces_in_line = num_icons_in_line + num_combo_boxes_in_line + 1;
        const float required_row_width = (num_combo_boxes_in_line * combo_box_width) + (num_icons_in_line * icon_width);
        float space_width = std::max(line_width - required_row_width, 0.f) / num_spaces_in_line;
        ImVec2 button_dim = { icon_width, icon_width };

        const bool supports_playback_step = current_playback_status == RS2_PLAYBACK_STATUS_PAUSED;

        ImGui::PushFont(font);

        //////////////////// Step Backwards Button ////////////////////
        ImGui::SetCursorPosX(ImGui::GetCursorPosX() + space_width);

        std::string label = to_string() << textual_icons::step_backward << "##Step Backwards " << id;

        if (pause_required) 
        {
            p.pause();
            for (auto&& s : subdevices)
            {
                if (s->streaming)
                    s->pause();
                s->on_frame = []{};
            }
            syncer->on_frame = []{};
            pause_required = false;
        }

        // TODO: Figure out how to properly step-back
        ImGui::ButtonEx(label.c_str(), button_dim, ImGuiButtonFlags_Disabled);

        if (ImGui::IsItemHovered())
        {
            std::string tooltip = to_string() << "Step Backwards" << (supports_playback_step ? "" : "(Not available)");
            ImGui::SetTooltip("%s", tooltip.c_str());
        }
        ImGui::SameLine();
        //////////////////// Step Backwards Button ////////////////////


        //////////////////// Stop Button ////////////////////
        ImGui::SetCursorPosX(ImGui::GetCursorPosX() + space_width);
        label = to_string() << textual_icons::stop << "##Stop Playback " << id;

        if (ImGui::ButtonEx(label.c_str(), button_dim))
        {
            bool prev = _playback_repeat;
            _playback_repeat = false;
            p.stop();
            _playback_repeat = prev;
        }
        if (ImGui::IsItemHovered())
        {
            std::string tooltip = to_string() << "Stop Playback";
            ImGui::SetTooltip("%s", tooltip.c_str());
        }
        ImGui::SameLine();
        //////////////////// Stop Button ////////////////////



        //////////////////// Pause/Play Button ////////////////////
        ImGui::SetCursorPosX(ImGui::GetCursorPosX() + space_width);
        if (current_playback_status == RS2_PLAYBACK_STATUS_PAUSED || current_playback_status == RS2_PLAYBACK_STATUS_STOPPED)
        {
            label = to_string() << textual_icons::play << "##Play " << id;
            if (ImGui::ButtonEx(label.c_str(), button_dim))
            {
                if (current_playback_status == RS2_PLAYBACK_STATUS_STOPPED)
                {
                    play_defaults(viewer);
                }
                else
                {
                    syncer->on_frame = []{};
                    for (auto&& s : subdevices)
                    {
                        s->on_frame = []{};
                        if (s->streaming)
                            s->resume();
                    }
                    
                    p.resume();
                }

            }
            if (ImGui::IsItemHovered())
            {
                ImGui::SetTooltip(current_playback_status == RS2_PLAYBACK_STATUS_PAUSED ? "Resume Playback" : "Start Playback");
            }
        }
        else
        {
            label = to_string() << textual_icons::pause << "##Pause Playback " << id;
            if (ImGui::ButtonEx(label.c_str(), button_dim))
            {
                p.pause();
                for (auto&& s : subdevices)
                {
                    if (s->streaming)
                        s->pause();
                }
                viewer.paused = true;
            }
            if (ImGui::IsItemHovered())
            {
                ImGui::SetTooltip("Pause Playback");
            }
        }

        ImGui::SameLine();
        //////////////////// Pause/Play Button ////////////////////




        //////////////////// Step Forward Button ////////////////////
        ImGui::SetCursorPosX(ImGui::GetCursorPosX() + space_width);
        label = to_string() << textual_icons::step_forward << "##Step Forward " << id;
        if (ImGui::ButtonEx(label.c_str(), button_dim, supports_playback_step ? 0 : ImGuiButtonFlags_Disabled))
        {
            pause_required = false;
            auto action = [this]() {
                    pause_required = true;
                };
            for (auto& s : subdevices)
            {
                s->on_frame = action;
            }
            syncer->on_frame = action;

            p.resume();
            for (auto&& s : subdevices)
            {
                if (s->streaming)
                    s->resume();
            }
            viewer.paused = false;
        }
        if (ImGui::IsItemHovered())
        {
            std::string tooltip = to_string() << "Step Forward" << (supports_playback_step ? "" : "(Not available)");
            ImGui::SetTooltip("%s", tooltip.c_str());
        }
        ImGui::SameLine();
        //////////////////// Step Forward Button ////////////////////




        /////////////////// Repeat Button /////////////////////
        ImGui::SetCursorPosX(ImGui::GetCursorPosX() + space_width);
        if (_playback_repeat)
        {
            ImGui::PushStyleColor(ImGuiCol_Text, light_blue);
            ImGui::PushStyleColor(ImGuiCol_TextSelectedBg, light_blue);
        }
        else
        {
            ImGui::PushStyleColor(ImGuiCol_Text, white);
            ImGui::PushStyleColor(ImGuiCol_TextSelectedBg, white);
        }
        label = to_string() << textual_icons::repeat << "##Repeat " << id;
        if (ImGui::ButtonEx(label.c_str(), button_dim))
        {
            _playback_repeat = !_playback_repeat;
        }
        if (ImGui::IsItemHovered())
        {
            std::string tooltip = to_string() << (_playback_repeat ? "Disable " : "Enable ") << "Repeat ";
            ImGui::SetTooltip("%s", tooltip.c_str());
        }
        ImGui::PopStyleColor(2);
        ImGui::SameLine();
        /////////////////// Repeat Button /////////////////////


        //////////////////// Speed combo box ////////////////////
        auto pos = ImGui::GetCursorPos();
        const float speed_combo_box_v_alignment = 3.f;
        ImGui::SetCursorPos({ pos.x + space_width, pos.y + speed_combo_box_v_alignment });
        ImGui::PushItemWidth(combo_box_width);

        ImGui::PushStyleColor(ImGuiCol_FrameBg, sensor_bg);
        ImGui::PushStyleColor(ImGuiCol_ButtonHovered, sensor_bg);

        label = to_string() << "## " << id;
        if (ImGui::Combo(label.c_str(), &playback_speed_index, "Speed:   x0.25\0Speed:   x0.5\0Speed:   x1\0Speed:   x1.5\0Speed:   x2\0\0", -1, false))
        {
            float speed = 1;
            switch (playback_speed_index)
            {
            case 0: speed = 0.25f; break;
            case 1: speed = 0.5f; break;
            case 2: speed = 1.0f; break;
            case 3: speed = 1.5f; break;
            case 4: speed = 2.0f; break;
            default:
                throw std::runtime_error(to_string() << "Speed #" << playback_speed_index << " is unhandled");
            }
            p.set_playback_speed(speed);
        }
        if (ImGui::IsItemHovered())
        {
            ImGui::SetTooltip("Change playback speed rate");
        }
        ImGui::PopStyleColor(2);
        ImGui::SameLine();
        //Restore Y movement
        pos = ImGui::GetCursorPos();
        ImGui::SetCursorPos({ pos.x, pos.y - speed_combo_box_v_alignment });
        //////////////////// Speed combo box ////////////////////

        ////////////////////    Info Icon    ////////////////////
        ImGui::SetCursorPosX(ImGui::GetCursorPosX() + space_width);
        draw_info_icon(window, font, button_dim);
        ////////////////////    Info Icon    ////////////////////

        ImGui::PopFont();

        return playback_control_height;
    }

    std::string device_model::pretty_time(std::chrono::nanoseconds duration)
    {
        using namespace std::chrono;
        auto hhh = duration_cast<hours>(duration);
        duration -= hhh;
        auto mm = duration_cast<minutes>(duration);
        duration -= mm;
        auto ss = duration_cast<seconds>(duration);
        duration -= ss;
        auto ms = duration_cast<milliseconds>(duration);

        std::ostringstream stream;
        stream << std::setfill('0') << std::setw(hhh.count() >= 10 ? 2 : 1) << hhh.count() << ':' <<
            std::setfill('0') << std::setw(2) << mm.count() << ':' <<
            std::setfill('0') << std::setw(2) << ss.count();// << '.' <<
            //std::setfill('0') << std::setw(3) << ms.count();
        return stream.str();
    }

    int device_model::draw_seek_bar()
    {
        auto pos = ImGui::GetCursorPos();

        auto p = dev.as<playback>();
        rs2_playback_status current_playback_status = p.current_status();
        int64_t playback_total_duration = p.get_duration().count();
        auto progress = p.get_position();
        double part = (1.0 * progress) / playback_total_duration;
        seek_pos = static_cast<int>(std::max(0.0, std::min(part, 1.0)) * 100);
        auto playback_status = p.current_status();
        if (seek_pos != 0 && playback_status == RS2_PLAYBACK_STATUS_STOPPED)
        {
            seek_pos = 0;
        }
        float seek_bar_width = 300.f;
        ImGui::PushItemWidth(seek_bar_width);
        std::string label1 = "## " + id;
        if (ImGui::SeekSlider(label1.c_str(), &seek_pos, ""))
        {
            //Seek was dragged
            if (playback_status != RS2_PLAYBACK_STATUS_STOPPED) //Ignore seek when playback is stopped
            {
                auto duration_db = std::chrono::duration_cast<std::chrono::duration<double, std::nano>>(p.get_duration());
                auto single_percent = duration_db.count() / 100;
                auto seek_time = std::chrono::duration<double, std::nano>(seek_pos * single_percent);
                p.seek(std::chrono::duration_cast<std::chrono::nanoseconds>(seek_time));
            }
        }

        ImGui::SetCursorPos({ pos.x, pos.y + 17 });

        std::string time_elapsed = pretty_time(std::chrono::nanoseconds(progress));
        std::string duration_str = pretty_time(std::chrono::nanoseconds(playback_total_duration));
        ImGui::Text("%s", time_elapsed.c_str());
        ImGui::SameLine();
        float pos_y = ImGui::GetCursorPosY();

        ImGui::SetCursorPos({ pos.x + seek_bar_width - 45 , pos_y });
        ImGui::Text("%s", duration_str.c_str());

        return 50;
    }

    int device_model::draw_playback_panel(ux_window& window, ImFont* font, viewer_model& view)
    {
        ImGui::PushStyleColor(ImGuiCol_Button, sensor_bg);
        ImGui::PushStyleColor(ImGuiCol_Text, light_grey);
        ImGui::PushStyleColor(ImGuiCol_PopupBg, almost_white_bg);
        ImGui::PushStyleColor(ImGuiCol_HeaderHovered, from_rgba(0, 0xae, 0xff, 255));
        ImGui::PushStyleColor(ImGuiCol_TextSelectedBg, white);


        auto pos = ImGui::GetCursorPos();
        auto controls_height = draw_playback_controls(window, font, view);
        float seek_bar_left_alignment = 4.f;
        ImGui::SetCursorPos({ pos.x + seek_bar_left_alignment, pos.y + controls_height });
        ImGui::PushFont(font);
        auto seek_bar_height = draw_seek_bar();
        ImGui::PopFont();
        ImGui::PopStyleColor(5);
        return controls_height + seek_bar_height;

    }

    void device_model::draw_controllers_panel(ImFont* font, bool is_device_streaming)
    {
        if (!is_device_streaming)
        {
            controllers.clear();
            available_controllers.clear();
            return;
        }

        if (controllers.size() > 0 || available_controllers.size() > 0)
        {
            int flags = dev.is<playback>() ? ImGuiButtonFlags_Disabled : 0;
            ImGui::PushStyleColor(ImGuiCol_Button, sensor_bg);
            ImGui::PushStyleColor(ImGuiCol_Text, light_grey);
            ImGui::PushStyleColor(ImGuiCol_PopupBg, almost_white_bg);
            ImGui::PushStyleColor(ImGuiCol_HeaderHovered, from_rgba(0, 0xae, 0xff, 255));
            ImGui::PushStyleColor(ImGuiCol_TextSelectedBg, white);
            ImGui::PushFont(font);
            ImGui::PushStyleVar(ImGuiStyleVar_ItemSpacing, { 10,0 });
            const float button_dim = 30.f;
            for (auto&& c : available_controllers)
            {
                ImGui::PushStyleColor(ImGuiCol_Text, white);
                ImGui::PushStyleColor(ImGuiCol_TextSelectedBg, white);
                std::string action = "Attach controller";
                std::string mac = to_string() << (int)c[0] << ":" << (int)c[1] << ":" << (int)c[2] << ":" << (int)c[3] << ":" << (int)c[4] << ":" << (int)c[5];
                std::string label = to_string() << u8"\uf11b" << "##" << action << mac;
                if (ImGui::ButtonEx(label.c_str(), { button_dim , button_dim }, flags))
                {
                    dev.as<tm2>().connect_controller(c);
                }
                if (ImGui::IsItemHovered())
                {
                    ImGui::SetTooltip("%s", action.c_str());
                }
                ImGui::SameLine();
                ImGui::Text("%s", mac.c_str());
                ImGui::PopStyleColor(2);
            }
            for (auto&& c : controllers)
            {
                ImGui::PushStyleColor(ImGuiCol_Text, light_blue);
                ImGui::PushStyleColor(ImGuiCol_TextSelectedBg, light_blue);
                std::string action = "Detach controller";
                std::string label = to_string() << u8"\uf11b" << "##" << action << c.first;
                if (ImGui::ButtonEx(label.c_str(), { button_dim , button_dim }, flags))
                {
                    dev.as<tm2>().disconnect_controller(c.first);
                }
                if (ImGui::IsItemHovered())
                {
                    ImGui::SetTooltip("%s", action.c_str());
                }
                ImGui::SameLine();
                ImGui::Text("Controller #%d (connected)", c.first);
                ImGui::PopStyleColor(2);
            }
            ImGui::PopStyleVar();
            ImGui::PopFont();
            ImGui::PopStyleColor(5);
        }
    }

    std::vector<std::string> get_device_info(const device& dev, bool include_location)
    {
        std::vector<std::string> res;
        for (auto i = 0; i < RS2_CAMERA_INFO_COUNT; i++)
        {
            auto info = static_cast<rs2_camera_info>(i);

            // When camera is being reset, either because of "hardware reset"
            // or because of switch into advanced mode,
            // we don't want to capture the info that is about to change
            if ((info == RS2_CAMERA_INFO_PHYSICAL_PORT ||
                info == RS2_CAMERA_INFO_ADVANCED_MODE)
                && !include_location) continue;

            if (dev.supports(info))
            {
                auto value = dev.get_info(info);
                res.push_back(value);
            }
        }
        return res;
    }

    std::vector<std::pair<std::string, std::string>> get_devices_names(const device_list& list)
    {
        std::vector<std::pair<std::string, std::string>> device_names;

        for (uint32_t i = 0; i < list.size(); i++)
        {
            try
            {
                auto dev = list[i];
                device_names.push_back(get_device_name(dev));        // push name and sn to list
            }
            catch (...)
            {
                device_names.push_back(std::pair<std::string, std::string>(to_string() << "Unknown Device #" << i, ""));
            }
        }
        return device_names;
    }

    bool yes_no_dialog(const std::string& title, const std::string& message_text, bool& approved, ux_window& window)
    {
        ImGui_ScopePushFont(window.get_font());
        ImGui_ScopePushStyleColor(ImGuiCol_Button, button_color);
        ImGui_ScopePushStyleColor(ImGuiCol_ButtonHovered, sensor_header_light_blue); //TODO: Change color?
        ImGui_ScopePushStyleColor(ImGuiCol_ButtonActive, regular_blue); //TODO: Change color?
        ImGui_ScopePushStyleColor(ImGuiCol_Text, light_grey);
        ImGui_ScopePushStyleColor(ImGuiCol_TextSelectedBg, light_grey);
        ImGui_ScopePushStyleColor(ImGuiCol_TitleBg, header_color);
        ImGui_ScopePushStyleColor(ImGuiCol_PopupBg, sensor_bg);
        ImGui_ScopePushStyleVar(ImGuiStyleVar_WindowPadding, ImVec2(5, 5));
        auto clicked = false;
        ImGui::OpenPopup(title.c_str());
        if (ImGui::BeginPopupModal(title.c_str(), NULL, ImGuiWindowFlags_AlwaysAutoResize))
        {
            ImGui::Text("\n%s\n\n", message_text.c_str());
            auto width = ImGui::GetWindowWidth();
            ImGui::Dummy(ImVec2(0, 0));
            ImGui::Dummy(ImVec2(width / 4.f, 0));
            ImGui::SameLine();
            if (ImGui::Button("Yes", ImVec2(60, 30)))
            {
                ImGui::CloseCurrentPopup();
                approved = true;
                clicked = true;
            }
            ImGui::SameLine();
            if (ImGui::Button("No", ImVec2(60, 30)))
            {
                ImGui::CloseCurrentPopup();
                approved = false;
                clicked = true;
            }
            ImGui::NewLine();
            ImGui::EndPopup();
        }
        return clicked;
    }
    bool device_model::prompt_toggle_advanced_mode(bool enable_advanced_mode, const std::string& message_text, std::vector<std::string>& restarting_device_info, viewer_model& view, ux_window& window)
    {
        bool keep_showing = true;
        bool yes_was_chosen = false;
        if (yes_no_dialog("Advanced Mode", message_text, yes_was_chosen, window))
        {
            if (yes_was_chosen)
            {
                dev.as<advanced_mode>().toggle_advanced_mode(enable_advanced_mode);
                restarting_device_info = get_device_info(dev, false);
                view.not_model.add_log(enable_advanced_mode ? "Turning on advanced mode..." : "Turning off  advanced mode...");
            }
            keep_showing = false;
        }
        return keep_showing;
    }

    bool device_model::draw_advanced_controls(viewer_model& view, ux_window& window, std::string& error_message)
    {
        bool was_set = false;

        ImGui::PushStyleColor(ImGuiCol_TextSelectedBg, { 0.9f, 0.9f, 0.9f, 1 });

        auto is_advanced_mode = dev.is<advanced_mode>();
        if (is_advanced_mode && ImGui::TreeNode("Advanced Controls"))
        {
            try
            {
                auto advanced = dev.as<advanced_mode>();
                if (advanced.is_enabled())
                {
                    draw_advanced_mode_controls(advanced, amc, get_curr_advanced_controls, was_set, error_message);
                }
                else
                {
                    ImGui::TextColored(redish, "Device is not in advanced mode");
                    std::string button_text = to_string() << "Turn on Advanced Mode" << "##" << id;
                    static bool show_yes_no_modal = false;
                    if (ImGui::Button(button_text.c_str(), ImVec2{ 226, 0 }))
                    {
                        show_yes_no_modal = true;
                    }
                    if (ImGui::IsItemHovered())
                    {
                        ImGui::SetTooltip("Advanced mode is a persistent camera state unlocking calibration formats and depth generation controls\nYou can always reset the camera to factory defaults by disabling advanced mode");
                    }
                    if (show_yes_no_modal)
                    {
                        show_yes_no_modal = prompt_toggle_advanced_mode(true, "\t\tAre you sure you want to turn on Advanced Mode?\t\t", restarting_device_info, view, window);
                    }
                }
            }
            catch (const std::exception& ex)
            {
                error_message = ex.what();
            }

            ImGui::TreePop();
        }

        ImGui::PopStyleColor();
        return was_set;
    }

    void device_model::draw_info_icon(ux_window& window, ImFont* font, const ImVec2& size)
    {
        std::string info_button_name = to_string() << textual_icons::info_circle << "##" << id;
        auto info_button_color = show_device_info ? light_blue : light_grey;
        ImGui::PushStyleColor(ImGuiCol_Text, info_button_color);
        ImGui::PushStyleColor(ImGuiCol_TextSelectedBg, info_button_color);
        if (ImGui::Button(info_button_name.c_str(), size))
        {
            show_device_info = !show_device_info;
        }
        if (ImGui::IsItemHovered())
        {
            ImGui::SetTooltip("%s", show_device_info ? "Hide Device Details" : "Show Device Details");
            window.link_hovered();
        }
        ImGui::PopStyleColor(2);
    }

    void device_model::begin_update_unsigned(viewer_model& viewer, std::string& error_message)
    {
        try
        {
            std::vector<uint8_t> data;
            auto ret = file_dialog_open(open_file, "Unsigned Firmware Image\0*.bin\0", NULL, NULL);
            if (ret)
            {
                std::ifstream file(ret, std::ios::binary | std::ios::in);
                if (file.good())
                {
                    data = std::vector<uint8_t>((std::istreambuf_iterator<char>(file)),
                        std::istreambuf_iterator<char>());
                }
                else
                {
                    error_message = to_string() << "Could not open file '" << ret << "'";
                    return;
                }
            }

            else return; // Aborted by the user

            auto manager = std::make_shared<firmware_update_manager>(*this, dev, viewer.ctx, data, false);

            auto n = std::make_shared<fw_update_notification_model>(
                "Manual Update requested", manager, true);
            n->forced = true;
            viewer.not_model.add_notification(n);

            for (auto&& n : related_notifications)
                if (dynamic_cast<fw_update_notification_model*>(n.get()))
                    n->dismiss(false);

            manager->start(n);
        }
        catch (const error& e)
        {
            error_message = error_to_string(e);
        }
        catch (const std::exception& e)
        {
            error_message = e.what();
        }
    }

    void device_model::begin_update(std::vector<uint8_t> data, viewer_model& viewer, std::string& error_message)
    {
        try
        {
            if (data.size() == 0)
            {
                auto ret = file_dialog_open(open_file, "Signed Firmware Image\0*.bin\0", NULL, NULL);
                if (ret)
                {
                    std::ifstream file(ret, std::ios::binary | std::ios::in);
                    if (file.good())
                    {
                        data = std::vector<uint8_t>((std::istreambuf_iterator<char>(file)),
                            std::istreambuf_iterator<char>());
                    }
                    else
                    {
                        error_message = to_string() << "Could not open file '" << ret << "'";
                        return;
                    }
                }
                else return; // Aborted by the user
            }
            
            auto manager = std::make_shared<firmware_update_manager>(*this, dev, viewer.ctx, data, true);

            auto n = std::make_shared<fw_update_notification_model>(
                "Manual Update requested", manager, true);
            viewer.not_model.add_notification(n);
            n->forced = true;

            for (auto&& n : related_notifications)
                n->dismiss(false);

            manager->start(n);
        }
        catch (const error& e)
        {
            error_message = error_to_string(e);
        }
        catch (const std::exception& e)
        {
            error_message = e.what();
        }
    }


    bool subdevice_model::supports_on_chip_calib()
    {
        bool is_d400 = s->supports(RS2_CAMERA_INFO_PRODUCT_LINE) ?
            std::string(s->get_info(RS2_CAMERA_INFO_PRODUCT_LINE)) == "D400" : false;

        std::string fw_version = s->supports(RS2_CAMERA_INFO_FIRMWARE_VERSION) ?
            s->get_info(RS2_CAMERA_INFO_FIRMWARE_VERSION) : "";

        bool supported_fw = s->supports(RS2_CAMERA_INFO_FIRMWARE_VERSION) ?
            is_upgradeable("05.11.12.0", fw_version) : false;

        return s->is<rs2::depth_sensor>() && is_d400 && supported_fw;
        // TODO: Once auto-calib makes it into the API, switch to querying camera info
    }

    float device_model::draw_device_panel(float panel_width,
                                          ux_window& window,
                                          std::string& error_message,
                                          viewer_model& viewer)
    {
        /*
        =============================
        [o]     [@]     [i]     [=]
        Record   Sync    Info    More
        =============================
        */

        const bool is_playback_device = dev.is<playback>();
        const float device_panel_height = 60.0f;
        auto panel_pos = ImGui::GetCursorPos();

        ImGui::PushFont(window.get_large_font());
        ImGui::PushStyleColor(ImGuiCol_Button, sensor_bg);
        ImGui::PushStyleColor(ImGuiCol_ButtonHovered, sensor_bg);
        ImGui::PushStyleColor(ImGuiCol_ButtonActive, sensor_bg);
        ImGui::PushStyleColor(ImGuiCol_Text, light_grey);
        ImGui::PushStyleColor(ImGuiCol_PopupBg, almost_white_bg);
        ImGui::PushStyleColor(ImGuiCol_HeaderHovered, light_blue);
        ImGui::PushStyleColor(ImGuiCol_TextSelectedBg, light_grey);
        ImGui::PushStyleVar(ImGuiStyleVar_WindowPadding, ImVec2(5, 5));

        ////////////////////////////////////////
        // Draw recording icon
        ////////////////////////////////////////
        bool is_streaming = std::any_of(subdevices.begin(), subdevices.end(), [](const std::shared_ptr<subdevice_model>& sm)
        {
            return sm->streaming;
        });
        textual_icon button_icon = is_recording ? textual_icons::stop : textual_icons::circle;
        const float icons_width = 78.0f;
        const ImVec2 device_panel_icons_size{ icons_width, 25 };
        std::string recorod_button_name = to_string() << button_icon << "##" << id;
        auto record_button_color = is_recording ? light_blue : light_grey;
        ImGui::PushStyleColor(ImGuiCol_Text, record_button_color);
        ImGui::PushStyleColor(ImGuiCol_TextSelectedBg, record_button_color);
        if (ImGui::ButtonEx(recorod_button_name.c_str(), device_panel_icons_size, (!is_streaming || is_playback_device) ? ImGuiButtonFlags_Disabled : 0))
        {
            if (is_recording) //is_recording is changed inside stop/start_recording
            {
                stop_recording(viewer);
            }
            else
            {
                int recording_setting = config_file::instance().get(configurations::record::file_save_mode);
                std::string path = "";
                std::string default_path = config_file::instance().get(configurations::record::default_path);
                if (!ends_with(default_path, "/") && !ends_with(default_path, "\\")) default_path += "/";
                std::string default_filename = rs2::get_timestamped_file_name() + ".bag";
                if (recording_setting == 0)
                {
                    path = default_path + default_filename;
                }
                else
                {
                    if (const char* ret = file_dialog_open(file_dialog_mode::save_file, "ROS-bag\0*.bag\0", 
                                            default_path.c_str(), default_filename.c_str()))
                    {
                        path = ret;
                        if (!ends_with(to_lower(path), ".bag")) path += ".bag";
                    }
                }
                
                if (path != "") start_recording(path, error_message);
            }
        }
        if (ImGui::IsItemHovered())
        {
            std::string record_button_hover_text = (!is_streaming ? "Start streaming to enable recording" : (is_recording ? "Stop Recording" : "Start Recording"));
            ImGui::SetTooltip("%s", record_button_hover_text.c_str());
            if (is_streaming) window.link_hovered();
        }

        ImGui::PopStyleColor(2);
        ImGui::SameLine();
        ////////////////////////////////////////
        // Draw Sync icon
        ////////////////////////////////////////
        std::string sync_button_name = to_string() << textual_icons::refresh << "##" << id;
        bool is_sync_enabled = false; //TODO: use device's member
        auto sync_button_color = is_sync_enabled ? light_blue : light_grey;
        ImGui::PushStyleColor(ImGuiCol_Text, sync_button_color);
        ImGui::PushStyleColor(ImGuiCol_TextSelectedBg, sync_button_color);
        if (ImGui::ButtonEx(sync_button_name.c_str(), device_panel_icons_size, ImGuiButtonFlags_Disabled))
        {
            is_sync_enabled = !is_sync_enabled;
        }
        if (ImGui::IsItemHovered())
        {
            ImGui::SetTooltip("%s", is_sync_enabled ? "Disable streams synchronization" : "Enable streams synchronization");
        }
        ImGui::PopStyleColor(2);
        ImGui::SameLine();
        ////////////////////////////////////////
        // Draw Info icon
        ////////////////////////////////////////
        draw_info_icon(window, window.get_font(), device_panel_icons_size);
        ImGui::SameLine();

        ////////////////////////////////////////
        // Draw Menu icon
        ////////////////////////////////////////
        std::string label = to_string() << "device_menu" << id;
        std::string bars_button_name = to_string() << textual_icons::bars << "##" << id;

        if (ImGui::Button(bars_button_name.c_str(), device_panel_icons_size))
        {
            ImGui::OpenPopup(label.c_str());
        }
        if (ImGui::IsItemHovered())
        {
            ImGui::SetTooltip("%s", "Click for more");
            window.link_hovered();
        }
        ImGui::PopFont();
        ImGui::PushFont(window.get_font());
        static bool keep_showing_advanced_mode_modal = false;
        if (ImGui::BeginPopup(label.c_str()))
        {
            bool something_to_show = false;
            ImGui::PushStyleColor(ImGuiCol_Text, dark_grey);
            if (auto tm2_extensions = dev.as<rs2::tm2>())
            {
                something_to_show = true;
                try
                {
                    if (!tm2_extensions.is_loopback_enabled() && ImGui::Selectable("Enable loopback...", false, is_streaming ? ImGuiSelectableFlags_Disabled : 0))
                    {
                        if (const char* ret = file_dialog_open(file_dialog_mode::open_file, "ROS-bag\0*.bag\0", NULL, NULL))
                        {
                            tm2_extensions.enable_loopback(ret);
                        }
                    }
                    if (tm2_extensions.is_loopback_enabled() && ImGui::Selectable("Disable loopback...", false, is_streaming ? ImGuiSelectableFlags_Disabled : 0))
                    {
                        tm2_extensions.disable_loopback();
                    }
                    if (ImGui::IsItemHovered())
                    {
                        if (is_streaming)
                            ImGui::SetTooltip("Stop streaming to use loopback functionality");
                        else
                            ImGui::SetTooltip("Enter the device to loopback mode (inject frames from file to FW)");
                    }

                    if (auto tm_sensor = dev.first<pose_sensor>())
                    {
                        if (ImGui::Selectable("Export Localization map", false, is_streaming ? ImGuiSelectableFlags_Disabled : 0))
                        {
                            if (auto target_path = file_dialog_open(save_file, "Tracking device Localization map (RAW)\0*.*\0", NULL, NULL))
                            {
                                error_message = safe_call([&]()
                                {
                                    std::stringstream ss;
                                    ss << "Exporting localization map to " << target_path << " ... ";
                                    viewer.not_model.add_log(ss.str());
                                    bin_file_from_bytes(target_path, tm_sensor.export_localization_map());
                                    ss.clear();
                                    ss << "completed";
                                    viewer.not_model.add_log(ss.str());
                                });
                            }
                        }

                        if (ImGui::IsItemHovered())
                        {
                            if (is_streaming)
                                ImGui::SetTooltip("Stop streaming to Export localization map");
                            else
                                ImGui::SetTooltip("Retrieve the localization map from device");
                        }

                        if (ImGui::Selectable("Import Localization map", false, is_streaming ? ImGuiSelectableFlags_Disabled : 0))
                        {
                            if (auto source_path = file_dialog_open(open_file, "Tracking device Localization map (RAW)\0*.*\0", NULL, NULL))
                            {
                                error_message = safe_call([&]()
                                {
                                    std::stringstream ss;
                                    ss << "Importing localization map from " << source_path << " ... ";
                                    tm_sensor.import_localization_map(bytes_from_bin_file(source_path));
                                    ss << "completed";
                                    viewer.not_model.add_log(ss.str());
                                });
                            }
                        }

                        if (ImGui::IsItemHovered())
                        {
                            if (is_streaming)
                                ImGui::SetTooltip("Stop streaming to Import localization map");
                            else
                                ImGui::SetTooltip("Load localization map from host to device");
                        }
                    }
                }
                catch (const rs2::error& e)
                {
                    error_message = error_to_string(e);
                }
                catch (const std::exception& e)
                {
                    error_message = e.what();
                }
            }

            if (allow_remove)
            {
                something_to_show = true;

                if (auto adv = dev.as<advanced_mode>())
                {
                    const bool is_advanced_mode_enabled = adv.is_enabled();
                    bool selected = is_advanced_mode_enabled;
                    if (ImGui::MenuItem("Advanced Mode", nullptr, &selected))
                    {
                        keep_showing_advanced_mode_modal = true;
                    }

                    ImGui::Separator();
                }

                if (ImGui::Selectable("Hardware Reset"))
                {
                    try
                    {
                        restarting_device_info = get_device_info(dev, false);
                        dev.hardware_reset();
                    }
                    catch (const error& e)
                    {
                        error_message = error_to_string(e);
                    }
                    catch (const std::exception& e)
                    {
                        error_message = e.what();
                    }
                }

                if (dev.is<rs2::updatable>() || dev.is<rs2::update_device>())
                {
                    if (ImGui::Selectable("Update Firmware..."))
                    {
                        begin_update({}, viewer, error_message);
                    }
                    if (ImGui::IsItemHovered())
                        ImGui::SetTooltip("Install official signed firmware from file to the device");

                    if (is_recommended_fw_available() &&
                        ((dev.supports(RS2_CAMERA_INFO_PRODUCT_LINE)) ||
                        (dev.query_sensors().size() && dev.query_sensors().front().supports(RS2_CAMERA_INFO_PRODUCT_LINE))))
                    {
                        if (ImGui::Selectable("Install Recommended Firmware "))
                        {
                            auto sensors = dev.query_sensors();
                            auto product_line_str = "";
                            if (dev.supports(RS2_CAMERA_INFO_PRODUCT_LINE))
                                product_line_str = dev.get_info(RS2_CAMERA_INFO_PRODUCT_LINE);
                            if (sensors.size() && sensors.front().supports(RS2_CAMERA_INFO_PRODUCT_LINE))
                                product_line_str = sensors.front().get_info(RS2_CAMERA_INFO_PRODUCT_LINE);
                            int product_line = parse_product_line(product_line_str);

                            static auto table = create_default_fw_table();

                            begin_update(table[product_line], viewer, error_message);
                        }
                    }

                    if (ImGui::IsItemHovered())
                        ImGui::SetTooltip("Install default recommended firmware for this device");
                }

                bool is_locked = true;
                if (dev.supports(RS2_CAMERA_INFO_CAMERA_LOCKED))
                    is_locked = std::string(dev.get_info(RS2_CAMERA_INFO_CAMERA_LOCKED)) == "YES" ? true : false;

                if (dev.is<rs2::updatable>() && !is_locked)
                {
                    if (ImGui::Selectable("Update Unsigned Firmware..."))
                    {
                        begin_update_unsigned(viewer, error_message);
                    }
                    if (ImGui::IsItemHovered())
                        ImGui::SetTooltip("Install non official unsigned firmware from file to the device");
                }
            }

            bool has_autocalib = false;
            for (auto&& sub : subdevices)
            {
                if (sub->supports_on_chip_calib() && !has_autocalib)
                {
                    something_to_show = true;
                    if (ImGui::Selectable("On-Chip Calibration"))
                    {
                        try
                        {
                            auto manager = std::make_shared<on_chip_calib_manager>(viewer, sub, *this, dev);
                            auto n = std::make_shared<autocalib_notification_model>(
                                "", manager, false);

                            viewer.not_model.add_notification(n);
                            n->forced = true;
                            n->update_state = autocalib_notification_model::RS2_CALIB_STATE_CALIB_IN_PROCESS;

                            for (auto&& n : related_notifications)
                                if (dynamic_cast<autocalib_notification_model*>(n.get()))
                                    n->dismiss(false);

                            manager->start(n);
                        }
                        catch (const error& e)
                        {
                            error_message = error_to_string(e);
                        }
                        catch (const std::exception& e)
                        {
                            error_message = e.what();
                        }
                    }
                    if (ImGui::IsItemHovered())
                        ImGui::SetTooltip("Start on-chip calibration process");

                    if (ImGui::Selectable("Tare Calibration"))
                    {
                        try
                        {
                            auto manager = std::make_shared<on_chip_calib_manager>(viewer, sub, *this, dev);
                            auto n = std::make_shared<autocalib_notification_model>(
                                "", manager, false);

                            viewer.not_model.add_notification(n);
                            n->forced = true;
                            n->update_state = autocalib_notification_model::RS2_CALIB_STATE_TARE_INPUT;

                            for (auto&& n : related_notifications)
                                if (dynamic_cast<autocalib_notification_model*>(n.get()))
                                    n->dismiss(false);
                        }
                        catch (const error& e)
                        {
                            error_message = error_to_string(e);
                        }
                        catch (const std::exception& e)
                        {
                            error_message = e.what();
                        }
                    }
                    if (ImGui::IsItemHovered())
                        ImGui::SetTooltip("Start on-chip tare calibration process");

                    has_autocalib = true;
                }
            }
            if (!has_autocalib)
            {
                bool selected = false;
                something_to_show = true;
                ImGui::Selectable("On-Chip Calibration", &selected, ImGuiSelectableFlags_Disabled);
                ImGui::Selectable("Tare Calibration", &selected, ImGuiSelectableFlags_Disabled);
            }

            if (!something_to_show)
            {
                ImGui::Text("This device has no additional options");
            }

            ImGui::PopStyleColor();
            ImGui::EndPopup();
        }

        if (keep_showing_advanced_mode_modal)
        {
            const bool is_advanced_mode_enabled = dev.as<advanced_mode>().is_enabled();
            std::string msg = to_string() << "\t\tAre you sure you want to " << (is_advanced_mode_enabled ? "turn off Advanced mode" : "turn on Advanced mode") << "\t\t";
            keep_showing_advanced_mode_modal = prompt_toggle_advanced_mode(!is_advanced_mode_enabled, msg, restarting_device_info, viewer, window);
        }
        ////////////////////////////////////////
        // Draw icons names
        ////////////////////////////////////////
        //Move to next line, and we want to keep the horizontal alignment
        ImGui::SetCursorPos({ panel_pos.x, ImGui::GetCursorPosY() });
        //Using transparent-non-actionable buttons to have the same locations
        ImGui::PushStyleColor(ImGuiCol_Button, ImColor(0, 0, 0, 0));
        ImGui::PushStyleColor(ImGuiCol_ButtonActive, ImColor(0, 0, 0, 0));
        ImGui::PushStyleColor(ImGuiCol_ButtonHovered, ImColor(0,0,0,0));
        const ImVec2 device_panel_icons_text_size = { icons_width, 5 };

        ImGui::PushStyleColor(ImGuiCol_Text, record_button_color);
        ImGui::PushStyleColor(ImGuiCol_TextSelectedBg, record_button_color);
        ImGui::ButtonEx(is_recording ? "Stop" : "Record", device_panel_icons_size, (!is_streaming ? ImGuiButtonFlags_Disabled : 0));
        if (ImGui::IsItemHovered() && is_streaming) window.link_hovered();
        ImGui::PopStyleColor(2);
        
        ImGui::SameLine();  ImGui::ButtonEx("Sync", device_panel_icons_size, ImGuiButtonFlags_Disabled);

        auto info_button_color = show_device_info ? light_blue : light_grey;
        ImGui::PushStyleColor(ImGuiCol_Text, info_button_color);
        ImGui::PushStyleColor(ImGuiCol_TextSelectedBg, info_button_color);
        ImGui::SameLine(); ImGui::ButtonEx("Info", device_panel_icons_size);
        if (ImGui::IsItemHovered()) window.link_hovered();
        ImGui::PopStyleColor(2);

        ImGui::SameLine(); ImGui::ButtonEx("More", device_panel_icons_size);
        if (ImGui::IsItemHovered()) window.link_hovered();
        ImGui::PopStyleColor(3);

        ImGui::PopStyleVar();
        ImGui::PopStyleColor(7);
        ImGui::PopFont();

        return device_panel_height;
    }

    void device_model::save_viewer_configurations(std::ofstream& outfile, json& j)
    {
        for (auto&& sub : subdevices)
        {
            int num_irs = 0;
            bool video_profile_saved = false;
            for (auto&& p : sub->get_selected_profiles())
            {
                rs2_stream stream_type = p.stream_type();
                std::string stream_format_key = to_string() << "stream-" << to_lower(rs2_stream_to_string(stream_type)) << "-format";
                std::string stream_format_value = rs2_format_to_string(p.format());

                if (stream_type == RS2_STREAM_DEPTH)
                {
                    stream_format_key = "stream-depth-format";
                }
                else if (stream_type == RS2_STREAM_INFRARED)
                {
                    stream_format_key = "stream-ir-format";
                    num_irs++;
                    if (num_irs == 2)
                    {
                        stream_format_value = "R8L8";
                    }
                }
                else
                {
                    continue; //TODO: Ignoring other streams for now
                }

                j[stream_format_key] = stream_format_value;
                if (!video_profile_saved)
                {
                    if (auto vp = p.as<rs2::video_stream_profile>())
                    {
                        j["stream-width"] = std::to_string(vp.width());
                        j["stream-height"] = std::to_string(vp.height());
                        j["stream-fps"] = std::to_string(vp.fps());
                        video_profile_saved = true;
                    }
                }
            }
        }
    }

    // Load viewer configuration for stereo module (depth/infrared streams) only
    void device_model::load_viewer_configurations(const std::string& json_str)
    {
        json j = json::parse(json_str);
        struct video_stream
        {
            rs2_format format = RS2_FORMAT_ANY;
            int width = 0;
            int height = 0;
            int fps = 0;
        };

        std::map<std::pair<rs2_stream, int>, video_stream> requested_streams;
        auto it = j.find("stream-depth-format");
        if (it != j.end())
        {
            assert(it.value().is_string());
            std::string formatstr = it.value();
            bool found = false;
            for (int i = 0; i < static_cast<int>(RS2_FORMAT_COUNT); i++)
            {
                auto f = static_cast<rs2_format>(i);
                auto fstr = rs2_format_to_string(f);
                if (formatstr == fstr)
                {
                    requested_streams[std::make_pair(RS2_STREAM_DEPTH, 0)].format = f;
                    found = true;
                    break;
                }
            }
            if (!found)
            {
                throw std::runtime_error(to_string() << "Unsupported stream-depth-format: " << formatstr);
            }

            // Disable depth stream on all sub devices
            for (auto&& sub : subdevices)
            {
                int i = 0;
                for (auto&& profile : sub->profiles)
                {
                    if (profile.stream_type() == RS2_STREAM_DEPTH)
                    {
                        sub->stream_enabled[profile.unique_id()] = false;
                        break;
                    }
                }
            }
        }

        it = j.find("stream-ir-format");
        if (it != j.end())
        {
            assert(it.value().is_string());
            std::string formatstr = it.value();

            bool found = false;
            for (int i = 0; i < RS2_FORMAT_COUNT; i++)
            {
                auto format = (rs2_format)i;
                if (ends_with(rs2_format_to_string(format), formatstr))
                {
                    requested_streams[std::make_pair(RS2_STREAM_INFRARED, 1)].format = format;
                    found = true;
                }
            }

            if (!found)
            {
                if (formatstr == "R8L8")
                {
                    requested_streams[std::make_pair(RS2_STREAM_INFRARED, 1)].format = RS2_FORMAT_Y8;
                    requested_streams[std::make_pair(RS2_STREAM_INFRARED, 2)].format = RS2_FORMAT_Y8;
                }
                else
                {
                    throw std::runtime_error(to_string() << "Unsupported stream-ir-format: " << formatstr);
                }
            }

            // Disable infrared stream on all sub devices
            for (auto&& sub : subdevices)
            {
                for (auto&& profile : sub->profiles)
                {
                    if (profile.stream_type() == RS2_STREAM_INFRARED)
                    {
                        sub->stream_enabled[profile.unique_id()] = false;
                        break;
                    }
                }
            }
        }

        // Setting the same Width,Height,FPS to every requested stereo module streams (depth,infrared) according to loaded JSON
        if (!requested_streams.empty())
        {
            try
            {
                std::string wstr = j["stream-width"];
                std::string hstr = j["stream-height"];
                std::string fstr = j["stream-fps"];
                int width = std::stoi(wstr);
                int height = std::stoi(hstr);
                int fps = std::stoi(fstr);
                for (auto& kvp : requested_streams)
                {
                    kvp.second.width = width;
                    kvp.second.height = height;
                    kvp.second.fps = fps;
                }
            }
            catch (const std::exception& e)
            {
                throw std::runtime_error(to_string() << "Error parsing streams from JSON: " << e.what());
            }
        }

        // Enable requested stereo module streams (depth,infrared)
        for (auto&& kvp : requested_streams)
        {
            std::string stream_name = to_string() << rs2_stream_to_string(kvp.first.first) << (kvp.first.second > 0 ? (" " + std::to_string(kvp.first.second)) : "");
            for (auto&& sub : subdevices)
            {
                auto itr = std::find_if(sub->stream_display_names.begin(), sub->stream_display_names.end(), [stream_name](const std::pair<int, std::string>& p) { return p.second == stream_name; });
                if (itr != sub->stream_display_names.end())
                {
                    int uid = itr->first;
                    sub->stream_enabled[uid] = true;

                    //Find format
                    size_t format_id = 0;
                    rs2_format requested_format = kvp.second.format;
                    for (; format_id < sub->format_values[uid].size(); format_id++)
                    {
                        if (sub->format_values[uid][format_id] == requested_format)
                            break;
                    }
                    if (format_id == sub->format_values[uid].size())
                    {
                        throw std::runtime_error(to_string() << "No match found for requested format: " << requested_format);
                    }
                    sub->ui.selected_format_id[uid] = int(format_id);

                    //Find fps
                    int requested_fps = kvp.second.fps;
                    size_t fps_id = 0;
                    for (; fps_id < sub->shared_fps_values.size(); fps_id++)
                    {
                        if (sub->shared_fps_values[fps_id] == requested_fps)
                            break;
                    }
                    if (fps_id == sub->shared_fps_values.size())
                    {
                        throw std::runtime_error(to_string() << "No match found for requested fps: " << requested_fps);
                    }
                    sub->ui.selected_shared_fps_id = int(fps_id);

                    //Find Resolution
                    std::pair<int, int> requested_res{ kvp.second.width,kvp.second.height };
                    size_t res_id = 0;
                    for (; res_id < sub->res_values.size(); res_id++)
                    {
                        if (sub->res_values[res_id] == requested_res)
                            break;
                    }
                    if (res_id == sub->res_values.size())
                    {
                        throw std::runtime_error(to_string() << "No match found for requested resolution: " << requested_res.first << "x" << requested_res.second);
                    }
                    sub->ui.selected_res_id = int(res_id);
                }
            }
        }
    }

    float device_model::draw_preset_panel(float panel_width,
        ux_window& window,
        std::string& error_message,
        viewer_model& viewer,
        bool update_read_only_options,
        bool load_json_if_streaming,
        json_loading_func json_loading)
    {
        const float panel_height = 40.f;
        auto panel_pos = ImGui::GetCursorPos();
        ImGui::PushStyleColor(ImGuiCol_Button, sensor_bg);
        ImGui::PushStyleColor(ImGuiCol_ButtonHovered, sensor_bg);
        ImGui::PushStyleColor(ImGuiCol_ButtonActive, sensor_bg);
        ImGui::PushStyleColor(ImGuiCol_Text, light_grey);
        ImGui::PushStyleColor(ImGuiCol_PopupBg, almost_white_bg);
        ImGui::PushStyleColor(ImGuiCol_HeaderHovered, light_blue);
        ImGui::PushStyleColor(ImGuiCol_TextSelectedBg, light_grey);
        ImGui::PushStyleVar(ImGuiStyleVar_WindowPadding, ImVec2(5, 5));
        ImGui::PushFont(window.get_font());

        const auto load_json = [&](const std::string f) {
            std::ifstream file(f);
            if (!file.good())
            {
                //Failed to read file, removing it from the available ones
                advanced_mode_settings_file_names.erase(f);
                selected_file_preset.clear();
                throw std::runtime_error(to_string() << "Failed to read configuration file:\n\"" << f << "\"\nRemoving it from presets.");
            }
            std::string str((std::istreambuf_iterator<char>(file)), std::istreambuf_iterator<char>());
            if (auto advanced = dev.as<advanced_mode>())
            {
                advanced.load_json(str);
                for (auto&& sub : subdevices)
                {
                    //If json was loaded correctly, we want the presets combo box to show the name of the configuration file
                    // And as a workaround, set the current preset to "custom", so that if the file is removed the preset will show "custom"
                    if (auto dpt = sub->s->as<depth_sensor>())
                    {
                        auto itr = sub->options_metadata.find(RS2_OPTION_VISUAL_PRESET);
                        if (itr != sub->options_metadata.end())
                        {
                            //TODO: Update to work with SR300 when the load json will update viewer configurations
                            itr->second.endpoint->set_option(RS2_OPTION_VISUAL_PRESET, RS2_RS400_VISUAL_PRESET_CUSTOM);
                        }
                    }
                }
            }
            load_viewer_configurations(str);
            get_curr_advanced_controls = true;
            advanced_mode_settings_file_names.insert(f);
            selected_file_preset = f;
            viewer.not_model.add_log(to_string() << "Loaded settings from \"" << f << "\"...");
        };

        const auto save_to_json = [&](std::string full_filename)
        {
            auto advanced = dev.as<advanced_mode>();
            if (!ends_with(to_lower(full_filename), ".json")) full_filename += ".json";
            std::ofstream outfile(full_filename);
            json saved_configuraion;
            if (auto advanced = dev.as<advanced_mode>())
            {
                saved_configuraion = json::parse(advanced.serialize_json());
            }
            save_viewer_configurations(outfile, saved_configuraion);
            outfile << saved_configuraion.dump(4);
            outfile.close();
            advanced_mode_settings_file_names.insert(full_filename);
            selected_file_preset = full_filename;
            viewer.not_model.add_log(to_string() << "Saved settings to \"" << full_filename << "\"...");

        };
        static const std::string popup_message = "\t\tTo use this feature, the device must be in Advanced Mode.\t\t\n\n\t\tWould you like to turn Advanced Mode?\t\t";
        ////////////////////////////////////////
        // Draw Combo Box
        ////////////////////////////////////////
        for (auto&& sub : subdevices)
        {
            if (auto dpt = sub->s->as<depth_sensor>())
            {
                ImGui::SetCursorPos({ panel_pos.x + 8, ImGui::GetCursorPosY() + 10 });
                //TODO: set this once!
                const auto draw_preset_combo_box = [&](option_model& opt_model, std::string& error_message, notifications_model& model)
                {
                    bool is_clicked = false;
                    assert(opt_model.opt == RS2_OPTION_VISUAL_PRESET);
                    ImGui::Text("Preset: ");
                    if (ImGui::IsItemHovered())
                    {
                        ImGui::SetTooltip("Select a preset configuration (or use the load button)");
                    }

                    ImGui::SameLine();
                    ImGui::PushItemWidth(185);

                    ///////////////////////////////////////////
                    //TODO: make this a member function
                    std::vector<const char*> labels;
                    auto selected = 0, counter = 0;
                    for (auto i = opt_model.range.min; i <= opt_model.range.max; i += opt_model.range.step, counter++)
                    {
                        if (std::fabs(i - opt_model.value) < 0.001f)
                        {
                            selected = counter;
                        }
                        labels.push_back(opt_model.endpoint->get_option_value_description(opt_model.opt, i));
                    }
                    ///////////////////////////////////////////

                    ImGui_ScopePushStyleColor(ImGuiCol_TextSelectedBg, white);
                    ImGui_ScopePushStyleColor(ImGuiCol_Button, button_color);
                    ImGui_ScopePushStyleColor(ImGuiCol_ButtonHovered, button_color + 0.1f);
                    ImGui_ScopePushStyleColor(ImGuiCol_ButtonActive, button_color + 0.1f);
                    ImVec2 padding{ 2,2 };
                    ImGui_ScopePushStyleVar(ImGuiStyleVar_FramePadding, padding);
                    ///////////////////////////////////////////
                    // Go over the loaded files and add them to the combo box
                    std::vector<std::string> full_files_names(advanced_mode_settings_file_names.begin(), advanced_mode_settings_file_names.end());
                    std::vector<std::string> files_labels;
                    int i = static_cast<int>(labels.size());
                    for (auto&& file : full_files_names)
                    {
                        files_labels.push_back(get_file_name(file));
                        if (selected_file_preset == file)
                        {
                            selected = i;
                        }
                        i++;
                    }
                    std::transform(files_labels.begin(), files_labels.end(), std::back_inserter(labels), [](const std::string& s) { return s.c_str(); });

                    try
                    {
                        static bool keep_showing_popup = false;
                        if (ImGui::Combo(opt_model.id.c_str(), &selected, labels.data(),
                            static_cast<int>(labels.size())))
                        {
                            auto advanced = dev.as<advanced_mode>();
                            if (advanced)
                            {
                                if (advanced.is_enabled())
                                {
                                    if (selected < static_cast<int>(labels.size() - files_labels.size()))
                                    {
                                        //Known preset was chosen
                                        auto new_val = opt_model.range.min + opt_model.range.step * selected;
                                        model.add_log(to_string() << "Setting " << opt_model.opt << " to "
                                            << opt_model.value << " (" << labels[selected] << ")");

                                        opt_model.endpoint->set_option(opt_model.opt, new_val);

                                        // Only apply preset to GUI if set_option was succesful
                                        selected_file_preset = "";
                                        opt_model.value = new_val;
                                        is_clicked = true;
                                    }
                                    else
                                    {
                                        //File was chosen
                                        auto f = full_files_names[selected - static_cast<int>(labels.size() - files_labels.size())];
                                        error_message = safe_call([&]() { load_json(f); });
                                        selected_file_preset = f;
                                    }
                                }
                                else
                                {
                                    keep_showing_popup = true;
                                }
                            }
                        }
                        if (keep_showing_popup)
                        {
                            keep_showing_popup = prompt_toggle_advanced_mode(true, popup_message, restarting_device_info, viewer, window);
                        }
                    }
                    catch (const error& e)
                    {
                        error_message = error_to_string(e);
                    }

                    ImGui::PopItemWidth();
                    return is_clicked;
                };
                sub->options_metadata[RS2_OPTION_VISUAL_PRESET].custom_draw_method = draw_preset_combo_box;
                if (sub->draw_option(RS2_OPTION_VISUAL_PRESET, dev.is<playback>() || update_read_only_options, error_message, viewer.not_model))
                {
                    get_curr_advanced_controls = true;
                    selected_file_preset.clear();
                }
            }
        }

        ImGui::SameLine();
        const ImVec2 icons_size{ 20, 20 };
        //TODO: Change this once we have support for loading jsons with more data than only advanced controls
        bool is_streaming = std::any_of(subdevices.begin(), subdevices.end(), [](const std::shared_ptr<subdevice_model>& sm) { return sm->streaming; });
        const int buttons_flags = dev.is<advanced_mode>() ? 0 : ImGuiButtonFlags_Disabled;
        static bool require_advanced_mode_enable_prompt = false;
        auto advanced_dev = dev.as<advanced_mode>();
        bool is_advanced_mode_enabled = false;
        if (advanced_dev)
        {
            is_advanced_mode_enabled = advanced_dev.is_enabled();
        }
        ImGui::SetCursorPosX(ImGui::GetCursorPosX() + 3);

        ////////////////////////////////////////
        // Draw Load Icon
        ////////////////////////////////////////
        std::string upload_button_name = to_string() << textual_icons::upload << "##" << id;
        ImGui::PushStyleColor(ImGuiCol_Text, light_grey);
        ImGui::PushStyleColor(ImGuiCol_TextSelectedBg, light_grey);

        if (ImGui::ButtonEx(upload_button_name.c_str(), icons_size, (is_streaming && !load_json_if_streaming) ? ImGuiButtonFlags_Disabled : buttons_flags))
        {
            if (is_advanced_mode_enabled)
            {
                json_loading([&]()
                {
                    auto ret = file_dialog_open(open_file, "JavaScript Object Notation (JSON)\0*.json\0", NULL, NULL);
                    if (ret)
                    {
                        error_message = safe_call([&]() { load_json(ret); });
                    }
                });
            }
            else
            {
                require_advanced_mode_enable_prompt = true;
            }
        }

        if (ImGui::IsItemHovered())
        {
            std::string tooltip = to_string() << "Load pre-configured stereo module settings" << (is_streaming && !load_json_if_streaming ? " (Disabled while streaming)" : "");
            ImGui::SetTooltip("%s", tooltip.c_str());
        }

        ImGui::SameLine();

        ////////////////////////////////////////
        // Draw Save Icon
        ////////////////////////////////////////
        std::string save_button_name = to_string() << textual_icons::download << "##" << id;
        ImGui::SetCursorPosY(ImGui::GetCursorPosY() + 1); //Align the two icons to buttom
        if (ImGui::ButtonEx(save_button_name.c_str(), icons_size, buttons_flags))
        {
            if (is_advanced_mode_enabled)
            {
                auto ret = file_dialog_open(save_file, "JavaScript Object Notation (JSON)\0*.json\0", NULL, NULL);
                if (ret)
                {
                    error_message = safe_call([&]() { save_to_json(ret); });
                }
            }
            else
            {
                require_advanced_mode_enable_prompt = true;
            }

        }
        if (ImGui::IsItemHovered())
        {
            ImGui::SetTooltip("Save current stereo module settings to file");
        }
        ImGui::PopStyleColor(2);
        ImGui::SameLine();

        if (require_advanced_mode_enable_prompt)
        {
            require_advanced_mode_enable_prompt = prompt_toggle_advanced_mode(true, popup_message, restarting_device_info, viewer, window);
        }

        ImGui::PopFont();
        ImGui::PopStyleVar();
        ImGui::PopStyleColor(7);

        return panel_height;
    }


    // Generic helper functions for comparison of fw versions
    std::vector<int> fw_version_to_int_vec(std::string fw_version)
    {
        size_t start{}, end{};
        std::vector<int> values;
        std::string delimiter(".");
        std::string substr;
        while ((end = fw_version.find(delimiter, start)) != std::string::npos)
        {
            substr = fw_version.substr(start, end-start);
            start = start + substr.length() + delimiter.length();
            values.push_back(atoi(substr.c_str()));
        }
        values.push_back(atoi(fw_version.substr(start, fw_version.length() - start).c_str()));
        return values;
    }

    bool fw_version_less_than(std::string fw_version, std::string min_fw_version)
    {
        std::vector<int> curr_values = fw_version_to_int_vec(fw_version);
        std::vector<int> min_values = fw_version_to_int_vec(min_fw_version);

        for (size_t i = 0; i < curr_values.size(); i++)
        {
            if (i >= min_values.size())
            {
                return false;
            }
            if (curr_values[i] < min_values[i])
            {
                return true;
            }
            if (curr_values[i] > min_values[i])
            {
                return false;
            }
        }
        return false;
    }

    bool rs2::device_model::is_streaming() const
    {
        return std::any_of(subdevices.begin(), subdevices.end(), [](const std::shared_ptr<subdevice_model>& sm)
        {
            return sm->streaming;
        });
    }

    void device_model::draw_controls(float panel_width, float panel_height,
        ux_window& window,
        std::string& error_message,
        device_model*& device_to_remove,
        viewer_model& viewer, float windows_width,
        std::vector<std::function<void()>>& draw_later,
        bool load_json_if_streaming,
        json_loading_func json_loading,
        bool draw_device_outline)
    {
        ////////////////////////////////////////
        // draw device header
        ////////////////////////////////////////
        const bool is_playback_device = dev.is<playback>();
        auto header_h = panel_height;
        if (is_playback_device) header_h += 15;

        ImColor device_header_background_color = title_color;
        const float left_space = 3.f;
        const float upper_space = 3.f;

        bool update_read_only_options = _update_readonly_options_timer;

        const ImVec2 initial_screen_pos = ImGui::GetCursorScreenPos();
        //Upper Space
        ImGui::GetWindowDrawList()->AddRectFilled({ initial_screen_pos.x,initial_screen_pos.y }, { initial_screen_pos.x + panel_width,initial_screen_pos.y + upper_space }, ImColor(black));
        if (draw_device_outline)
        {
            //Upper Line
            ImGui::GetWindowDrawList()->AddLine({ initial_screen_pos.x,initial_screen_pos.y + upper_space }, { initial_screen_pos.x + panel_width,initial_screen_pos.y + upper_space }, ImColor(header_color));
        }
        //Device Header area
        ImGui::GetWindowDrawList()->AddRectFilled({ initial_screen_pos.x + 1,initial_screen_pos.y + upper_space + 1 }, { initial_screen_pos.x + panel_width, initial_screen_pos.y + header_h + upper_space }, device_header_background_color);

        auto pos = ImGui::GetCursorPos();
        ImGui::PushFont(window.get_large_font());
        ImGui::PushStyleColor(ImGuiCol_Button, device_header_background_color);
        ImGui::PushStyleColor(ImGuiCol_ButtonHovered, device_header_background_color);

        ////////////////////////////////////////
        // Draw device name
        ////////////////////////////////////////
        const ImVec2 name_pos = { pos.x + 9, pos.y + 17 };
        ImGui::SetCursorPos(name_pos);
        std::stringstream ss;
        ss << dev.get_info(RS2_CAMERA_INFO_NAME);
        ImGui::Text(" %s", ss.str().c_str());
        if (dev.supports(RS2_CAMERA_INFO_USB_TYPE_DESCRIPTOR))
        {
            std::string desc = dev.get_info(RS2_CAMERA_INFO_USB_TYPE_DESCRIPTOR);
            ss.str("");
            ss << "   " << textual_icons::usb_type << " " << desc;
            ImGui::SameLine();
            if (!starts_with(desc, "3.")) ImGui::PushStyleColor(ImGuiCol_Text, yellow);
            else ImGui::PushStyleColor(ImGuiCol_Text, light_grey);
            ImGui::Text(" %s", ss.str().c_str());
            ImGui::PopStyleColor();
            ss.str("");
            ss << "The camera was detected by the OS as connected to a USB " << desc << " port";
            ImGui::PushFont(window.get_font());
            ImGui::PushStyleColor(ImGuiCol_Text, light_grey);
            if (ImGui::IsItemHovered())
                ImGui::SetTooltip(" %s", ss.str().c_str());
            ImGui::PopStyleColor();
            ImGui::PopFont();
        }

        
        //ImGui::Text(" %s", dev.get_info(RS2_CAMERA_INFO_NAME));
        ImGui::PopFont();

        ////////////////////////////////////////
        // Draw X Button
        ////////////////////////////////////////
        ImGui::PushFont(window.get_font());
        ImGui::PushStyleColor(ImGuiCol_Text, light_grey);
        ImGui::PushStyleColor(ImGuiCol_TextSelectedBg, light_grey);
        ImGui::PushStyleColor(ImGuiCol_PopupBg, almost_white_bg);
        ImGui::PushStyleColor(ImGuiCol_HeaderHovered, light_blue);
        ImGui::PushStyleVar(ImGuiStyleVar_WindowPadding, ImVec2(5, 5));
        if (allow_remove)
        {
            ImGui::Columns(1);
            float horizontal_distance_from_right_side_of_panel = 47;
            ImGui::SetCursorPos({ panel_width - horizontal_distance_from_right_side_of_panel, pos.y + 9 + (header_h - panel_height) / 2 });
            std::string remove_source_button_label = to_string() << textual_icons::times << "##" << id;
            if (ImGui::Button(remove_source_button_label.c_str(), { 33,35 }))
            {
                for (auto&& sub : subdevices)
                {
                    if (sub->streaming)
                        sub->stop(viewer);
                }
                device_to_remove = this;
            }

            if (ImGui::IsItemHovered())
            {
                ImGui::SetTooltip("Remove selected device from current view\n(can be restored by clicking Add Source)");
                window.link_hovered();
            }
        }
        ImGui::PopStyleColor(4);
        ImGui::PopStyleVar();
        ImGui::PopFont();

        ////////////////////////////////////////
        // Draw playback file name
        ////////////////////////////////////////
        ImGui::SetCursorPos({ pos.x + 10, pos.y + panel_height - 9 });
        if (auto p = dev.as<playback>())
        {
            ImGui::PushFont(window.get_font());
            auto full_path = p.file_name();
            auto filename = get_file_name(full_path);
            std::string file_name_and_icon = to_string() << " " << textual_icons::file_movie << " File: \"" << filename << "\"";
            ImGui::Text("%s", file_name_and_icon.c_str());
            if (ImGui::IsItemHovered())
                ImGui::SetTooltip("%s", full_path.c_str());
            ImGui::PopFont();
        }
        ImGui::SetCursorPos({ 0, pos.y + header_h });

        ////////////////////////////////////////
        // draw device control panel
        ////////////////////////////////////////
        if (!is_playback_device) //Not displaying these controls for playback devices (since only info is supported)
        {
            pos = ImGui::GetCursorPos();
            const float vertical_space_before_device_control = 10.0f;
            const float horizontal_space_before_device_control = 3.0f;
            auto device_panel_pos = ImVec2{ pos.x + horizontal_space_before_device_control, pos.y + vertical_space_before_device_control };
            ImGui::SetCursorPos(device_panel_pos);
            const float device_panel_height = draw_device_panel(panel_width, window, error_message, viewer);
            ImGui::SetCursorPos({ device_panel_pos.x, device_panel_pos.y + device_panel_height });
        }

        ////////////////////////////////////////
        // draw advanced mode panel
        ////////////////////////////////////////
        if (dev.is<advanced_mode>())
        {
            pos = ImGui::GetCursorPos();
            const float vertical_space_before_advanced_mode_control = 10.0f;
            const float horizontal_space_before_device_control = 3.0f;
            auto advanced_mode_pos = ImVec2{ pos.x + horizontal_space_before_device_control, pos.y + vertical_space_before_advanced_mode_control };
            ImGui::SetCursorPos(advanced_mode_pos);
            const float advanced_mode_panel_height = draw_preset_panel(panel_width, window, error_message, viewer, update_read_only_options, load_json_if_streaming, json_loading);
            ImGui::SetCursorPos({ advanced_mode_pos.x, advanced_mode_pos.y + advanced_mode_panel_height });
        }

        ////////////////////////////////////////
        // draw playback control panel
        ////////////////////////////////////////
        if (auto p = dev.as<playback>())
        {
            pos = ImGui::GetCursorPos();
            float space_before_playback_control = 18.0f;
            auto playback_panel_pos = ImVec2{ pos.x + 10, pos.y + space_before_playback_control };
            ImGui::SetCursorPos(playback_panel_pos);
            auto playback_panel_height = draw_playback_panel(window, window.get_font(), viewer);
            ImGui::SetCursorPos({ playback_panel_pos.x, playback_panel_pos.y + playback_panel_height });
        }

        bool is_streaming = std::any_of(subdevices.begin(), subdevices.end(), [](const std::shared_ptr<subdevice_model>& sm)
        {
            return sm->streaming;
        });
        draw_controllers_panel(window.get_font(), is_streaming);

        pos = ImGui::GetCursorPos();

        ImVec2 rc;
        std::string fw_version;
        std::string min_fw_version;

        int info_control_panel_height = 0;
        if (show_device_info)
        {
            ImGui::PushFont(window.get_font());
            int line_h = 22;
            info_control_panel_height = (int)infos.size() * line_h + 5;
            for (auto&& pair : infos)
            {
                rc = ImGui::GetCursorPos();
                ImGui::SetCursorPos({ rc.x + 12, rc.y + 4 });
                std::string info_category;
                if (pair.first == "Recommended Firmware Version")
                {
                    info_category = "Min FW Version";
                    min_fw_version = pair.second;
                }
                else
                {
                    info_category = pair.first.c_str();
                }
                ImGui::Text("%s:", info_category.c_str());
                ImGui::SameLine();
                ImGui::PushStyleColor(ImGuiCol_FrameBg, sensor_bg);
                ImGui::PushStyleColor(ImGuiCol_TextSelectedBg, light_blue);
                ImGui::PushStyleColor(ImGuiCol_Text, light_grey);
                ImGui::SetCursorPos({ rc.x + 145, rc.y + 1 });
                std::string label = to_string() << "##" << id << " " << pair.first;
                if (pair.first == "Firmware Version")
                {
                    fw_version = pair.second;
                    ImGui::PushItemWidth(80);
                }
                ImGui::InputText(label.c_str(),
                    (char*)pair.second.data(),
                    pair.second.size() + 1,
                    ImGuiInputTextFlags_AutoSelectAll | ImGuiInputTextFlags_ReadOnly);
                if (pair.first == "Firmware Version")
                {
                    ImGui::PopItemWidth();
                }
                ImGui::PopStyleColor(3);
                ImGui::SetCursorPos({ rc.x, rc.y + line_h });
            }

            ImGui::SetCursorPos({ rc.x + 225, rc.y - 107 });
            ImGui::PopFont();
        }

        ImGui::SetCursorPos({ 0, pos.y + info_control_panel_height });
        ImGui::PopStyleColor(2);

        auto sensor_top_y = ImGui::GetCursorPosY();
        ImGui::SetContentRegionWidth(windows_width - 36);

        ImGui::PushStyleColor(ImGuiCol_HeaderHovered, sensor_bg);
        ImGui::PushStyleColor(ImGuiCol_Text, light_grey);
        ImGui::PushFont(window.get_font());

        // Draw menu foreach subdevice with its properties
        for (auto&& sub : subdevices)
        {
            if (show_depth_only && !sub->s->is<depth_sensor>()) continue;

            const ImVec2 pos = ImGui::GetCursorPos();
            const ImVec2 abs_pos = ImGui::GetCursorScreenPos();
            //model_to_y[sub.get()] = pos.y;
            //model_to_abs_y[sub.get()] = abs_pos.y;

            if (!show_depth_only)
            {
                draw_later.push_back([&error_message, windows_width, &window, sub, pos, &viewer, this]()
                {
                    bool stop_recording = false;

                    ImGui::SetCursorPos({ windows_width - 35, pos.y + 3 });
                    ImGui_ScopePushFont(window.get_font());

                    ImGui_ScopePushStyleColor(ImGuiCol_Button, sensor_bg);
                    ImGui_ScopePushStyleColor(ImGuiCol_ButtonHovered, sensor_bg);
                    ImGui_ScopePushStyleColor(ImGuiCol_ButtonActive, sensor_bg);

                    if (!sub->streaming)
                    {
                        std::string label = to_string() << "  " << textual_icons::toggle_off << "\noff   ##" << id << "," << sub->s->get_info(RS2_CAMERA_INFO_NAME);

                        ImGui_ScopePushStyleColor(ImGuiCol_Text, redish);
                        ImGui_ScopePushStyleColor(ImGuiCol_TextSelectedBg, redish + 0.1f);

                        std::vector<stream_profile> profiles;
                        auto is_comb_supported = sub->is_selected_combination_supported();
                        bool can_stream = false;
                        if (is_comb_supported)
                            can_stream = true;
                        else
                        {
                            profiles = sub->get_supported_profiles();
                            if (!profiles.empty())
                                can_stream = true;
                            else
                            {
                                std::string text = to_string() << "  " << textual_icons::toggle_off << "\noff   ";
                                ImGui::TextDisabled("%s", text.c_str());
                                if (std::any_of(sub->stream_enabled.begin(), sub->stream_enabled.end(), [](std::pair<int, bool> const& s) { return s.second; }))
                                {
                                    if (ImGui::IsItemHovered())
                                    {
                                        // ImGui::SetTooltip("Selected configuration (FPS, Resolution) is not supported");
                                        ImGui::SetTooltip("Selected value is not supported");
                                    }
                                }
                                else
                                {
                                    if (ImGui::IsItemHovered())
                                    {
                                        ImGui::SetTooltip("No stream selected");
                                    }
                                }
                            }
                        }
                        if (can_stream)
                        {
                            if (ImGui::Button(label.c_str(), { 30,30 }))
                            {
                                if (profiles.empty()) // profiles might be already filled
                                    profiles = sub->get_selected_profiles();
                                try
                                {
                                    if (!dev_syncer)
                                        dev_syncer = viewer.syncer->create_syncer();

                                    std::string friendly_name = sub->s->get_info(RS2_CAMERA_INFO_NAME);
                                    if ((friendly_name.find("Tracking") != std::string::npos) ||
                                        (friendly_name.find("Motion") != std::string::npos))
                                    {
                                        viewer.synchronization_enable = false;
                                    }
                                    _update_readonly_options_timer.signal();
                                    sub->play(profiles, viewer, dev_syncer);
                                }
                                catch (const error& e)
                                {
                                    error_message = error_to_string(e);
                                }
                                catch (const std::exception& e)
                                {
                                    error_message = e.what();
                                }

                                for (auto&& profile : profiles)
                                {
                                    viewer.begin_stream(sub, profile);
                                }
                            }
                            if (ImGui::IsItemHovered())
                            {
                                window.link_hovered();
                                ImGui::SetTooltip("Start streaming data from this sensor");
                            }
                        }
                    }
                    else
                    {
                        std::string label = to_string() << "  " << textual_icons::toggle_on << "\n    on##" << id << "," << sub->s->get_info(RS2_CAMERA_INFO_NAME);
                        ImGui_ScopePushStyleColor(ImGuiCol_Text, light_blue);
                        ImGui_ScopePushStyleColor(ImGuiCol_TextSelectedBg, light_blue + 0.1f);

                        if (ImGui::Button(label.c_str(), { 30,30 }))
                        {
                            sub->stop(viewer);

                            if (!std::any_of(subdevices.begin(), subdevices.end(),
                                [](const std::shared_ptr<subdevice_model>& sm)
                            {
                                return sm->streaming;
                            }))
                            {
                                stop_recording = true;
                                _update_readonly_options_timer.signal();
                            }
                        }
                        if (ImGui::IsItemHovered())
                        {
                            window.link_hovered();
                            ImGui::SetTooltip("Stop streaming data from selected sub-device");
                        }
                    }

                    if (is_recording && stop_recording)
                    {
                        this->stop_recording(viewer);
                        for (auto&& sub : subdevices)
                        {
                            //TODO: Fix case where sensor X recorded stream 0, then stopped, and then started recording stream 1 (need 2 sensors for this to happen)
                            if (sub->is_selected_combination_supported())
                            {
                                auto profiles = sub->get_selected_profiles();
                                for (auto&& profile : profiles)
                                {
                                    viewer.streams[profile.unique_id()].dev = sub;
                                }
                            }
                        }
                    }
                });
            }

            //ImGui::GetWindowDrawList()->AddLine({ abs_pos.x, abs_pos.y - 1 },
            //{ abs_pos.x + panel_width, abs_pos.y - 1 },
            //    ImColor(black), 1.f);

            std::string label = to_string() << sub->s->get_info(RS2_CAMERA_INFO_NAME) << "##" << id;
            ImGui::PushStyleColor(ImGuiCol_Header, sensor_bg);
            ImGui::PushStyleColor(ImGuiCol_HeaderActive, sensor_bg);
            ImGui::PushStyleColor(ImGuiCol_HeaderHovered, sensor_bg);
            ImGui::PushStyleVar(ImGuiStyleVar_FramePadding, { 10, 10 });
            ImGui::PushStyleVar(ImGuiStyleVar_ItemInnerSpacing, { 0, 0 });
            ImGuiTreeNodeFlags flags{};
            if (show_depth_only) flags = ImGuiTreeNodeFlags_DefaultOpen;
            if (ImGui::TreeNodeEx(label.c_str(), flags))
            {
                ImGui::PopStyleVar();
                ImGui::PushStyleVar(ImGuiStyleVar_FramePadding, { 2, 2 });

                if (show_stream_selection)
                    sub->draw_stream_selection();

                static const std::vector<rs2_option> drawing_order = dev.is<advanced_mode>() ?
                    std::vector<rs2_option>{                           RS2_OPTION_EMITTER_ENABLED, RS2_OPTION_ENABLE_AUTO_EXPOSURE }
                  : std::vector<rs2_option>{ RS2_OPTION_VISUAL_PRESET, RS2_OPTION_EMITTER_ENABLED, RS2_OPTION_ENABLE_AUTO_EXPOSURE };

                for (auto& opt : drawing_order)
                {
                    if (sub->draw_option(opt, dev.is<playback>() || update_read_only_options, error_message, viewer.not_model))
                    {
                        get_curr_advanced_controls = true;
                        selected_file_preset.clear();
                    }
                }

                if (sub->num_supported_non_default_options())
                {
                    label = to_string() << "Controls ##" << sub->s->get_info(RS2_CAMERA_INFO_NAME) << "," << id;
                    if (ImGui::TreeNode(label.c_str()))
                    {
                        for (auto i = 0; i < RS2_OPTION_COUNT; i++)
                        {
                            auto opt = static_cast<rs2_option>(i);
                            if (skip_option(opt)) continue;
                            if (std::find(drawing_order.begin(), drawing_order.end(), opt) == drawing_order.end())
                            {
                                if (dev.is<advanced_mode>() && opt == RS2_OPTION_VISUAL_PRESET)
                                    continue;
                                if (sub->draw_option(opt, dev.is<playback>() || update_read_only_options, error_message, viewer.not_model))
                                {
                                    get_curr_advanced_controls = true;
                                    selected_file_preset.clear();
                                }
                            }
                        }

                        ImGui::TreePop();
                    }
                }
                if (dev.is<advanced_mode>() && sub->s->is<depth_sensor>())
                {
                    if (draw_advanced_controls(viewer, window, error_message))
                    {
                        sub->_options_invalidated = true;
                        selected_file_preset.clear();
                    }
                }

                if (sub->s->is<depth_sensor>()) {
                    for (auto&& pb : sub->const_effects)
                    {
                        ImGui::SetCursorPosY(ImGui::GetCursorPosY() + 5);

                        label = to_string() << pb->get_name() << "##" << id;
                        if (ImGui::TreeNode(label.c_str()))
                        {
                            for (auto i = 0; i < RS2_OPTION_COUNT; i++)
                            {
                                auto opt = static_cast<rs2_option>(i);
                                if (skip_option(opt)) continue;
                                pb->get_option(opt).draw_option(
                                    dev.is<playback>() || update_read_only_options,
                                    false, error_message, viewer.not_model);
                            }

                            ImGui::TreePop();
                        }
                    }
                }

                if (sub->post_processing.size() > 0)
                {
                    ImGui::SetCursorPosY(ImGui::GetCursorPosY() + 5);
                    const ImVec2 pos = ImGui::GetCursorPos();

                    draw_later.push_back([windows_width, &window, sub, pos, &viewer, this]() {
                        if (!sub->streaming) ImGui::SetCursorPos({ windows_width - 34 , pos.y - 3 });
                        else ImGui::SetCursorPos({ windows_width - 34, pos.y - 3 });

                        try
                        {

                            ImGui::PushFont(window.get_font());

                            ImGui::PushStyleColor(ImGuiCol_Button, sensor_bg);
                            ImGui::PushStyleColor(ImGuiCol_ButtonHovered, sensor_bg);
                            ImGui::PushStyleColor(ImGuiCol_ButtonActive, sensor_bg);

                            if (!sub->post_processing_enabled)
                            {
                                std::string label = to_string() << " " << textual_icons::toggle_off << "##" << id << "," << sub->s->get_info(RS2_CAMERA_INFO_NAME) << ",post";

                                ImGui::PushStyleColor(ImGuiCol_Text, redish);
                                ImGui::PushStyleColor(ImGuiCol_TextSelectedBg, redish + 0.1f);

                                if (ImGui::Button(label.c_str(), { 30,24 }))
                                {
                                    if (sub->zero_order_artifact_fix && sub->zero_order_artifact_fix->enabled)
                                        sub->verify_zero_order_conditions();
                                    sub->post_processing_enabled = true;
                                    config_file::instance().set(get_device_sensor_name(sub.get()).c_str(),
                                        sub->post_processing_enabled);
                                }
                                if (ImGui::IsItemHovered())
                                {
                                    ImGui::SetTooltip("Enable post-processing filters");
                                    window.link_hovered();
                                }
                            }
                            else
                            {
                                std::string label = to_string() << " " << textual_icons::toggle_on << "##" << id << "," << sub->s->get_info(RS2_CAMERA_INFO_NAME) << ",post";
                                ImGui::PushStyleColor(ImGuiCol_Text, light_blue);
                                ImGui::PushStyleColor(ImGuiCol_TextSelectedBg, light_blue + 0.1f);

                                if (ImGui::Button(label.c_str(), { 30,24 }))
                                {
                                    sub->post_processing_enabled = false;
                                    config_file::instance().set(get_device_sensor_name(sub.get()).c_str(),
                                        sub->post_processing_enabled);
                                }
                                if (ImGui::IsItemHovered())
                                {
                                    ImGui::SetTooltip("Disable post-processing filters");
                                    window.link_hovered();
                                }
                            }
                            ImGui::PopStyleColor(5);
                            ImGui::PopFont();
                        }
                        catch (...)
                        {
                            ImGui::PopStyleColor(5);
                            ImGui::PopFont();
                            throw;
                        }
                    });

                    label = to_string() << "Post-Processing##" << id;
                    if (ImGui::TreeNode(label.c_str()))
                    {
                        for (auto&& pb : sub->post_processing)
                        {
                            if (!pb->visible) continue;

                            ImGui::SetCursorPosY(ImGui::GetCursorPosY() + 5);

                            const ImVec2 pos = ImGui::GetCursorPos();
                            const ImVec2 abs_pos = ImGui::GetCursorScreenPos();

                            draw_later.push_back([windows_width, &window, sub, pos, &viewer, this, pb]() {
                                if (!sub->streaming || !sub->post_processing_enabled) ImGui::SetCursorPos({ windows_width - 35, pos.y -3 });
                                else
                                    ImGui::SetCursorPos({ windows_width - 35, pos.y - 3 });

                                try
                                {
                                    ImGui::PushFont(window.get_font());

                                    ImGui::PushStyleColor(ImGuiCol_Button, sensor_bg);
                                    ImGui::PushStyleColor(ImGuiCol_ButtonHovered, sensor_bg);
                                    ImGui::PushStyleColor(ImGuiCol_ButtonActive, sensor_bg);

                                    if (!sub->post_processing_enabled)
                                    {
                                        if (!pb->enabled)
                                        {
                                            std::string label = to_string() << " " << textual_icons::toggle_off << "##" << id << "," << sub->s->get_info(RS2_CAMERA_INFO_NAME) << "," << pb->get_name();

                                            ImGui::PushStyleColor(ImGuiCol_Text, redish);
                                            ImGui::PushStyleColor(ImGuiCol_TextSelectedBg, redish + 0.1f);
                                            ImGui::ButtonEx(label.c_str(), { 25,24 }, ImGuiButtonFlags_Disabled);
                                        }
                                        else
                                        {
                                            std::string label = to_string() << " " << textual_icons::toggle_on << "##" << id << "," << sub->s->get_info(RS2_CAMERA_INFO_NAME) << "," << pb->get_name();
                                            ImGui::PushStyleColor(ImGuiCol_Text, light_blue);
                                            ImGui::PushStyleColor(ImGuiCol_TextSelectedBg, light_blue + 0.1f);
                                            ImGui::ButtonEx(label.c_str(), { 25,24 }, ImGuiButtonFlags_Disabled);
                                        }
                                    }
                                    else
                                    {
                                        if (!pb->enabled)
                                        {
                                            std::string label = to_string() << " " << textual_icons::toggle_off << "##" << id << "," << sub->s->get_info(RS2_CAMERA_INFO_NAME) << "," << pb->get_name();

                                            ImGui::PushStyleColor(ImGuiCol_Text, redish);
                                            ImGui::PushStyleColor(ImGuiCol_TextSelectedBg, redish + 0.1f);

                                            if (ImGui::Button(label.c_str(), { 25,24 }))
                                            {
                                                if (pb->get_block()->is<zero_order_invalidation>())
                                                    sub->verify_zero_order_conditions();
                                                pb->enabled = true;
                                                pb->save_to_config_file();
                                            }
                                            if (ImGui::IsItemHovered())
                                            {
                                                label = to_string() << "Enable " << pb->get_name() << " post-processing filter";
                                                ImGui::SetTooltip("%s", label.c_str());
                                                window.link_hovered();
                                            }
                                        }
                                        else
                                        {
                                            std::string label = to_string() << " " << textual_icons::toggle_on << "##" << id << "," << sub->s->get_info(RS2_CAMERA_INFO_NAME) << "," << pb->get_name();
                                            ImGui::PushStyleColor(ImGuiCol_Text, light_blue);
                                            ImGui::PushStyleColor(ImGuiCol_TextSelectedBg, light_blue + 0.1f);

                                                if (ImGui::Button(label.c_str(), { 25,24 }))
                                                {
                                                    pb->enabled = false;
                                                    pb->save_to_config_file();
                                                }
                                                if (ImGui::IsItemHovered())
                                                {
                                                    label = to_string() << "Disable " << pb->get_name() << " post-processing filter";
                                                    ImGui::SetTooltip("%s", label.c_str());
                                                window.link_hovered();
                                            }
                                        }
                                    }

                                    ImGui::PopStyleColor(5);
                                    ImGui::PopFont();
                                }
                                catch (...)
                                {
                                    ImGui::PopStyleColor(5);
                                    ImGui::PopFont();
                                    throw;
                                }
                            });

                            label = to_string() << pb->get_name() << "##" << id;
                            if (ImGui::TreeNode(label.c_str()))
                            {
                                for (auto&& opt : pb->get_option_list())
                                {
                                    if (skip_option(opt)) continue;
                                    pb->get_option(opt).draw_option(
                                        dev.is<playback>() || update_read_only_options,
                                        false, error_message, viewer.not_model);
                                }

                                ImGui::TreePop();
                            }
                        }
                        ImGui::TreePop();
                    }
                }

                ImGui::TreePop();
            }

            ImGui::PopStyleVar();
            ImGui::PopStyleVar();
            ImGui::PopStyleColor(3);

            ImGui::SetCursorPosY(ImGui::GetCursorPosY() + 2);
        }

        for (auto&& sub : subdevices)
        {
            sub->update(error_message, viewer.not_model);
        }

        ImGui::PopStyleColor(2);
        ImGui::PopFont();

        auto end_screen_pos = ImGui::GetCursorScreenPos();

        if (draw_device_outline)
        {
            //Left space
            ImGui::GetWindowDrawList()->AddRectFilled({ initial_screen_pos.x,initial_screen_pos.y }, { end_screen_pos.x + left_space, end_screen_pos.y }, ImColor(black));
            //Left line
            ImGui::GetWindowDrawList()->AddLine({ initial_screen_pos.x + left_space,initial_screen_pos.y + upper_space }, { end_screen_pos.x + left_space, end_screen_pos.y }, ImColor(header_color));
            //Right line
            const float compenstaion_right = 17.f;;
            ImGui::GetWindowDrawList()->AddLine({ initial_screen_pos.x + panel_width - compenstaion_right, initial_screen_pos.y + upper_space }, { end_screen_pos.x + panel_width - compenstaion_right, end_screen_pos.y }, ImColor(header_color));
            //Button line
            const float compenstaion_button = 1.0f;
            ImGui::GetWindowDrawList()->AddLine({ end_screen_pos.x + left_space, end_screen_pos.y - compenstaion_button }, { end_screen_pos.x + left_space + panel_width, end_screen_pos.y - compenstaion_button }, ImColor(header_color));
        }
    }

    void device_model::handle_hardware_events(const std::string& serialized_data)
    {
        //TODO: Move under hour glass
        std::string event_type = get_event_type(serialized_data);
        if (event_type == "Controller Event")
        {
            std::string subtype = get_subtype(serialized_data);
            if (subtype == "Connection")
            {
                std::array<uint8_t, 6> mac_addr = get_mac(serialized_data);
                int id = get_id(serialized_data);
                controllers[id] = mac_addr;
                available_controllers.erase(mac_addr);
            }
            else if (subtype == "Discovery")
            {
                std::array<uint8_t, 6> mac_addr = get_mac(serialized_data);
                available_controllers.insert(mac_addr);
            }
            else if (subtype == "Disconnection")
            {
                int id = get_id(serialized_data);
                controllers.erase(id);
            }
        }
    }

    device_changes::device_changes(rs2::context& ctx)
    {
        _changes.emplace(rs2::device_list{}, ctx.query_devices(RS2_PRODUCT_LINE_ANY));
        ctx.set_devices_changed_callback([&](event_information& info)
        {
            add_changes(info);
        });
    }

    void device_changes::add_changes(const event_information& c)
    {
        std::lock_guard<std::mutex> lock(_mtx);
        _changes.push(c);
    }

    bool device_changes::try_get_next_changes(event_information& removed_and_connected)
    {
        std::lock_guard<std::mutex> lock(_mtx);
        if (_changes.empty())
            return false;

        removed_and_connected = std::move(_changes.front());
        _changes.pop();
        return true;
    }
    void tm2_model::draw_controller_pose_object()
    {
        const float sphere_radius = 0.02f;
        const float controller_height = 0.2f;
        //TODO: Draw controller holder as cylinder
        texture_buffer::draw_circle(1, 0, 0, 0, 1, 0, sphere_radius, { 0.0, controller_height + sphere_radius, 0.0 }, 1.0f);
        texture_buffer::draw_circle(0, 1, 0, 0, 0, 1, sphere_radius, { 0.0, controller_height + sphere_radius, 0.0 }, 1.0f);
        texture_buffer::draw_circle(1, 0, 0, 0, 0, 1, sphere_radius, { 0.0, controller_height + sphere_radius, 0.0 }, 1.0f);
    }

    // Aggregate the trajectory path
    void tm2_model::update_model_trajectory(const pose_frame& pose, bool track)
    {
        static bool prev_track = track;
        if (!_trajectory_tracking)
            return;

        if (track)
        {
            // Reset the waypoints on stream resume
            if (!prev_track)
                reset_trajectory();

            rs2_pose pose_data = const_cast<pose_frame&>(pose).get_pose_data();
            auto t = tm2_pose_to_world_transformation(pose_data);
            float model[4][4];
            t.to_column_major((float*)model);

            rs2_vector translation{ t.mat[0][3], t.mat[1][3], t.mat[2][3] };
            tracked_point p{ translation , pose_data.tracker_confidence }; //TODO: Osnat - use tracker_confidence or mapper_confidence ?
            // register the new waypoint
            add_to_trajectory(p);
        }

        prev_track = track;
    }

    void tm2_model::draw_trajectory(bool is_trajectory_button_pressed)
    {
        if (!is_trajectory_button_pressed)
        {
            record_trajectory(false);
            reset_trajectory();
            return;
        }

        glLineWidth(3.0f);
        glBegin(GL_LINE_STRIP);
        for (auto&& v : trajectory)
        {
            switch (v.second) //color the line according to confidence
            {
            case 3:
                glColor3f(0.0f, 1.0f, 0.0f); //green
                break;
            case 2:
                glColor3f(1.0f, 1.0f, 0.0f); //yellow
                break;
            case 1:
                glColor3f(1.0f, 0.0f, 0.0f); //red
                break;
            case 0:
                glColor3f(0.7f, 0.7f, 0.7f); //grey - failed pose
                break;
            default:
                throw std::runtime_error("Invalid pose confidence value");
            }
            glVertex3f(v.first.x, v.first.y, v.first.z);
        }
        glEnd();
    }

    void tm2_model::add_to_trajectory(tracked_point& p)
    {
        //insert first element anyway
        if (trajectory.size() == 0)
        {
            trajectory.push_back(p);
        }
        else
        {
            //check if new element is far enough - more than 1 mm
            rs2_vector prev = trajectory.back().first;
            rs2_vector curr = p.first;
            if (sqrt(pow((curr.x - prev.x), 2) + pow((curr.y - prev.y), 2) + pow((curr.z - prev.z), 2)) < 0.001)
            {
                //if too close - check confidence and replace element
                if (p.second > trajectory.back().second)
                {
                    trajectory.back() = p;
                }
                //else - discard this sample
            }
            else
            {
                //sample is far enough - keep it
                trajectory.push_back(p);
            }
        }
    }
}<|MERGE_RESOLUTION|>--- conflicted
+++ resolved
@@ -1455,11 +1455,7 @@
                     }
                 }
                 else if (!def_p.get() && cond(vid_prof))
-<<<<<<< HEAD
                     def_p = p; // in case no matching profile for current stream will be found, we'll use some profile that matches the condition
-=======
-                    def_p = p; // in case no matching profile for current stream will be found, we'll use a random profile with given resolution
->>>>>>> 565f6553
             }
         }
         return found;
@@ -1596,10 +1592,7 @@
 
             for (auto&& p : sorted_profiles)
             {
-<<<<<<< HEAD
                 // first try to find profile from the new stream to meatch the current configuration
-=======
->>>>>>> 565f6553
                 if (check_profile(p, [&](video_stream_profile vid_prof)
                 { return (p.fps() == fps && vid_prof.width() == width && vid_prof.height() == height); },
                     profiles_by_format, results, p.format(), num_streams, def_p))
@@ -1613,10 +1606,7 @@
                 {
                     if (auto vid_prof = p.as<video_stream_profile>())
                     {
-<<<<<<< HEAD
                         // if no stream with current configuration was found, try to find some configuration to match all enabled streams
-=======
->>>>>>> 565f6553
                         if (check_profile(p, [&](video_stream_profile vsp) { return true; }, profiles_by_fps_res, results,
                             std::make_tuple(p.fps(), vid_prof.width(), vid_prof.height()), num_streams, def_p))
                             break;
@@ -1624,10 +1614,6 @@
                 }
             }
         }
-<<<<<<< HEAD
-
-=======
->>>>>>> 565f6553
         if (results.empty())
             results.push_back(def_p);
         update_ui(results);
