--- conflicted
+++ resolved
@@ -110,15 +110,12 @@
     RS2_EXTENSION_PLAYBACK,
     RS2_EXTENSION_DEPTH_STEREO_SENSOR,
     RS2_EXTENSION_DISPARITY_FRAME,
-<<<<<<< HEAD
-    RS2_EXTENSION_BYPASS_DEVICE,
-    RS2_EXTENSION_BYPASS_SENSOR,
-=======
     RS2_EXTENSION_MOTION_PROFILE,
     RS2_EXTENSION_POSE_FRAME,
     RS2_EXTENSION_POSE_PROFILE,
     RS2_EXTENSION_TM2,
->>>>>>> 3cf41c5a
+    RS2_EXTENSION_BYPASS_DEVICE,
+    RS2_EXTENSION_BYPASS_SENSOR,
     RS2_EXTENSION_COUNT
 } rs2_extension;
 const char* rs2_extension_type_to_string(rs2_extension type);
