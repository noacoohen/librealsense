// License: Apache 2.0. See LICENSE file in root directory.
// Copyright(c) 2017 Intel Corporation. All Rights Reserved.

#ifndef LIBREALSENSE_RS2_FRAME_HPP
#define LIBREALSENSE_RS2_FRAME_HPP

#include "rs_types.hpp"

namespace rs2
{
    class frame_source;
    class frame_queue;
    class syncer;
    class processing_block;
    class pointcloud;
    class sensor;
    class frame;
    class pipeline_profile;
    class points;

    class stream_profile
    {
    public:
        stream_profile() : _profile(nullptr) {}

        int stream_index() const { return _index; }
        rs2_stream stream_type() const { return _type; }
        rs2_format format() const { return _format; }

        int fps() const { return _framerate; }

        int unique_id() const { return _uid; }

        stream_profile clone(rs2_stream type, int index, rs2_format format) const
        {
            rs2_error* e = nullptr;
            auto ref = rs2_clone_stream_profile(_profile, type, index, format, &e);
            error::handle(e);
            stream_profile res(ref);
            res._clone = std::shared_ptr<rs2_stream_profile>(ref, [](rs2_stream_profile* r) { rs2_delete_stream_profile(r); });

            return res;
        }

        bool operator==(const stream_profile& rhs)
        {
            return  stream_index() == rhs.stream_index()&&
                    stream_type() == rhs.stream_type()&&
                    format() == rhs.format()&&
                    fps() == rhs.fps();
        }

        template<class T>
        bool is() const
        {
            T extension(*this);
            return extension;
        }

        template<class T>
        T as() const
        {
            T extension(*this);
            return extension;
        }

        std::string stream_name() const
        {
            std::stringstream ss;
            ss << rs2_stream_to_string(stream_type());
            if (stream_index() != 0) ss << " " << stream_index();
            return ss.str();
        }

        bool is_default() const { return _default; }

        operator bool() const { return _profile != nullptr; }

        const rs2_stream_profile* get() const { return _profile; }

        operator const rs2_stream_profile*()
        {
            return _profile;
        }
        rs2_extrinsics get_extrinsics_to(const stream_profile& to) const
        {
            rs2_error* e = nullptr;
            rs2_extrinsics res;
            rs2_get_extrinsics(get(), to.get(), &res, &e);
            error::handle(e);
            return res;
        }
        void register_extrinsics_to(const stream_profile& to, rs2_extrinsics extrinsics)
        {
            rs2_error* e = nullptr;
            rs2_register_extrinsics(get(), to.get(), extrinsics, &e);
            error::handle(e);
        }

    protected:
        friend class rs2::sensor;
        friend class rs2::frame;
        friend class rs2::pipeline_profile;
        friend class software_sensor;

        explicit stream_profile(const rs2_stream_profile* profile) : _profile(profile)
        {
            rs2_error* e = nullptr;
            rs2_get_stream_profile_data(_profile, &_type, &_format, &_index, &_uid, &_framerate, &e);
            error::handle(e);

            _default = !!(rs2_is_stream_profile_default(_profile, &e));
            error::handle(e);

        }

        const rs2_stream_profile* _profile;
        std::shared_ptr<rs2_stream_profile> _clone;

        int _index = 0;
        int _uid = 0;
        int _framerate = 0;
        rs2_format _format = RS2_FORMAT_ANY;
        rs2_stream _type = RS2_STREAM_ANY;

        bool _default = false;
    };

    class video_stream_profile : public stream_profile
    {
    public:
        explicit video_stream_profile(const stream_profile& sp)
            : stream_profile(sp)
        {
            rs2_error* e = nullptr;
            if ((rs2_stream_profile_is(sp.get(), RS2_EXTENSION_VIDEO_PROFILE, &e) == 0 && !e))
            {
                _profile = nullptr;
            }
            error::handle(e);

            if (_profile)
            {
                rs2_get_video_stream_resolution(_profile, &_width, &_height, &e);
                error::handle(e);
            }
        }

        int width() const
        {
            return _width;
        }

        int height() const
        {
            return _height;
        }

        rs2_intrinsics get_intrinsics() const
        {
            rs2_error* e = nullptr;
            rs2_intrinsics intr;
            rs2_get_video_stream_intrinsics(_profile, &intr, &e);
            error::handle(e);
            return intr;
        }

    private:
        int _width = 0;
        int _height = 0;
    };


    class motion_stream_profile : public stream_profile
    {
    public:
        explicit motion_stream_profile(const stream_profile& sp)
            : stream_profile(sp)
        {
            rs2_error* e = nullptr;
            if ((rs2_stream_profile_is(sp.get(), RS2_EXTENSION_MOTION_PROFILE, &e) == 0 && !e))
            {
                _profile = nullptr;
            }
            error::handle(e);
        }

        /**
        * returns scale and bias of a the motion stream profile
        */
<<<<<<< HEAD
        rs2_motion_device_intrinsic get_motion_intrinsics() const
=======
        rs2_motion_device_intrinsic get_motion_intrinsics()
>>>>>>> b81acaeb
        {
            rs2_error* e = nullptr;
            rs2_motion_device_intrinsic intrin;
            rs2_get_motion_intrinsics(_profile, &intrin, &e);
            error::handle(e);
            return intrin;
        }
    };

    class frame
    {
    public:
        frame() : frame_ref(nullptr) {}
        frame(rs2_frame* frame_ref) : frame_ref(frame_ref)
        {
#ifdef _DEBUG
            if (frame_ref)
            {
                rs2_error* e = nullptr;
                auto r = rs2_get_frame_number(frame_ref, &e);
                if (!e)
                    frame_number = r;
                auto s = rs2_get_frame_stream_profile(frame_ref, &e);
                if (!e)
                    profile = stream_profile(s);
            }
            else
            {
                frame_number = 0;
                profile = stream_profile();
            }
#endif
        }

        frame(frame&& other) noexcept : frame_ref(other.frame_ref)
        {
            other.frame_ref = nullptr;
#ifdef _DEBUG
            frame_number = other.frame_number;
            profile = other.profile;
#endif
        }
        frame& operator=(frame other)
        {
            swap(other);
            return *this;
        }
        frame(const frame& other)
            : frame_ref(other.frame_ref)
        {
            if (frame_ref) add_ref();
#ifdef _DEBUG
            frame_number = other.frame_number;
            profile =  other.profile;
#endif
        }
        void swap(frame& other)
        {
            std::swap(frame_ref, other.frame_ref);

#ifdef _DEBUG
            std::swap(frame_number, other.frame_number);
            std::swap(profile, other.profile);
#endif
        }

        /**
        * releases the frame handle
        */
        ~frame()
        {
            if (frame_ref)
            {
                rs2_release_frame(frame_ref);
            }
        }

        void keep() { rs2_keep_frame(frame_ref); }

        operator bool() const { return frame_ref != nullptr; }

        /**
        * retrieve the time at which the frame was captured
        * \return            the timestamp of the frame, in milliseconds since the device was started
        */
        double get_timestamp() const
        {
            rs2_error* e = nullptr;
            auto r = rs2_get_frame_timestamp(frame_ref, &e);
            error::handle(e);
            return r;
        }

        /** retrieve the timestamp domain
        * \return            timestamp domain (clock name) for timestamp values
        */
        rs2_timestamp_domain get_frame_timestamp_domain() const
        {
            rs2_error* e = nullptr;
            auto r = rs2_get_frame_timestamp_domain(frame_ref, &e);
            error::handle(e);
            return r;
        }

        /** retrieve the current value of a single frame_metadata
        * \param[in] frame_metadata  the frame_metadata whose value should be retrieved
        * \return            the value of the frame_metadata
        */
        rs2_metadata_type get_frame_metadata(rs2_frame_metadata_value frame_metadata) const
        {
            rs2_error* e = nullptr;
            auto r = rs2_get_frame_metadata(frame_ref, frame_metadata, &e);
            error::handle(e);
            return r;
        }

        /** determine if the device allows a specific metadata to be queried
        * \param[in] frame_metadata  the frame_metadata to check for support
        * \return            true if the frame_metadata can be queried
        */
        bool supports_frame_metadata(rs2_frame_metadata_value frame_metadata) const
        {
            rs2_error* e = nullptr;
            auto r = rs2_supports_frame_metadata(frame_ref, frame_metadata, &e);
            error::handle(e);
            return r != 0;
        }

        /**
        * retrieve frame number (from frame handle)
        * \return               the frame number of the frame, in milliseconds since the device was started
        */
        unsigned long long get_frame_number() const
        {
            rs2_error* e = nullptr;
            auto r = rs2_get_frame_number(frame_ref, &e);
            error::handle(e);
            return r;
        }

        /**
        * retrieve data from frame handle
        * \return               the pointer to the start of the frame data
        */
        const void* get_data() const
        {
            rs2_error* e = nullptr;
            auto r = rs2_get_frame_data(frame_ref, &e);
            error::handle(e);
            return r;
        }

        stream_profile get_profile() const
        {
            rs2_error* e = nullptr;
            auto s = rs2_get_frame_stream_profile(frame_ref, &e);
            error::handle(e);
            return stream_profile(s);
        }

        template<class T>
        bool is() const
        {
            T extension(*this);
            return extension;
        }

        template<class T>
        T as() const
        {
            T extension(*this);
            return extension;
        }

        rs2_frame* get() const { return frame_ref; }

    protected:
        /**
        * create additional reference to a frame without duplicating frame data
        * \param[out] result     new frame reference, release by destructor
        * \return                true if cloning was successful
        */
        void add_ref() const
        {
            rs2_error* e = nullptr;
            rs2_frame_add_ref(frame_ref, &e);
            error::handle(e);
        }

        void reset()
        {
            if (frame_ref)
            {
                rs2_release_frame(frame_ref);
            }
            frame_ref = nullptr;
        }

    private:
        friend class rs2::frame_source;
        friend class rs2::frame_queue;
        friend class rs2::syncer;
        friend class rs2::processing_block;
        friend class rs2::pointcloud;
        friend class rs2::points;

        rs2_frame* frame_ref;

#ifdef _DEBUG
        stream_profile profile;
        unsigned long long frame_number = 0;
#endif
    };

    class video_frame : public frame
    {
    public:
        video_frame(const frame& f)
            : frame(f)
        {
            rs2_error* e = nullptr;
            if (!f || (rs2_is_frame_extendable_to(f.get(), RS2_EXTENSION_VIDEO_FRAME, &e) == 0 && !e))
            {
                reset();
            }
            error::handle(e);
        }


        /**
        * returns image width in pixels
        * \return        frame width in pixels
        */
        int get_width() const
        {
            rs2_error* e = nullptr;
            auto r = rs2_get_frame_width(get(), &e);
            error::handle(e);
            return r;
        }

        /**
        * returns image height in pixels
        * \return        frame height in pixels
        */
        int get_height() const
        {
            rs2_error* e = nullptr;
            auto r = rs2_get_frame_height(get(), &e);
            error::handle(e);
            return r;
        }

        /**
        * retrieve frame stride, meaning the actual line width in memory in bytes (not the logical image width)
        * \return            stride in bytes
        */
        int get_stride_in_bytes() const
        {
            rs2_error* e = nullptr;
            auto r = rs2_get_frame_stride_in_bytes(get(), &e);
            error::handle(e);
            return r;
        }

        /**
        * retrieve bits per pixel
        * \return            number of bits per one pixel
        */
        int get_bits_per_pixel() const
        {
            rs2_error* e = nullptr;
            auto r = rs2_get_frame_bits_per_pixel(get(), &e);
            error::handle(e);
            return r;
        }

        int get_bytes_per_pixel() const { return get_bits_per_pixel() / 8; }
    };

    struct vertex {
        float x, y, z;
        operator const float*() const { return &x; }
    };
    struct texture_coordinate {
        float u, v;
        operator const float*() const { return &u; }
    };

    class points : public frame
    {
    public:
        points() : frame(), _size(0) {}

        points(const frame& f)
            : frame(f), _size(0)
        {
            rs2_error* e = nullptr;
            if (!f || (rs2_is_frame_extendable_to(f.get(), RS2_EXTENSION_POINTS, &e) == 0 && !e))
            {
                reset();
            }
            error::handle(e);

            if (get())
            {
                rs2_error* e = nullptr;
                _size = rs2_get_frame_points_count(get(), &e);
                error::handle(e);
            }
        }

        const vertex* get_vertices() const
        {
            rs2_error* e = nullptr;
            auto res = rs2_get_frame_vertices(get(), &e);
            error::handle(e);
            return (const vertex*)res;
        }

        void export_to_ply(const std::string& fname, video_frame texture)
        {
            rs2_frame* ptr = nullptr;
            std::swap(texture.frame_ref, ptr);
            rs2_error* e = nullptr;
            rs2_export_to_ply(get(), fname.c_str(), ptr, &e);
            error::handle(e);
        }

        const texture_coordinate* get_texture_coordinates() const
        {
            rs2_error* e = nullptr;
            auto res = rs2_get_frame_texture_coordinates(get(), &e);
            error::handle(e);
            return (const texture_coordinate*)res;
        }

        size_t size() const
        {
            return _size;
        }

    private:
        size_t _size;
    };

    class depth_frame : public video_frame
    {
    public:
        depth_frame(const frame& f)
            : video_frame(f)
        {
            rs2_error* e = nullptr;
            if (!f || (rs2_is_frame_extendable_to(f.get(), RS2_EXTENSION_DEPTH_FRAME, &e) == 0 && !e))
            {
                reset();
            }
            error::handle(e);
        }

        float get_distance(int x, int y) const
        {
            rs2_error * e = nullptr;
            auto r = rs2_depth_frame_get_distance(get(), x, y, &e);
            error::handle(e);
            return r;
        }
    };

    class disparity_frame : public depth_frame
    {
    public:
        disparity_frame(const frame& f)
            : depth_frame(f)
        {
            rs2_error* e = nullptr;
            if (!f || (rs2_is_frame_extendable_to(f.get(), RS2_EXTENSION_DISPARITY_FRAME, &e) == 0 && !e))
            {
                reset();
            }
            error::handle(e);
        }

        float get_baseline(void) const
        {
            rs2_error * e = nullptr;
            auto r = rs2_depth_stereo_frame_get_baseline(get(), &e);
            error::handle(e);
            return r;
        }
    };

    class motion_frame : public frame
    {
    public:
        motion_frame(const frame& f)
            : frame(f)
        {
            rs2_error* e = nullptr;
            if (!f || (rs2_is_frame_extendable_to(f.get(), RS2_EXTENSION_MOTION_FRAME, &e) == 0 && !e))
            {
                reset();
            }
            error::handle(e);
        }

        rs2_vector get_motion_data()
        {
            auto data = reinterpret_cast<const float*>(get_data());
            return rs2_vector{data[0], data[1], data[2]};
        }
    };

    class pose_frame : public frame
    {
    public:
        pose_frame(const frame& f)
            : frame(f)
        {
            rs2_error* e = nullptr;
            if (!f || (rs2_is_frame_extendable_to(f.get(), RS2_EXTENSION_POSE_FRAME, &e) == 0 && !e))
            {
                reset();
            }
            error::handle(e);
        }

        rs2_pose get_pose_data()
        {
            rs2_pose pose_data;
            rs2_error* e = nullptr;
            rs2_pose_frame_get_pose_data(get(), &pose_data, &e);
            error::handle(e);
            return pose_data;
        }
    };

    class frameset : public frame
    {
    public:
        frameset() :_size(0) {};
        frameset(const frame& f)
            : frame(f), _size(0)
        {
            rs2_error* e = nullptr;
            if (!f || (rs2_is_frame_extendable_to(f.get(), RS2_EXTENSION_COMPOSITE_FRAME, &e) == 0 && !e))
            {
                reset();
                // TODO - consider explicit constructor to move resultion to compile time
            }
            error::handle(e);

            if (get())
            {
                rs2_error* e = nullptr;
                _size = rs2_embedded_frames_count(get(), &e);
                error::handle(e);
            }
        }

        frame first_or_default(rs2_stream s) const
        {
            frame result;
            foreach([&result, s](frame f) {
                if (!result && f.get_profile().stream_type() == s)
                {
                    result = std::move(f);
                }
            });
            return result;
        }

        frame first(rs2_stream s) const
        {
            auto f = first_or_default(s);
            if (!f) throw error("Frame of requested stream type was not found!");
            return f;
        }

        depth_frame get_depth_frame() const
        {
            auto f = first_or_default(RS2_STREAM_DEPTH);
            return f.as<depth_frame>();
        }

        video_frame get_color_frame()
        {
            auto f = first_or_default(RS2_STREAM_COLOR);

            if (!f)
            {
                auto ir = first_or_default(RS2_STREAM_INFRARED);
                if (ir && ir.get_profile().format() == RS2_FORMAT_RGB8)
                    f = ir;
            }
            return f;
        }

        video_frame get_infrared_frame(const size_t index = 0) const
        {
            frame f;
            if (!index)
            {
                f = first_or_default(RS2_STREAM_INFRARED);
            }
            else
            {
                foreach([&f, index](const frame& frame) {
                    if (frame.get_profile().stream_type() == RS2_STREAM_INFRARED && frame.get_profile().stream_index() == index)
                        f = frame;
                });
            }
            return f;
        }

        size_t size() const
        {
            return _size;
        }

        template<class T>
        void foreach(T action) const
        {
            rs2_error* e = nullptr;
            auto count = size();
            for (size_t i = 0; i < count; i++)
            {
                auto fref = rs2_extract_frame(get(), (int)i, &e);
                error::handle(e);

                action(frame(fref));
            }
        }

        frame operator[](size_t index) const
        {
            rs2_error* e = nullptr;
            if (index < size())
            {
                auto fref = rs2_extract_frame(get(), (int)index, &e);
                error::handle(e);
                return frame(fref);
            }

            throw error("Requested index is out of range!");
        }

        class iterator
        {
        public:
            iterator(frameset* owner, size_t index = 0) : _owner(owner), _index(index) {}
            iterator& operator++() { ++_index; return *this; }
            bool operator==(const iterator& other) const { return _index == other._index; }
            bool operator!=(const iterator& other) const { return !(*this == other); }

            frame operator*() { return (*_owner)[_index]; }
        private:
            size_t _index = 0;
            frameset* _owner;
        };

        iterator begin() { return iterator(this); }
        iterator end() { return iterator(this, size()); }
    private:
        size_t _size;
    };


}
#endif // LIBREALSENSE_RS2_FRAME_HPP<|MERGE_RESOLUTION|>--- conflicted
+++ resolved
@@ -188,11 +188,8 @@
         /**
         * returns scale and bias of a the motion stream profile
         */
-<<<<<<< HEAD
         rs2_motion_device_intrinsic get_motion_intrinsics() const
-=======
-        rs2_motion_device_intrinsic get_motion_intrinsics()
->>>>>>> b81acaeb
+
         {
             rs2_error* e = nullptr;
             rs2_motion_device_intrinsic intrin;
