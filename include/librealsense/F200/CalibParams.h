--- conflicted
+++ resolved
@@ -3,12 +3,9 @@
 #ifndef LIBREALSENSE_F200_CALIB_PARAMS_H
 #define LIBREALSENSE_F200_CALIB_PARAMS_H
 
-<<<<<<< HEAD
 #include <librealsense/F200/F200Types.h>
 #include <memory>
 
-=======
->>>>>>> 482a62a2
 namespace f200
 {
     
