--- conflicted
+++ resolved
@@ -10,11 +10,7 @@
 
 #define RS_API_MAJOR_VERSION    2
 #define RS_API_MINOR_VERSION    4
-<<<<<<< HEAD
-#define RS_API_PATCH_VERSION    2
-=======
 #define RS_API_PATCH_VERSION    3
->>>>>>> 1b75a5a2
 
 #define STRINGIFY(arg) #arg
 #define VAR_ARG_STRING(arg) STRINGIFY(arg)
