--- conflicted
+++ resolved
@@ -34,12 +34,5 @@
         "${CMAKE_CURRENT_LIST_DIR}/librealsense2/rsutil.h"
         "${CMAKE_CURRENT_LIST_DIR}/librealsense2/rs_advanced_mode.h"
         "${CMAKE_CURRENT_LIST_DIR}/librealsense2/rs_advanced_mode.hpp"
-<<<<<<< HEAD
 
 )
-
-include(${CMAKE_CURRENT_LIST_DIR}/librealsense2/utilities/CMakeLists.txt)
-=======
-
-)
->>>>>>> 12d0a08b
