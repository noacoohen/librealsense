name: Build_CI

on:
  push:
    branches: ['**']
  pull_request:
    branches: ['**']
     
env:
  # Customize the CMake build type here (Release, Debug, RelWithDebInfo, etc.)  
  LRS_BUILD_CONFIG: Debug
  LRS_RUN_CONFIG: Release
  LRS_RUN_WITH_DEB_CONFIG: RelWithDebInfo
  PYTHON_PATH: C:\\hostedtoolcache\\windows\\Python\\3.8.1\\x64\\python.exe
  # GH-Actions Windows VM currently supply ~14 GB available on D drive, and ~80 GB on drive C.
  # Building LRS statically with third parties is too much for drive D so we clone to drive 'D' and build on drive 'C'
  WIN_BUILD_DIR: C:/lrs_build
  
jobs:    
  Windows_testing_cpp_USB_Win7:
    runs-on: windows-2019
    timeout-minutes: 60
    env:
      VS15: false
      RS_CPP_TEST: true
    steps:
    - uses: actions/checkout@v2
    - uses: actions/setup-python@v2
      with:
       python-version: '3.8.1'

    - name: Enable Long Paths
      shell: powershell
      run: |
       New-ItemProperty -Path "HKLM:\SYSTEM\CurrentControlSet\Control\FileSystem" -Name "LongPathsEnabled" -Value 1 -PropertyType DWORD -Force
    
    - name: Check_API
      shell: bash
      run: |
        cd scripts
        ./api_check.sh
        cd ..

    - name: PreBuild
      shell: bash
      run: |
<<<<<<< HEAD
       cd scripts && ./api_check.sh && cd ..
       mkdir ${{env.WIN_BUILD_DIR}}
=======
       mkdir build
>>>>>>> 09ac79ee
    
    - name: Configure CMake
    # Configure CMake in a 'build' subdirectory. `CMAKE_BUILD_TYPE` is only required if you are using a single-configuration generator such as make.
    # See https://cmake.org/cmake/help/latest/variable/CMAKE_BUILD_TYPE.html?highlight=cmake_build_type
      shell: bash
      run: |        
        LRS_SRC_DIR=$(pwd)   
        cd ${{env.WIN_BUILD_DIR}}
        pwd
        ls        
        cmake ${LRS_SRC_DIR} -G "Visual Studio 16 2019" -DPYTHON_EXECUTABLE=${{env.PYTHON_PATH}} -DBUILD_PYTHON_BINDINGS=true -DPYBIND11_PYTHON_VERSION=3.8 -DBUILD_UNIT_TESTS=false -DBUILD_LEGACY_LIVE_TEST=true -DBUILD_EXAMPLES=false -DBUILD_TOOLS=true -DBUILD_WITH_TM2=false -DFORCE_RSUSB_BACKEND=true -DBUILD_WITH_DDS=true

    - name: Build
      # Build your program with the given configuration
      shell: bash
      run: |
        cd ${{env.WIN_BUILD_DIR}}
        pwd
        ls
        cmake --build . --config ${{env.LRS_RUN_CONFIG}} -- -m    
     
    - name: Test
      shell: bash
      id: test-step
      # We set continue-on-error: true as a workaround for not skipping the upload log step on failure,
      # The final step will check the return value from the test step and decide if to fail/pass the job
      continue-on-error: true 
      run: |
       export LRS_LOG_LEVEL="DEBUG";
       cd  ${{env.WIN_BUILD_DIR}}/${{env.LRS_RUN_CONFIG}}
       ls
       ./live-test.exe -d yes -i [software-device]  
       
    - name: Upload RS log artifact
      uses: actions/upload-artifact@v2
      with: 
        name: Log file - Windows_testing_cpp_USB_Win7
        path:  ${{env.WIN_BUILD_DIR}}/${{env.LRS_RUN_CONFIG}}/*.log
        
    - name: Provide correct exit status for job 
      shell: bash
      run: |
        if [ ${{steps.test-step.outcome}} = "failure" ];then
           echo "Test step failed, please open it to view the reported issue"
           exit 1
        else
           exit 0
        fi
  
  Windows_cpp:
    runs-on: windows-2019
    timeout-minutes: 60
    env:
      VS15: true
    steps:
    - uses: actions/checkout@v2    

    - name: Enable Long Paths
      shell: powershell
      run: |
       New-ItemProperty -Path "HKLM:\SYSTEM\CurrentControlSet\Control\FileSystem" -Name "LongPathsEnabled" -Value 1 -PropertyType DWORD -Force

    - name: Check_API
      shell: bash
      run: |
        cd scripts
        ./api_check.sh
        cd ..   

    - name: PreBuild
      shell: bash
      run: |
<<<<<<< HEAD
       cd scripts && ./api_check.sh && cd ..
       mkdir ${{env.WIN_BUILD_DIR}}
=======
       mkdir build
>>>>>>> 09ac79ee

    - name: Configure CMake
    # Configure CMake in a 'build' subdirectory. `CMAKE_BUILD_TYPE` is only required if you are using a single-configuration generator such as make.
    # See https://cmake.org/cmake/help/latest/variable/CMAKE_BUILD_TYPE.html?highlight=cmake_build_type
      shell: bash
      run: |        
        LRS_SRC_DIR=$(pwd)   
        cd ${{env.WIN_BUILD_DIR}}
        pwd
        ls
        cmake ${LRS_SRC_DIR} -G "Visual Studio 16 2019" -DBUILD_EXAMPLES=true -DBUILD_WITH_TM2=true -DCHECK_FOR_UPDATES=true

    - name: Build
      # Build your program with the given configuration
      shell: bash
      run: |
        cd ${{env.WIN_BUILD_DIR}}
        cmake --build . --config ${{env.LRS_BUILD_CONFIG}} -- -m    
        
  Windows_cpp_static_dds:
    runs-on: windows-2019
    timeout-minutes: 60
    env:
      VS15: true
      
    steps:
    - uses: actions/checkout@v2    

    - name: Enable Long Paths
      shell: powershell
      run: |
       New-ItemProperty -Path "HKLM:\SYSTEM\CurrentControlSet\Control\FileSystem" -Name "LongPathsEnabled" -Value 1 -PropertyType DWORD -Force

    - name: PreBuild
      shell: bash
      run: |
       cd scripts && ./api_check.sh && cd ..
       mkdir ${{env.WIN_BUILD_DIR}}

    - name: Configure CMake
    # Configure CMake in a 'build' subdirectory. `CMAKE_BUILD_TYPE` is only required if you are using a single-configuration generator such as make.
    # See https://cmake.org/cmake/help/latest/variable/CMAKE_BUILD_TYPE.html?highlight=cmake_build_type
      shell: bash
      run: |   
        pwd 
        LRS_SRC_DIR=$(pwd)        
        cd ${{env.WIN_BUILD_DIR}}
        cmake ${LRS_SRC_DIR} -G "Visual Studio 16 2019" -DBUILD_WITH_TM2=true -DCHECK_FOR_UPDATES=true -DBUILD_SHARED_LIBS=false -DBUILD_TOOLS=true -DBUILD_WITH_DDS=true

    - name: Build
      # Build your program with the given configuration
      shell: bash
      run: |
        cd ${{env.WIN_BUILD_DIR}}
        cmake --build . --config ${{env.LRS_BUILD_CONFIG}} -- -m    
       
  Windows_CSharp:
    # The CMake configure and build commands are platform agnostic and should work equally
    # well on Windows or Mac.  You can convert this to a matrix build if you need
    # cross-platform coverage.
    # See: https://docs.github.com/en/free-pro-team@latest/actions/learn-github-actions/managing-complex-workflows#using-a-build-matrix
    runs-on: windows-2019   
    timeout-minutes: 60
    env:
      VS15: true  
    steps:
    - uses: actions/checkout@v2       

    - name: Enable Long Paths
      shell: powershell
      run: |
       New-ItemProperty -Path "HKLM:\SYSTEM\CurrentControlSet\Control\FileSystem" -Name "LongPathsEnabled" -Value 1 -PropertyType DWORD -Force

    - name: Check_API
      shell: bash
      run: |
        cd scripts
        ./api_check.sh
        cd ..

    - name: PreBuild
      shell: bash
      run: |
<<<<<<< HEAD
       cd scripts && ./api_check.sh && cd ..
       mkdir ${{env.WIN_BUILD_DIR}}
=======
       mkdir build
>>>>>>> 09ac79ee

    - name: Configure CMake
      # Configure CMake in a 'build' subdirectory. `CMAKE_BUILD_TYPE` is only required if you are using a single-configuration generator such as make.
      # See https://cmake.org/cmake/help/latest/variable/CMAKE_BUILD_TYPE.html?highlight=cmake_build_type
      shell: bash
      run: |        
        LRS_SRC_DIR=$(pwd)   
        cd ${{env.WIN_BUILD_DIR}}
        pwd
        ls
        cmake ${LRS_SRC_DIR} -G "Visual Studio 16 2019" -DBUILD_EXAMPLES=false -DBUILD_TOOLS=false -DBUILD_CSHARP_BINDINGS=true -DDOTNET_VERSION_LIBRARY="4.5" -DDOTNET_VERSION_EXAMPLES="4.5" -DCHECK_FOR_UPDATES=true    

    - name: Build
      # Build your program with the given configuration
      shell: bash
      run: |
        cd ${{env.WIN_BUILD_DIR}}
        cmake --build . --config ${{env.LRS_BUILD_CONFIG}} -- -m     
  Linux_testing_cpp:
    runs-on: ubuntu-18.04    
    timeout-minutes: 60
    env: 
      RS_CPP_TEST: true
    steps:
    - uses: actions/checkout@v2
    
    - name: Check_API
      shell: bash
      run: |
        cd scripts
        ./api_check.sh
        cd ..

    - name: Prebuild
      shell: bash
      run: |
        mkdir build
        cd build
        export LRS_LOG_LEVEL="DEBUG";
        sudo add-apt-repository --yes ppa:ubuntu-toolchain-r/test;
        sudo apt-get update;
        sudo apt-get install -qq build-essential xorg-dev libgl1-mesa-dev libglu1-mesa-dev libglew-dev libglm-dev;
        sudo apt-get install -qq libusb-1.0-0-dev;
        sudo apt-get install -qq libgtk-3-dev;
        sudo apt-get install gcc-5 g++-5;
        sudo update-alternatives --install /usr/bin/gcc gcc /usr/bin/gcc-5 60 --slave /usr/bin/g++ g++ /usr/bin/g++-5;
        sudo apt-get install libglfw3-dev libglfw3;
    
    - name: Build
      shell: bash
      run: | 
        cd build
        cmake .. -DBUILD_UNIT_TESTS=false -DBUILD_LEGACY_LIVE_TEST=true -DBUILD_EXAMPLES=false -DBUILD_TOOLS=false -DBUILD_WITH_TM2=false -DCHECK_FOR_UPDATES=true
        cmake --build . --config ${{env.LRS_RUN_CONFIG}} -- -j4
        
    - name: Test
      shell: bash
      id: test-step
      # We set continue-on-error: true as a workaround for not skipping the upload log step on failure,
      # The final step will check the return value from the test step and decide if to fail/pass the job
      continue-on-error: true 
      run: | 
        export LRS_LOG_LEVEL="DEBUG";
        cd build   
        ./unit-tests/live-test -d yes -i [software-device]        

    - name: Upload RS log artifact
      uses: actions/upload-artifact@v2
      with: 
        name: Log file - Linux_testing_cpp
        path: build/*.log
        
        
    - name: Provide correct exit status for job 
      shell: bash
      run: |
        if [ ${{steps.test-step.outcome}} = "failure" ];then
           echo "Test step failed, please open it to view the reported issue"
           exit 1
        else
           exit 0
        fi
  
  Linux_static_cpp:
      runs-on: ubuntu-18.04
      timeout-minutes: 60
      steps:
      - uses: actions/checkout@v2

      - name: Prebuild
        shell: bash
        run: |
          sudo add-apt-repository --yes ppa:ubuntu-toolchain-r/test;
          sudo apt-get update;
          sudo apt-get install -qq build-essential xorg-dev libgl1-mesa-dev libglu1-mesa-dev libglew-dev libglm-dev;
          sudo apt-get install -qq libusb-1.0-0-dev;
          sudo apt-get install -qq libgtk-3-dev;
          sudo apt-get install gcc-5 g++-5;
          sudo update-alternatives --install /usr/bin/gcc gcc /usr/bin/gcc-5 60 --slave /usr/bin/g++ g++ /usr/bin/g++-5;
          sudo apt-get install libglfw3-dev libglfw3;

      - name: Check_API
        shell: bash
        run: |
          cd scripts
          ./api_check.sh
          cd ..

      - name: Build
        shell: bash
        run: |
          mkdir build
          cd ./scripts
          ./pr_check.sh
          cd ../build
          cmake .. -DBUILD_EXAMPLES=true -DBUILD_WITH_TM2=true -DBUILD_SHARED_LIBS=false -DCHECK_FOR_UPDATES=true -DBUILD_PYTHON_BINDINGS=true -DPYBIND11_PYTHON_VERSION=3.5
          cmake --build . --config ${{env.LRS_BUILD_CONFIG}} -- -j4

  Linux_testing_cpp_dds:
    runs-on: ubuntu-18.04    
    timeout-minutes: 60
    env: 
      RS_CPP_TEST: true
    steps:
    - uses: actions/checkout@v2
    
    - name: Prebuild
      shell: bash
      run: |
        cd scripts && ./api_check.sh && cd ..
        mkdir build && cd build
        export LRS_LOG_LEVEL="DEBUG";
        sudo add-apt-repository --yes ppa:ubuntu-toolchain-r/test;
        sudo apt-get update;
        sudo apt-get install -qq build-essential xorg-dev libgl1-mesa-dev libglu1-mesa-dev libglew-dev libglm-dev;
        sudo apt-get install -qq libusb-1.0-0-dev;
        sudo apt-get install -qq libgtk-3-dev;
        #sudo apt-get install gcc-5 g++-5;
        #sudo update-alternatives --install /usr/bin/gcc gcc /usr/bin/gcc-5 60 --slave /usr/bin/g++ g++ /usr/bin/g++-5;
        sudo apt-get install libglfw3-dev libglfw3;
    
    - name: Build
      shell: bash
      run: | 
        cd build
        cmake .. -DBUILD_UNIT_TESTS=false -DBUILD_LEGACY_LIVE_TEST=true -DBUILD_EXAMPLES=false -DBUILD_TOOLS=true -DBUILD_WITH_TM2=false -DCHECK_FOR_UPDATES=true -DBUILD_WITH_DDS=true
        cmake --build . --config ${{env.LRS_RUN_CONFIG}} -- -j4
        
    - name: Test
      shell: bash
      id: test-step
      # We set continue-on-error: true as a workaround for not skipping the upload log step on failure,
      # The final step will check the return value from the test step and decide if to fail/pass the job
      continue-on-error: true 
      run: | 
        export LRS_LOG_LEVEL="DEBUG";
        cd build   
        ./unit-tests/live-test -d yes -i [software-device]        

    - name: Upload RS log artifact
      uses: actions/upload-artifact@v2
      with: 
        name: Log file - Linux_testing_cpp
        path: build/*.log
        
        
    - name: Provide correct exit status for job 
      shell: bash
      run: |
        if [ ${{steps.test-step.outcome}} = "failure" ];then
           echo "Test step failed, please open it to view the reported issue"
           exit 1
        else
           exit 0
        fi

  Linux_static_cpp_dds:
    runs-on: ubuntu-18.04    
    timeout-minutes: 60
    steps:
    - uses: actions/checkout@v2

    - name: Prebuild
      shell: bash
      run: |
        sudo add-apt-repository --yes ppa:ubuntu-toolchain-r/test;
        sudo apt-get update;
        sudo apt-get install -qq build-essential xorg-dev libgl1-mesa-dev libglu1-mesa-dev libglew-dev libglm-dev;
        sudo apt-get install -qq libusb-1.0-0-dev;
        sudo apt-get install -qq libgtk-3-dev;
        #sudo apt-get install gcc-5 g++-5;
        #sudo update-alternatives --install /usr/bin/gcc gcc /usr/bin/gcc-5 60 --slave /usr/bin/g++ g++ /usr/bin/g++-5;
        sudo apt-get install libglfw3-dev libglfw3;

    - name: Build Debug
      shell: bash
      run: |
        cd scripts && ./api_check.sh && cd ..
        mkdir build
        cd ./scripts && ./pr_check.sh && cd ../build
        cmake .. -DBUILD_EXAMPLES=true -DBUILD_WITH_TM2=true -DBUILD_SHARED_LIBS=false -DCHECK_FOR_UPDATES=true -DBUILD_TOOLS=true -DBUILD_PYTHON_BINDINGS=true -DPYBIND11_PYTHON_VERSION=3.5 -DBUILD_WITH_DDS=true
        cmake --build . --config ${{env.LRS_BUILD_CONFIG}} -- -j4  

    - name: Build RelWithDebInfo
      shell: bash
      run: |
        cd scripts && ./api_check.sh && cd ..
        mkdir build
        cd ./scripts && ./pr_check.sh && cd ../build
        cmake .. -DBUILD_EXAMPLES=true -DBUILD_WITH_TM2=true -DBUILD_SHARED_LIBS=false -DCHECK_FOR_UPDATES=true -DBUILD_TOOLS=true -DBUILD_PYTHON_BINDINGS=true -DPYBIND11_PYTHON_VERSION=3.5 -DBUILD_WITH_DDS=true
        cmake --build . --config ${{env.LRS_RUN_WITH_DEB_CONFIG}} -- -j4  
  
  Linux_python_nodejs:
      runs-on: ubuntu-18.04     
      timeout-minutes: 60
      env: 
        LRS_BUILD_NODEJS: true
      steps:
      - uses: actions/checkout@v2   
          
        
      - name: Check_API
        shell: bash
        run: |
          cd scripts
          ./api_check.sh
          cd ..  
        
      - name: Prebuild
        shell: bash
        run: |
          set -x
          # Workaround for nvm failure: https://github.com/appleboy/ssh-action/issues/70
          export NVM_DIR="$HOME/.nvm"
          [ -s "$NVM_DIR/nvm.sh" ] && \. "$NVM_DIR/nvm.sh"
          nvm install 10.15.3;
          nvm use 10.15.3;
          npm install -g node-gyp;
          npm install -g mocha;
          git clone https://chromium.googlesource.com/chromium/tools/depot_tools.git;
          export OLDPATH=$PATH  
          echo OLDPATH=$OLDPATH
          export PATH=$PATH:$(pwd)/depot_tools;
          echo PATH=$PATH
          cd wrappers/nodejs/tools && npm install && cd ..;
          node ./tools/linter.js;
          python ./tools/enums.py -i ../../include/librealsense2 -a ./src -v
          export PATH=$OLDPATH && unset OLDPATH && cd ../../;
          mkdir build
          sudo add-apt-repository --yes ppa:ubuntu-toolchain-r/test;
          sudo apt-get update;
          sudo apt-get install -qq build-essential xorg-dev libgl1-mesa-dev libglu1-mesa-dev libglew-dev libglm-dev;
          sudo apt-get install -qq libusb-1.0-0-dev;
          sudo apt-get install -qq libgtk-3-dev;
          sudo apt-get install gcc-5 g++-5;
          sudo update-alternatives --install /usr/bin/gcc gcc /usr/bin/gcc-5 60 --slave /usr/bin/g++ g++ /usr/bin/g++-5;
          sudo apt-get install libglfw3-dev libglfw3;
      
      - name: Build
        shell: bash
        run: | 
          python ./wrappers/nodejs/tools/enums.py -i ./include/librealsense2 -a ./wrappers/nodejs/src -v
          cd build
          cmake .. -DBUILD_PYTHON_BINDINGS=true -DBUILD_NODEJS_BINDINGS=true -DPYBIND11_PYTHON_VERSION=2.7 -DCHECK_FOR_UPDATES=true
          cmake --build . --config $LRS_BUILD_CONFIG -- -j4
          cd ../wrappers/nodejs/ && npm install && cd -


  Mac_cpp:
    runs-on: macos-10.15
    timeout-minutes: 60
    
    steps:
    - uses: actions/checkout@v2

    - name: Check_API
      shell: bash
      run: |
        cd scripts
        ./api_check.sh
        cd ..

    - name: Prebuild
      run: |
        mkdir build
        # install coreutils for greadlink use
        brew install coreutils
        brew install homebrew/core/glfw3;
        brew list libusb || brew install libusb;
        
    - name: Build
      run: |
        cd build
        # `OPENSSL_ROOT_DIR` setting is Used by libcurl for 'CHECK_FOR_UPDATES' capability
        # We use "greadlink -f" which is mac-os parallel command to "readlink -f" from Linux (-f to convert relative link to absolute link)
        export OPENSSL_ROOT_DIR=`greadlink -f /usr/local/opt/openssl@1.1`        
        echo "OPENSSL_ROOT_DIR = ${OPENSSL_ROOT_DIR}"
        cmake .. -DBUILD_EXAMPLES=true -DBUILD_WITH_OPENMP=false -DHWM_OVER_XU=false -DCHECK_FOR_UPDATES=true
        cmake --build . --config ${{env.LRS_BUILD_CONFIG}} -- -j4
        ls
  
  Android_cpp:
    runs-on: ubuntu-18.04   
    timeout-minutes: 60
    steps:
    - uses: actions/checkout@v2

    - name: Check_API
      shell: bash
      run: |
        cd scripts
        ./api_check.sh
        cd ..
    - name: Prebuild 
      shell: bash
      run: |
        mkdir build
        wget https://dl.google.com/android/repository/android-ndk-r20b-linux-x86_64.zip;
        unzip -q android-ndk-r20b-linux-x86_64.zip -d ./;
        sudo add-apt-repository --yes ppa:ubuntu-toolchain-r/test;
        sudo apt-get update;
        sudo apt-get install -qq build-essential xorg-dev libgl1-mesa-dev libglu1-mesa-dev libglew-dev libglm-dev;
        sudo apt-get install -qq libusb-1.0-0-dev;
        sudo apt-get install -qq libgtk-3-dev;
        sudo apt-get install gcc-5 g++-5;
        sudo update-alternatives --install /usr/bin/gcc gcc /usr/bin/gcc-5 60 --slave /usr/bin/g++ g++ /usr/bin/g++-5;
        sudo apt-get install libglfw3-dev libglfw3;
        
    - name: Build
      run: |
       cd build
       cmake .. -DCMAKE_TOOLCHAIN_FILE=../android-ndk-r20b/build/cmake/android.toolchain.cmake -DFORCE_RSUSB_BACKEND=true
       cmake --build . --config ${{env.LRS_BUILD_CONFIG}} -- -j4
       ls
  
  <|MERGE_RESOLUTION|>--- conflicted
+++ resolved
@@ -44,12 +44,7 @@
     - name: PreBuild
       shell: bash
       run: |
-<<<<<<< HEAD
-       cd scripts && ./api_check.sh && cd ..
        mkdir ${{env.WIN_BUILD_DIR}}
-=======
-       mkdir build
->>>>>>> 09ac79ee
     
     - name: Configure CMake
     # Configure CMake in a 'build' subdirectory. `CMAKE_BUILD_TYPE` is only required if you are using a single-configuration generator such as make.
@@ -122,12 +117,7 @@
     - name: PreBuild
       shell: bash
       run: |
-<<<<<<< HEAD
-       cd scripts && ./api_check.sh && cd ..
        mkdir ${{env.WIN_BUILD_DIR}}
-=======
-       mkdir build
->>>>>>> 09ac79ee
 
     - name: Configure CMake
     # Configure CMake in a 'build' subdirectory. `CMAKE_BUILD_TYPE` is only required if you are using a single-configuration generator such as make.
@@ -211,12 +201,7 @@
     - name: PreBuild
       shell: bash
       run: |
-<<<<<<< HEAD
-       cd scripts && ./api_check.sh && cd ..
        mkdir ${{env.WIN_BUILD_DIR}}
-=======
-       mkdir build
->>>>>>> 09ac79ee
 
     - name: Configure CMake
       # Configure CMake in a 'build' subdirectory. `CMAKE_BUILD_TYPE` is only required if you are using a single-configuration generator such as make.
