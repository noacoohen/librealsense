--- conflicted
+++ resolved
@@ -25,14 +25,7 @@
     runs-on: windows-2019
     timeout-minutes: 60
     steps:
-<<<<<<< HEAD
-    - uses: actions/checkout@v2
-=======
-    - uses: actions/checkout@v3
-    - uses: actions/setup-python@v3
-      with:
-       python-version: '3.8.1'
->>>>>>> a98d805a
+    - uses: actions/checkout@v3
 
     - name: Enable Long Paths
       shell: powershell
@@ -68,54 +61,17 @@
       run: |
         cd ${{env.WIN_BUILD_DIR}}
         cmake --build . --config ${{env.LRS_RUN_CONFIG}} -- -m    
-<<<<<<< HEAD
 
 
   #--------------------------------------------------------------------------------
   Win_ST_Py_DDS:  # Windows, Static, Python, Tools, DDS
-=======
-     
-    - name: Test
-      shell: bash
-      id: test-step
-      # We set continue-on-error: true as a workaround for not skipping the upload log step on failure,
-      # The final step will check the return value from the test step and decide if to fail/pass the job
-      continue-on-error: true 
-      run: |
-       export LRS_LOG_LEVEL="DEBUG";
-       cd build/${{env.LRS_RUN_CONFIG}}
-       ls
-       ./live-test.exe -d yes -i [software-device]  
-       
-    - name: Upload RS log artifact
-      uses: actions/upload-artifact@v3
-      with: 
-        name: Log file - Windows_testing_cpp_USB_Win7
-        path: build/${{env.LRS_RUN_CONFIG}}/*.log
-        
-    - name: Provide correct exit status for job 
-      shell: bash
-      run: |
-        if [ ${{steps.test-step.outcome}} = "failure" ];then
-           echo "Test step failed, please open it to view the reported issue"
-           exit 1
-        else
-           exit 0
-        fi
-  
-  Windows_cpp:
->>>>>>> a98d805a
     runs-on: windows-2019
     timeout-minutes: 60
     steps:
-<<<<<<< HEAD
-    - uses: actions/checkout@v2    
-    - uses: actions/setup-python@v2
+    - uses: actions/checkout@v3
+    - uses: actions/setup-python@v3
       with:
        python-version: '3.8.1'
-=======
-    - uses: actions/checkout@v3
->>>>>>> a98d805a
 
     - name: Enable Long Paths
       shell: powershell
@@ -157,14 +113,10 @@
     timeout-minutes: 60
       
     steps:
-<<<<<<< HEAD
-    - uses: actions/checkout@v2    
-    - uses: actions/setup-python@v2
+    - uses: actions/checkout@v3
+    - uses: actions/setup-python@v3
       with:
        python-version: '3.8.1'
-=======
-    - uses: actions/checkout@v3
->>>>>>> a98d805a
 
     - name: Enable Long Paths
       shell: powershell
@@ -241,7 +193,7 @@
         ./unit-tests/live-test -d yes -i [software-device]        
 
     - name: Upload RS log artifact
-      uses: actions/upload-artifact@v2
+      uses: actions/upload-artifact@v3
       with: 
         name: Log file - U18_ST_Py_EX_CfU_LiveTest
         path: build/*.log
@@ -263,7 +215,7 @@
     runs-on: ubuntu-20.04
     timeout-minutes: 60
     steps:
-    - uses: actions/checkout@v2
+      - uses: actions/checkout@v3
 
     - name: Prebuild
       shell: bash
@@ -301,7 +253,7 @@
     env: 
       LRS_BUILD_NODEJS: true
     steps:
-    - uses: actions/checkout@v2   
+      - uses: actions/checkout@v3   
           
     - name: Check_API
       shell: bash
@@ -375,100 +327,6 @@
         else
            exit 0
         fi
-<<<<<<< HEAD
-=======
-  
-  Linux_static_cpp:
-      runs-on: ubuntu-18.04
-      timeout-minutes: 60
-      steps:
-      - uses: actions/checkout@v3
-
-      - name: Prebuild
-        shell: bash
-        run: |
-          sudo add-apt-repository --yes ppa:ubuntu-toolchain-r/test;
-          sudo apt-get update;
-          sudo apt-get install -qq build-essential xorg-dev libgl1-mesa-dev libglu1-mesa-dev libglew-dev libglm-dev;
-          sudo apt-get install -qq libusb-1.0-0-dev;
-          sudo apt-get install -qq libgtk-3-dev;
-          sudo apt-get install gcc-5 g++-5;
-          sudo update-alternatives --install /usr/bin/gcc gcc /usr/bin/gcc-5 60 --slave /usr/bin/g++ g++ /usr/bin/g++-5;
-          sudo apt-get install libglfw3-dev libglfw3;
-
-      - name: Check_API
-        shell: bash
-        run: |
-          cd scripts
-          ./api_check.sh
-          cd ..
-
-      - name: Build
-        shell: bash
-        run: |
-          mkdir build
-          cd ./scripts
-          ./pr_check.sh
-          cd ../build
-          cmake .. -DBUILD_EXAMPLES=true -DBUILD_WITH_TM2=true -DBUILD_SHARED_LIBS=false -DCHECK_FOR_UPDATES=true -DBUILD_PYTHON_BINDINGS=true -DPYTHON_EXECUTABLE=$(which python3)
-          cmake --build . --config ${{env.LRS_BUILD_CONFIG}} -- -j4
-  
-  
-  Linux_python_nodejs:
-      runs-on: ubuntu-18.04     
-      timeout-minutes: 60
-      env: 
-        LRS_BUILD_NODEJS: true
-      steps:
-      - uses: actions/checkout@v3   
-          
-        
-      - name: Check_API
-        shell: bash
-        run: |
-          cd scripts
-          ./api_check.sh
-          cd ..  
-        
-      - name: Prebuild
-        shell: bash
-        run: |
-          set -x
-          # Workaround for nvm failure: https://github.com/appleboy/ssh-action/issues/70
-          export NVM_DIR="$HOME/.nvm"
-          [ -s "$NVM_DIR/nvm.sh" ] && \. "$NVM_DIR/nvm.sh"
-          nvm install 10.15.3;
-          nvm use 10.15.3;
-          npm install -g node-gyp;
-          npm install -g mocha;
-          git clone https://chromium.googlesource.com/chromium/tools/depot_tools.git;
-          export OLDPATH=$PATH  
-          echo OLDPATH=$OLDPATH
-          export PATH=$PATH:$(pwd)/depot_tools;
-          echo PATH=$PATH
-          cd wrappers/nodejs/tools && npm install && cd ..;
-          node ./tools/linter.js;
-          python ./tools/enums.py -i ../../include/librealsense2 -a ./src -v
-          export PATH=$OLDPATH && unset OLDPATH && cd ../../;
-          mkdir build
-          sudo add-apt-repository --yes ppa:ubuntu-toolchain-r/test;
-          sudo apt-get update;
-          sudo apt-get install -qq build-essential xorg-dev libgl1-mesa-dev libglu1-mesa-dev libglew-dev libglm-dev;
-          sudo apt-get install -qq libusb-1.0-0-dev;
-          sudo apt-get install -qq libgtk-3-dev;
-          sudo apt-get install gcc-5 g++-5;
-          sudo update-alternatives --install /usr/bin/gcc gcc /usr/bin/gcc-5 60 --slave /usr/bin/g++ g++ /usr/bin/g++-5;
-          sudo apt-get install libglfw3-dev libglfw3;
-      
-      - name: Build
-        shell: bash
-        run: | 
-          python ./wrappers/nodejs/tools/enums.py -i ./include/librealsense2 -a ./wrappers/nodejs/src -v
-          cd build
-          cmake .. -DBUILD_PYTHON_BINDINGS=true -DBUILD_NODEJS_BINDINGS=true -DPYTHON_EXECUTABLE=$(which python3) -DCHECK_FOR_UPDATES=true
-          cmake --build . --config $LRS_BUILD_CONFIG -- -j4
-          cd ../wrappers/nodejs/ && npm install && cd -
->>>>>>> a98d805a
 
 
   #--------------------------------------------------------------------------------
@@ -539,8 +397,5 @@
        cd build
        cmake .. -DCMAKE_TOOLCHAIN_FILE=../android-ndk-r20b/build/cmake/android.toolchain.cmake -DFORCE_RSUSB_BACKEND=true
        cmake --build . --config ${{env.LRS_BUILD_CONFIG}} -- -j4
-<<<<<<< HEAD
        ls
-=======
-       ls
->>>>>>> a98d805a
+  