name: Build_CI

on:
  push:
    branches: ['**']
  pull_request:
    branches: ['**']
     
env:
  # Customize the CMake build type here (Release, Debug, RelWithDebInfo, etc.)  
  LRS_BUILD_CONFIG: Debug
  LRS_RUN_CONFIG: Release
  LRS_RUN_WITH_DEB_CONFIG: RelWithDebInfo
  PYTHON_PATH: C:\\hostedtoolcache\\windows\\Python\\3.8.1\\x64\\python.exe
  # GH-Actions Windows VM currently supply ~14 GB available on D drive, and ~80 GB on drive C.
  # Building LRS statically with third parties is too much for drive D so we clone to drive 'D' and build on drive 'C'
  WIN_BUILD_DIR: C:/lrs_build


jobs:


  #--------------------------------------------------------------------------------
  Win_SH_EX_CfU:  # Windows, shared, with Examples & Tools, and Check for Updates
    runs-on: windows-2019
    timeout-minutes: 60
    steps:
    - uses: actions/checkout@v2

    - name: Enable Long Paths
      shell: powershell
      run: |
       New-ItemProperty -Path "HKLM:\SYSTEM\CurrentControlSet\Control\FileSystem" -Name "LongPathsEnabled" -Value 1 -PropertyType DWORD -Force
    
    - name: Check_API
      shell: bash
      run: |
        cd scripts
        ./api_check.sh
        cd ..

    - name: PreBuild
      shell: bash
      run: |
       mkdir ${{env.WIN_BUILD_DIR}}
    
    - name: Configure CMake
      # Configure CMake in a 'build' subdirectory. `CMAKE_BUILD_TYPE` is only required if you are using a single-configuration generator such as make.
      # See https://cmake.org/cmake/help/latest/variable/CMAKE_BUILD_TYPE.html?highlight=cmake_build_type
      shell: bash
      run: |        
        LRS_SRC_DIR=$(pwd)
        cd ${{env.WIN_BUILD_DIR}}
        pwd
        ls        
<<<<<<< HEAD
        cmake ${LRS_SRC_DIR} -G "Visual Studio 16 2019" -DPYTHON_EXECUTABLE=${{env.PYTHON_PATH}} -DBUILD_PYTHON_BINDINGS=true -DBUILD_UNIT_TESTS=false -DBUILD_LEGACY_LIVE_TEST=true -DBUILD_EXAMPLES=false -DBUILD_TOOLS=true -DBUILD_WITH_TM2=false -DFORCE_RSUSB_BACKEND=true -DBUILD_WITH_DDS=true
=======
        cmake ${LRS_SRC_DIR} -G "Visual Studio 16 2019" -DBUILD_SHARED_LIBS=true -DBUILD_EXAMPLES=true -DBUILD_TOOLS=true -DBUILD_WITH_TM2=false -DCHECK_FOR_UPDATES=true
>>>>>>> 1dd36084

    - name: Build
      # Build your program with the given configuration
      shell: bash
      run: |
        cd ${{env.WIN_BUILD_DIR}}
        cmake --build . --config ${{env.LRS_RUN_CONFIG}} -- -m    


  #--------------------------------------------------------------------------------
  Win_ST_Py_DDS:  # Windows, Static, Python, Tools, DDS
    runs-on: windows-2019
    timeout-minutes: 60
    steps:
    - uses: actions/checkout@v2    
    - uses: actions/setup-python@v2
      with:
       python-version: '3.8.1'

    - name: Enable Long Paths
      shell: powershell
      run: |
       New-ItemProperty -Path "HKLM:\SYSTEM\CurrentControlSet\Control\FileSystem" -Name "LongPathsEnabled" -Value 1 -PropertyType DWORD -Force

    - name: Check_API
      shell: bash
      run: |
        cd scripts
        ./api_check.sh
        cd ..   

    - name: PreBuild
      shell: bash
      run: |
       mkdir ${{env.WIN_BUILD_DIR}}

    - name: Configure CMake
      # Configure CMake in a 'build' subdirectory. `CMAKE_BUILD_TYPE` is only required if you are using a single-configuration generator such as make.
      # See https://cmake.org/cmake/help/latest/variable/CMAKE_BUILD_TYPE.html?highlight=cmake_build_type
      shell: bash
      run: |        
        LRS_SRC_DIR=$(pwd)   
        cd ${{env.WIN_BUILD_DIR}}
        cmake ${LRS_SRC_DIR} -G "Visual Studio 16 2019" -DBUILD_SHARED_LIBS=false -DBUILD_EXAMPLES=false -DBUILD_TOOLS=true -DBUILD_WITH_TM2=false -DCHECK_FOR_UPDATES=false -DBUILD_WITH_DDS=true -DPYTHON_EXECUTABLE=${{env.PYTHON_PATH}} -DBUILD_PYTHON_BINDINGS=true 

    - name: Build
      # Build your program with the given configuration
      shell: bash
      run: |
        cd ${{env.WIN_BUILD_DIR}}
        cmake --build . --config ${{env.LRS_BUILD_CONFIG}} -- -m    


  #--------------------------------------------------------------------------------
  Win_SH_Py_RSUSB_Csharp:  # Windows, Shared, Python, RSUSB backend, C# bindings
    runs-on: windows-2019
    timeout-minutes: 60
      
    steps:
    - uses: actions/checkout@v2    
    - uses: actions/setup-python@v2
      with:
       python-version: '3.8.1'

    - name: Enable Long Paths
      shell: powershell
      run: |
       New-ItemProperty -Path "HKLM:\SYSTEM\CurrentControlSet\Control\FileSystem" -Name "LongPathsEnabled" -Value 1 -PropertyType DWORD -Force

    - name: Check_API
      shell: bash
      run: |
        cd scripts
        ./api_check.sh
        cd ..   

    - name: PreBuild
      shell: bash
      run: |
       mkdir ${{env.WIN_BUILD_DIR}}

    - name: Configure CMake
      # Configure CMake in a 'build' subdirectory. `CMAKE_BUILD_TYPE` is only required if you are using a single-configuration generator such as make.
      # See https://cmake.org/cmake/help/latest/variable/CMAKE_BUILD_TYPE.html?highlight=cmake_build_type
      shell: bash
      run: |   
        LRS_SRC_DIR=$(pwd)
        cd ${{env.WIN_BUILD_DIR}}
        cmake ${LRS_SRC_DIR} -G "Visual Studio 16 2019" -DBUILD_SHARED_LIBS=true -DBUILD_EXAMPLES=false -DBUILD_TOOLS=false -DBUILD_WITH_TM2=false -DCHECK_FOR_UPDATES=false -DPYTHON_EXECUTABLE=${{env.PYTHON_PATH}} -DBUILD_PYTHON_BINDINGS=true -DFORCE_RSUSB_BACKEND=true -DBUILD_CSHARP_BINDINGS=true -DDOTNET_VERSION_LIBRARY="4.5" -DDOTNET_VERSION_EXAMPLES="4.5"

    - name: Build
      # Build your program with the given configuration
      shell: bash
      run: |
        cd ${{env.WIN_BUILD_DIR}}
        cmake --build . --config ${{env.LRS_BUILD_CONFIG}} -- -m    


  #--------------------------------------------------------------------------------
  U18_ST_Py_EX_CfU_LiveTest:  # Ubuntu 2018, Static, Python, Examples & Tools, Check for Updates, Legacy Live-Tests
    runs-on: ubuntu-18.04    
    timeout-minutes: 60
    steps:
    - uses: actions/checkout@v2
    
    - name: Prebuild
      shell: bash
      run: |
        cd scripts && ./api_check.sh && cd ..
        mkdir build && cd build
        export LRS_LOG_LEVEL="DEBUG";
        sudo add-apt-repository --yes ppa:ubuntu-toolchain-r/test;
        sudo apt-get update;
        sudo apt-get install -qq build-essential xorg-dev libgl1-mesa-dev libglu1-mesa-dev libglew-dev libglm-dev;
        sudo apt-get install -qq libusb-1.0-0-dev;
        sudo apt-get install -qq libgtk-3-dev;
        #sudo apt-get install gcc-5 g++-5;
        #sudo update-alternatives --install /usr/bin/gcc gcc /usr/bin/gcc-5 60 --slave /usr/bin/g++ g++ /usr/bin/g++-5;
        sudo apt-get install libglfw3-dev libglfw3;
    
    - name: Build
      shell: bash
      run: | 
        cd build
        cmake .. -DBUILD_SHARED_LIBS=false -DBUILD_EXAMPLES=true -DBUILD_TOOLS=true -DBUILD_WITH_TM2=false -DCHECK_FOR_UPDATES=true -DBUILD_LEGACY_LIVE_TEST=true -DBUILD_PYTHON_BINDINGS=true -DPYTHON_EXECUTABLE=$(which python3)
        cmake --build . --config ${{env.LRS_RUN_CONFIG}} -- -j4
        
    - name: Test
      shell: bash
      id: test-step
      # We set continue-on-error: true as a workaround for not skipping the upload log step on failure,
      # The final step will check the return value from the test step and decide if to fail/pass the job
      continue-on-error: true 
      run: | 
        export LRS_LOG_LEVEL="DEBUG";
        cd build   
        ./unit-tests/live-test -d yes -i [software-device]        

    - name: Upload RS log artifact
      uses: actions/upload-artifact@v2
      with: 
        name: Log file - U18_ST_Py_EX_CfU_LiveTest
        path: build/*.log
        
        
    - name: Provide correct exit status for job 
      shell: bash
      run: |
        if [ ${{steps.test-step.outcome}} = "failure" ];then
           echo "Test step failed, please open it to view the reported issue"
           exit 1
        else
           exit 0
        fi


  #--------------------------------------------------------------------------------
  U20_SH_Py_DDS:  # Ubuntu 2020, Shared, Python, DDS
    runs-on: ubuntu-20.04
    timeout-minutes: 60
    steps:
    - uses: actions/checkout@v2

    - name: Prebuild
      shell: bash
      run: |
        sudo add-apt-repository --yes ppa:ubuntu-toolchain-r/test;
        sudo apt-get update;
        sudo apt-get install -qq build-essential xorg-dev libgl1-mesa-dev libglu1-mesa-dev libglew-dev libglm-dev;
        sudo apt-get install -qq libusb-1.0-0-dev;
        sudo apt-get install -qq libgtk-3-dev;
        #sudo apt-get install gcc-5 g++-5;
        #sudo update-alternatives --install /usr/bin/gcc gcc /usr/bin/gcc-5 60 --slave /usr/bin/g++ g++ /usr/bin/g++-5;
        sudo apt-get install libglfw3-dev libglfw3;

    - name: Check_API
      shell: bash
      run: |
        cd scripts
        ./api_check.sh
        ./pr_check.sh
        cd ..
        mkdir build

    - name: Build
      shell: bash
      run: |
        cd build
<<<<<<< HEAD
        cmake .. -DBUILD_EXAMPLES=true -DBUILD_WITH_TM2=true -DBUILD_SHARED_LIBS=false -DCHECK_FOR_UPDATES=true -DBUILD_TOOLS=true -DBUILD_PYTHON_BINDINGS=true -DPYTHON_EXECUTABLE=$(which python3) -DBUILD_WITH_DDS=true
        cmake --build . --config ${{env.LRS_BUILD_CONFIG}} -- -j4  
=======
        cmake .. -DBUILD_SHARED_LIBS=true -DBUILD_EXAMPLES=false -DBUILD_TOOLS=true -DBUILD_WITH_TM2=false -DCHECK_FOR_UPDATES=false -DBUILD_WITH_DDS=true -DBUILD_PYTHON_BINDINGS=true -DPYTHON_EXECUTABLE=$(which python3)
        cmake --build . --config ${{env.LRS_RUN_CONFIG}} -- -j4  
  
>>>>>>> 1dd36084

  #--------------------------------------------------------------------------------
  U18_SH_RSUSB_LiveTest_NodeJS:  # Ubuntu 2018, Shared, Legacy live-tests, NodeJS wrapper
    runs-on: ubuntu-18.04     
    timeout-minutes: 60
    env: 
      LRS_BUILD_NODEJS: true
    steps:
    - uses: actions/checkout@v2   
          
    - name: Check_API
      shell: bash
      run: |
        cd scripts
        ./api_check.sh
        cd ..  
        
<<<<<<< HEAD
      - name: Prebuild
        shell: bash
        run: |
          set -x
          # Workaround for nvm failure: https://github.com/appleboy/ssh-action/issues/70
          export NVM_DIR="$HOME/.nvm"
          [ -s "$NVM_DIR/nvm.sh" ] && \. "$NVM_DIR/nvm.sh"
          nvm install 10.15.3;
          nvm use 10.15.3;
          npm install -g node-gyp;
          npm install -g mocha;
          git clone https://chromium.googlesource.com/chromium/tools/depot_tools.git;
          export OLDPATH=$PATH  
          echo OLDPATH=$OLDPATH
          export PATH=$PATH:$(pwd)/depot_tools;
          echo PATH=$PATH
          cd wrappers/nodejs/tools && npm install && cd ..;
          node ./tools/linter.js;
          python ./tools/enums.py -i ../../include/librealsense2 -a ./src -v
          export PATH=$OLDPATH && unset OLDPATH && cd ../../;
          mkdir build
          sudo add-apt-repository --yes ppa:ubuntu-toolchain-r/test;
          sudo apt-get update;
          sudo apt-get install -qq build-essential xorg-dev libgl1-mesa-dev libglu1-mesa-dev libglew-dev libglm-dev;
          sudo apt-get install -qq libusb-1.0-0-dev;
          sudo apt-get install -qq libgtk-3-dev;
          sudo apt-get install gcc-5 g++-5;
          sudo update-alternatives --install /usr/bin/gcc gcc /usr/bin/gcc-5 60 --slave /usr/bin/g++ g++ /usr/bin/g++-5;
          sudo apt-get install libglfw3-dev libglfw3;
      
      - name: Build
        shell: bash
        run: | 
          python ./wrappers/nodejs/tools/enums.py -i ./include/librealsense2 -a ./wrappers/nodejs/src -v
          cd build
          cmake .. -DBUILD_PYTHON_BINDINGS=true -DBUILD_NODEJS_BINDINGS=true -DPYTHON_EXECUTABLE=$(which python3) -DCHECK_FOR_UPDATES=true
          cmake --build . --config $LRS_BUILD_CONFIG -- -j4
          cd ../wrappers/nodejs/ && npm install && cd -
=======
    - name: Prebuild
      shell: bash
      run: |
        set -x
        # Workaround for nvm failure: https://github.com/appleboy/ssh-action/issues/70
        export NVM_DIR="$HOME/.nvm"
        [ -s "$NVM_DIR/nvm.sh" ] && \. "$NVM_DIR/nvm.sh"
        nvm install 10.15.3;
        nvm use 10.15.3;
        npm install -g node-gyp;
        npm install -g mocha;
        git clone https://chromium.googlesource.com/chromium/tools/depot_tools.git;
        export OLDPATH=$PATH  
        echo OLDPATH=$OLDPATH
        export PATH=$PATH:$(pwd)/depot_tools;
        echo PATH=$PATH
        cd wrappers/nodejs/tools && npm install && cd ..;
        node ./tools/linter.js;
        python ./tools/enums.py -i ../../include/librealsense2 -a ./src -v
        export PATH=$OLDPATH && unset OLDPATH && cd ../../;
        mkdir build
        sudo add-apt-repository --yes ppa:ubuntu-toolchain-r/test;
        sudo apt-get update;
        sudo apt-get install -qq build-essential xorg-dev libgl1-mesa-dev libglu1-mesa-dev libglew-dev libglm-dev;
        sudo apt-get install -qq libusb-1.0-0-dev;
        sudo apt-get install -qq libgtk-3-dev;
        sudo apt-get install gcc-5 g++-5;
        sudo update-alternatives --install /usr/bin/gcc gcc /usr/bin/gcc-5 60 --slave /usr/bin/g++ g++ /usr/bin/g++-5;
        sudo apt-get install libglfw3-dev libglfw3;
>>>>>>> 1dd36084

    - name: Build
      shell: bash
      run: | 
        python ./wrappers/nodejs/tools/enums.py -i ./include/librealsense2 -a ./wrappers/nodejs/src -v
        cd build
        cmake .. -DBUILD_SHARED_LIBS=true -DBUILD_EXAMPLES=false -DBUILD_TOOLS=false -DBUILD_WITH_TM2=false -DCHECK_FOR_UPDATES=false -DFORCE_RSUSB_BACKEND=true -DBUILD_LEGACY_LIVE_TEST=true -DBUILD_NODEJS_BINDINGS=true
        cmake --build . --config $LRS_BUILD_CONFIG -- -j4
        cd ../wrappers/nodejs/ && npm install && cd -

    - name: Test
      shell: bash
      id: test-step
      # We set continue-on-error: true as a workaround for not skipping the upload log step on failure,
      # The final step will check the return value from the test step and decide if to fail/pass the job
      continue-on-error: true 
      run: | 
        export LRS_LOG_LEVEL="DEBUG";
        cd build   
        ./unit-tests/live-test -d yes -i [software-device]        

    - name: Upload RS log artifact
      uses: actions/upload-artifact@v2
      with: 
        name: Log file - U18_SH_RSUSB_LiveTest_NodeJS
        path: build/*.log

    - name: Provide correct exit status for job 
      shell: bash
      run: |
        if [ ${{steps.test-step.outcome}} = "failure" ];then
           echo "Test step failed, please open it to view the reported issue"
           exit 1
        else
           exit 0
        fi


  #--------------------------------------------------------------------------------
  Mac_cpp:
    runs-on: macos-10.15
    timeout-minutes: 60
    
    steps:
    - uses: actions/checkout@v2

    - name: Check_API
      shell: bash
      run: |
        cd scripts
        ./api_check.sh
        cd ..

    - name: Prebuild
      run: |
        mkdir build
        # install coreutils for greadlink use
        brew install coreutils
        brew install homebrew/core/glfw3;
        brew list libusb || brew install libusb;
        
    - name: Build
      run: |
        cd build
        # `OPENSSL_ROOT_DIR` setting is Used by libcurl for 'CHECK_FOR_UPDATES' capability
        # We use "greadlink -f" which is mac-os parallel command to "readlink -f" from Linux (-f to convert relative link to absolute link)
        export OPENSSL_ROOT_DIR=`greadlink -f /usr/local/opt/openssl@1.1`        
        echo "OPENSSL_ROOT_DIR = ${OPENSSL_ROOT_DIR}"
        cmake .. -DBUILD_EXAMPLES=true -DBUILD_WITH_OPENMP=false -DHWM_OVER_XU=false -DCHECK_FOR_UPDATES=true
        cmake --build . --config ${{env.LRS_BUILD_CONFIG}} -- -j4
        ls


  #--------------------------------------------------------------------------------
  Android_cpp:
    runs-on: ubuntu-18.04   
    timeout-minutes: 60
    steps:
    - uses: actions/checkout@v2

    - name: Check_API
      shell: bash
      run: |
        cd scripts
        ./api_check.sh
        cd ..
    - name: Prebuild 
      shell: bash
      run: |
        mkdir build
        wget https://dl.google.com/android/repository/android-ndk-r20b-linux-x86_64.zip;
        unzip -q android-ndk-r20b-linux-x86_64.zip -d ./;
        sudo add-apt-repository --yes ppa:ubuntu-toolchain-r/test;
        sudo apt-get update;
        sudo apt-get install -qq build-essential xorg-dev libgl1-mesa-dev libglu1-mesa-dev libglew-dev libglm-dev;
        sudo apt-get install -qq libusb-1.0-0-dev;
        sudo apt-get install -qq libgtk-3-dev;
        sudo apt-get install gcc-5 g++-5;
        sudo update-alternatives --install /usr/bin/gcc gcc /usr/bin/gcc-5 60 --slave /usr/bin/g++ g++ /usr/bin/g++-5;
        sudo apt-get install libglfw3-dev libglfw3;
        
    - name: Build
      run: |
       cd build
       cmake .. -DCMAKE_TOOLCHAIN_FILE=../android-ndk-r20b/build/cmake/android.toolchain.cmake -DFORCE_RSUSB_BACKEND=true
       cmake --build . --config ${{env.LRS_BUILD_CONFIG}} -- -j4
       ls
<|MERGE_RESOLUTION|>--- conflicted
+++ resolved
@@ -53,11 +53,7 @@
         cd ${{env.WIN_BUILD_DIR}}
         pwd
         ls        
-<<<<<<< HEAD
-        cmake ${LRS_SRC_DIR} -G "Visual Studio 16 2019" -DPYTHON_EXECUTABLE=${{env.PYTHON_PATH}} -DBUILD_PYTHON_BINDINGS=true -DBUILD_UNIT_TESTS=false -DBUILD_LEGACY_LIVE_TEST=true -DBUILD_EXAMPLES=false -DBUILD_TOOLS=true -DBUILD_WITH_TM2=false -DFORCE_RSUSB_BACKEND=true -DBUILD_WITH_DDS=true
-=======
         cmake ${LRS_SRC_DIR} -G "Visual Studio 16 2019" -DBUILD_SHARED_LIBS=true -DBUILD_EXAMPLES=true -DBUILD_TOOLS=true -DBUILD_WITH_TM2=false -DCHECK_FOR_UPDATES=true
->>>>>>> 1dd36084
 
     - name: Build
       # Build your program with the given configuration
@@ -246,14 +242,9 @@
       shell: bash
       run: |
         cd build
-<<<<<<< HEAD
-        cmake .. -DBUILD_EXAMPLES=true -DBUILD_WITH_TM2=true -DBUILD_SHARED_LIBS=false -DCHECK_FOR_UPDATES=true -DBUILD_TOOLS=true -DBUILD_PYTHON_BINDINGS=true -DPYTHON_EXECUTABLE=$(which python3) -DBUILD_WITH_DDS=true
-        cmake --build . --config ${{env.LRS_BUILD_CONFIG}} -- -j4  
-=======
         cmake .. -DBUILD_SHARED_LIBS=true -DBUILD_EXAMPLES=false -DBUILD_TOOLS=true -DBUILD_WITH_TM2=false -DCHECK_FOR_UPDATES=false -DBUILD_WITH_DDS=true -DBUILD_PYTHON_BINDINGS=true -DPYTHON_EXECUTABLE=$(which python3)
         cmake --build . --config ${{env.LRS_RUN_CONFIG}} -- -j4  
   
->>>>>>> 1dd36084
 
   #--------------------------------------------------------------------------------
   U18_SH_RSUSB_LiveTest_NodeJS:  # Ubuntu 2018, Shared, Legacy live-tests, NodeJS wrapper
@@ -271,46 +262,6 @@
         ./api_check.sh
         cd ..  
         
-<<<<<<< HEAD
-      - name: Prebuild
-        shell: bash
-        run: |
-          set -x
-          # Workaround for nvm failure: https://github.com/appleboy/ssh-action/issues/70
-          export NVM_DIR="$HOME/.nvm"
-          [ -s "$NVM_DIR/nvm.sh" ] && \. "$NVM_DIR/nvm.sh"
-          nvm install 10.15.3;
-          nvm use 10.15.3;
-          npm install -g node-gyp;
-          npm install -g mocha;
-          git clone https://chromium.googlesource.com/chromium/tools/depot_tools.git;
-          export OLDPATH=$PATH  
-          echo OLDPATH=$OLDPATH
-          export PATH=$PATH:$(pwd)/depot_tools;
-          echo PATH=$PATH
-          cd wrappers/nodejs/tools && npm install && cd ..;
-          node ./tools/linter.js;
-          python ./tools/enums.py -i ../../include/librealsense2 -a ./src -v
-          export PATH=$OLDPATH && unset OLDPATH && cd ../../;
-          mkdir build
-          sudo add-apt-repository --yes ppa:ubuntu-toolchain-r/test;
-          sudo apt-get update;
-          sudo apt-get install -qq build-essential xorg-dev libgl1-mesa-dev libglu1-mesa-dev libglew-dev libglm-dev;
-          sudo apt-get install -qq libusb-1.0-0-dev;
-          sudo apt-get install -qq libgtk-3-dev;
-          sudo apt-get install gcc-5 g++-5;
-          sudo update-alternatives --install /usr/bin/gcc gcc /usr/bin/gcc-5 60 --slave /usr/bin/g++ g++ /usr/bin/g++-5;
-          sudo apt-get install libglfw3-dev libglfw3;
-      
-      - name: Build
-        shell: bash
-        run: | 
-          python ./wrappers/nodejs/tools/enums.py -i ./include/librealsense2 -a ./wrappers/nodejs/src -v
-          cd build
-          cmake .. -DBUILD_PYTHON_BINDINGS=true -DBUILD_NODEJS_BINDINGS=true -DPYTHON_EXECUTABLE=$(which python3) -DCHECK_FOR_UPDATES=true
-          cmake --build . --config $LRS_BUILD_CONFIG -- -j4
-          cd ../wrappers/nodejs/ && npm install && cd -
-=======
     - name: Prebuild
       shell: bash
       run: |
@@ -340,14 +291,13 @@
         sudo apt-get install gcc-5 g++-5;
         sudo update-alternatives --install /usr/bin/gcc gcc /usr/bin/gcc-5 60 --slave /usr/bin/g++ g++ /usr/bin/g++-5;
         sudo apt-get install libglfw3-dev libglfw3;
->>>>>>> 1dd36084
 
     - name: Build
       shell: bash
       run: | 
         python ./wrappers/nodejs/tools/enums.py -i ./include/librealsense2 -a ./wrappers/nodejs/src -v
         cd build
-        cmake .. -DBUILD_SHARED_LIBS=true -DBUILD_EXAMPLES=false -DBUILD_TOOLS=false -DBUILD_WITH_TM2=false -DCHECK_FOR_UPDATES=false -DFORCE_RSUSB_BACKEND=true -DBUILD_LEGACY_LIVE_TEST=true -DBUILD_NODEJS_BINDINGS=true
+          cmake .. -DBUILD_PYTHON_BINDINGS=true -DBUILD_NODEJS_BINDINGS=true -DPYBIND11_PYTHON_VERSION=2.7 -DCHECK_FOR_UPDATES=true
         cmake --build . --config $LRS_BUILD_CONFIG -- -j4
         cd ../wrappers/nodejs/ && npm install && cd -
 
