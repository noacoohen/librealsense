--- conflicted
+++ resolved
@@ -30,8 +30,7 @@
 }
 
 
-dds_video_stream_server::dds_video_stream_server( std::string const& stream_name,
-                                                  std::string const& sensor_name )
+dds_video_stream_server::dds_video_stream_server( std::string const& stream_name, std::string const& sensor_name )
     : dds_stream_server( stream_name, sensor_name )
 {
 }
@@ -45,10 +44,6 @@
 }
 
 
-<<<<<<< HEAD
-dds_motion_stream_server::dds_motion_stream_server( std::string const & stream_name,
-                                                    std::string const & sensor_name )
-=======
 dds_depth_stream_server::dds_depth_stream_server( std::string const & stream_name, std::string const & sensor_name )
     : super( stream_name, sensor_name )
 {
@@ -80,7 +75,6 @@
 
 
 dds_motion_stream_server::dds_motion_stream_server( std::string const & stream_name, std::string const & sensor_name )
->>>>>>> 17e80519
     : dds_stream_server( stream_name, sensor_name )
 {
 }
