#include <librealsense/rs.hpp>
#include "example.hpp"

#define GLFW_INCLUDE_GLU
#include <GLFW/glfw3.h>
#include <imgui.h>
#include "imgui_impl_glfw.h"

#include <cstdarg>
#include <thread>
#include <iostream>
#include <algorithm>
#include <iomanip>
#include <map>
#include <sstream>
#include <mutex>

#pragma comment(lib, "opengl32.lib")

class option_model
{
public:
    rs_option opt;
    rs::option_range range;
    rs::device endpoint;
    bool* invalidate_flag;
    bool supported = false;
    float value = 0.0f;
    std::string label = "";
    std::string id = "";

    void draw(std::string& error_message)
    {
        if (supported)
        {
            if (is_checkbox())
            {
                auto bool_value = value > 0.0f;
                if (ImGui::Checkbox(label.c_str(), &bool_value))
                {
                    value = bool_value ? 1.0f : 0.0f;
                    try
                    {
                        endpoint.set_option(opt, value);
                        *invalidate_flag = true;
                    }
                    catch (const rs::error& e)
                    {
                        error_message = error_to_string(e);
                    }
                }
            }
            else
            {
                std::string txt = to_string() << label << ":";
                ImGui::Text(txt.c_str());
                ImGui::PushItemWidth(-1);

                try
                {
                    if (is_enum())
                    {
                        std::vector<const char*> labels;
                        auto selected = 0, counter = 0;
                        for (auto i = range.min; i <= range.max; i += range.step, counter++)
                        {
                            if (abs(i - value) < 0.001f) selected = counter;
                            labels.push_back(endpoint.get_option_value_description(opt, i));
                        }
                        if (ImGui::Combo(id.c_str(), &selected, labels.data(),
                            static_cast<int>(labels.size())))
                        {
                            value = range.min + range.step * selected;
                            endpoint.set_option(opt, value);
                            *invalidate_flag = true;
                        }
                    }
                    else if (is_all_integers())
                    {
                        auto int_value = static_cast<int>(value);
                        if (ImGui::SliderInt(id.c_str(), &int_value,
                            static_cast<int>(range.min),
                            static_cast<int>(range.max)))
                        {
                            // TODO: Round to step?
                            value = static_cast<float>(int_value);
                            endpoint.set_option(opt, value);
                            *invalidate_flag = true;
                        }
                    }
                    else
                    {
                        if (ImGui::SliderFloat(id.c_str(), &value,
                            range.min, range.max))
                        {
                            endpoint.set_option(opt, value);
                        }
                    }
                }
                catch (const rs::error& e)
                {
                    error_message = error_to_string(e);
                }
                ImGui::PopItemWidth();
            }

            auto desc = endpoint.get_option_description(opt);
            if (ImGui::IsItemHovered() && desc)
            {
                ImGui::SetTooltip(desc);
            }
        }
    }

    void update(std::string& error_message)
    {
        try
        {
            if (endpoint.supports(opt))
                value = endpoint.get_option(opt);
        }
        catch (const rs::error& e)
        {
            error_message = error_to_string(e);
        }
    }
private:
    bool is_all_integers() const
    {
        return is_integer(range.min) && is_integer(range.max) &&
            is_integer(range.def) && is_integer(range.step);
    }

    bool is_enum() const
    {
        for (auto i = range.min; i <= range.max; i += range.step)
        {
            if (endpoint.get_option_value_description(opt, i) == nullptr)
                return false;
        }
        return true;
    }

    bool is_checkbox() const
    {
        return range.max == 1.0f &&
            range.min == 0.0f &&
            range.step == 1.0f;
    }
};

template<class T>
void push_back_if_not_exists(std::vector<T>& vec, T value)
{
    auto it = std::find(vec.begin(), vec.end(), value);
    if (it == vec.end()) vec.push_back(value);
}

std::vector<const char*> get_string_pointers(const std::vector<std::string>& vec)
{
    std::vector<const char*> res;
    for (auto&& s : vec) res.push_back(s.c_str());
    return res;
}

class subdevice_model
{
public:
    subdevice_model(rs::device dev, std::string& error_message)
        : dev(dev), streaming(false), queues(RS_STREAM_COUNT)
    {
        for (auto& elem : queues)
        {
            elem = std::unique_ptr<rs::frame_queue>(new rs::frame_queue(5));
        }

        for (auto i = 0; i < RS_OPTION_COUNT; i++)
        {
            option_model metadata;
            auto opt = static_cast<rs_option>(i);

            std::stringstream ss;
            ss << dev.get_camera_info(RS_CAMERA_INFO_DEVICE_NAME)
                << "/" << dev.get_camera_info(RS_CAMERA_INFO_MODULE_NAME)
                << "/" << rs_option_to_string(opt);
            metadata.id = ss.str();
            metadata.opt = opt;
            metadata.endpoint = dev;
            metadata.label = rs_option_to_string(opt);
            metadata.invalidate_flag = &options_invalidated;

            metadata.supported = dev.supports(opt);
            if (metadata.supported)
            {
                try
                {
                    metadata.range = dev.get_option_range(opt);
                    metadata.value = dev.get_option(opt);
                }
                catch (const rs::error& e)
                {
                    metadata.range = { 0, 1, 0, 0 };
                    metadata.value = 0;
                    error_message = error_to_string(e);
                }
            }
            options_metadata[opt] = metadata;
        }

        try
        {
            auto uvc_profiles = dev.get_stream_modes();
            std::reverse(std::begin(uvc_profiles), std::end(uvc_profiles));
            for (auto&& profile : uvc_profiles)
            {
                std::stringstream res;
                res << profile.width << " x " << profile.height;
                push_back_if_not_exists(res_values, std::pair<int, int>(profile.width, profile.height));
                push_back_if_not_exists(resolutions, res.str());
                std::stringstream fps;
                fps << profile.fps;
                push_back_if_not_exists(fps_values, profile.fps);
                push_back_if_not_exists(fpses, fps.str());
                std::string format = rs_format_to_string(profile.format);

                push_back_if_not_exists(formats[profile.stream], format);
                push_back_if_not_exists(format_values[profile.stream], profile.format);

                auto any_stream_enabled = false;
                for (auto it : stream_enabled)
                {
                    if (it.second)
                    {
                        any_stream_enabled = true;
                        break;
                    }
                }
                if (!any_stream_enabled)
                {
                    stream_enabled[profile.stream] = true;
                }

                profiles.push_back(profile);
            }

            // set default selections
            int selection_index;

            get_default_selection_index(res_values, std::pair<int,int>(640,480), &selection_index);
            selected_res_id = selection_index;

            get_default_selection_index(fps_values, 30, &selection_index);
            selected_fps_id = selection_index;

            for (auto format_array : format_values)
            {
                for (auto format : { rs_format::RS_FORMAT_RGB8,
                                     rs_format::RS_FORMAT_Z16,
                                     rs_format::RS_FORMAT_Y8,
                                     rs_format::RS_FORMAT_MOTION_XYZ32F } )
                {
                    if (get_default_selection_index(format_array.second, format, &selection_index))
                    {
                        selected_format_id[format_array.first] = selection_index;
                        break;
                    }
                }
            }
        }
        catch (const rs::error& e)
        {
            error_message = error_to_string(e);
        }
    }

    bool is_selected_combination_supported()
    {
        std::vector<rs::stream_profile> results;

        for (auto i = 0; i < RS_STREAM_COUNT; i++)
        {
            auto stream = static_cast<rs_stream>(i);
            if (stream_enabled[stream])
            {
                auto width = res_values[selected_res_id].first;
                auto height = res_values[selected_res_id].second;
                auto fps = fps_values[selected_fps_id];
                auto format = format_values[stream][selected_format_id[stream]];

                for (auto&& p : profiles)
                {
                    if (p.width == width && p.height == height && p.fps == fps && p.format == format)
                        results.push_back(p);
                }
            }
        }
        return results.size() > 0;
    }

    std::vector<rs::stream_profile> get_selected_profiles()
    {
        std::vector<rs::stream_profile> results;

        std::stringstream error_message;
        error_message << "The profile ";

        for (auto i = 0; i < RS_STREAM_COUNT; i++)
        {
            auto stream = static_cast<rs_stream>(i);
            if (stream_enabled[stream])
            {
                auto width = res_values[selected_res_id].first;
                auto height = res_values[selected_res_id].second;
                auto fps = fps_values[selected_fps_id];
                auto format = format_values[stream][selected_format_id[stream]];

                error_message << "\n{" << rs_stream_to_string(stream) << ","
                    << width << "x" << height << " at " << fps << "Hz, "
                    << rs_format_to_string(format) << "} ";

                for (auto&& p : profiles)
                {
                    if (p.width == width &&
                        p.height == height &&
                        p.fps == fps &&
                        p.format == format &&
                        p.stream == stream)
                        results.push_back(p);
                }
            }
        }
        if (results.size() == 0)
        {
            error_message << " is unsupported!";
            throw std::runtime_error(error_message.str());
        }
        return results;
    }

    void stop()
    {
        streaming = false;

        for (auto& elem : queues)
            elem->flush();

        dev.stop();
        dev.close();
    }

    void play(const std::vector<rs::stream_profile>& profiles)
    {
        dev.open(profiles);
        try {
            dev.start([&](rs::frame f){
                auto stream_type = f.get_stream_type();
                queues[(int)stream_type]->enqueue(std::move(f));
            });
        }
        catch (...)
        {
            dev.close();
            throw;
        }

        streaming = true;
    }

    void update(std::string& error_message)
    {
        if (options_invalidated)
        {
            next_option = 0;
            options_invalidated = false;
        }
        if (next_option < RS_OPTION_COUNT)
        {
            options_metadata[static_cast<rs_option>(next_option)].update(error_message);
            next_option++;
        }
    }

    template<typename T>
    bool get_default_selection_index(const std::vector<T>& values, const T & def, int* index)
    {
        auto max_default = values.begin();
        for (auto it = values.begin(); it != values.end(); it++)
        {

            if (*it == def)
            {
                *index = (int)(it - values.begin());
                return true;
            }
            if (*max_default < *it)
            {
                max_default = it;
            }
        }
        *index = (int)(max_default - values.begin());
        return false;
    }

    rs::device dev;

    std::map<rs_option, option_model> options_metadata;
    std::vector<std::string> resolutions;
    std::vector<std::string> fpses;
    std::map<rs_stream, std::vector<std::string>> formats;
    std::map<rs_stream, bool> stream_enabled;

    int selected_res_id = 0;
    int selected_fps_id = 0;
    std::map<rs_stream, int> selected_format_id;

    std::vector<std::pair<int, int>> res_values;
    std::vector<int> fps_values;
    std::map<rs_stream, std::vector<rs_format>> format_values;

    std::vector<rs::stream_profile> profiles;

    std::vector<std::unique_ptr<rs::frame_queue>> queues;
    bool options_invalidated = false;
    int next_option = RS_OPTION_COUNT;
    bool streaming;
};


class fps_calc
{
public:
    fps_calc()
        : _counter(0),
          _delta(0),
          _last_timestamp(0)
    {}

      fps_calc(const fps_calc& other) {
        std::lock_guard<std::mutex> lock(other._mtx);
        _counter = other._counter;
        _delta = other._delta;
        _last_timestamp = other._last_timestamp;
      }

    void add_timestamp(double timestamp)
    {
        std::lock_guard<std::mutex> lock(_mtx);
        if (++_counter == _skip_frames)
        {
            if (_last_timestamp != 0)
                _delta = timestamp - _last_timestamp;

            _last_timestamp = timestamp;
            _counter = 0;
        }
    }

    double get_fps()
    {
        std::lock_guard<std::mutex> lock(_mtx);
        if (_delta == 0)
            return 0;

<<<<<<< HEAD
        return (1000 * _skip_frames) /_delta;
=======
        return (static_cast<double>(numerator) * _skip_frames)/_delta;
>>>>>>> d375a90c
    }

private:
    static const int numerator = 1000;
    static const int _skip_frames = 5;
    int _counter;
    double _delta;
    double _last_timestamp;
    mutable std::mutex _mtx;
};

typedef std::map<rs_stream, rect> streams_layout;

class device_model
{
public:
    explicit device_model(rs::device& dev, std::string& error_message)
    {
        for (auto&& sub : dev.get_adjacent_devices())
        {
            auto model = std::make_shared<subdevice_model>(sub, error_message);
            subdevices.push_back(model);
        }
    }


    bool is_stream_visible(rs_stream s)
    {
        using namespace std::chrono;
        auto now = high_resolution_clock::now();
        auto diff = now - steam_last_frame[s];
        auto ms = duration_cast<milliseconds>(diff).count();
        return ms <= _frame_timeout + _min_timeout;
    }

    float get_stream_alpha(rs_stream s)
    {
        using namespace std::chrono;
        auto now = high_resolution_clock::now();
        auto diff = now - steam_last_frame[s];
        auto ms = duration_cast<milliseconds>(diff).count();
        auto t = smoothstep(static_cast<float>(ms),
            _min_timeout, _min_timeout + _frame_timeout);
        return 1.0f - t;
    }

    std::map<rs_stream, rect> calc_layout(float x0, float y0, float width, float height)
    {
        std::vector<rs_stream> active_streams;
        for (auto i = 0; i < RS_STREAM_COUNT; i++)
        {
            auto stream = static_cast<rs_stream>(i);
            if (is_stream_visible(stream))
            {
                active_streams.push_back(stream);
            }
        }

        if (fullscreen)
        {
            auto it = std::find(begin(active_streams), end(active_streams), selected_stream);
            if (it == end(active_streams)) fullscreen = false;
        }

        std::map<rs_stream, rect> results;

        if (fullscreen)
        {
            results[selected_stream] = { static_cast<float>(x0), static_cast<float>(y0), static_cast<float>(width), static_cast<float>(height) };
        }
        else
        {
            auto factor = ceil(sqrt(active_streams.size()));
            auto complement = ceil(active_streams.size() / factor);

            auto cell_width = static_cast<float>(width / factor);
            auto cell_height = static_cast<float>(height / complement);

            auto i = 0;
            for (auto x = 0; x < factor; x++)
            {
                for (auto y = 0; y < complement; y++)
                {
                    if (i == active_streams.size()) break;

                    rect r = { x0 + x * cell_width, y0 + y * cell_height,
                        cell_width, cell_height };
                    results[active_streams[i]] = r;
                    i++;
                }
            }
        }

        return get_interpolated_layout(results);
    }

    std::vector<std::shared_ptr<subdevice_model>> subdevices;
    std::map<rs_stream, texture_buffer> stream_buffers;
    std::map<rs_stream, float2> stream_size;
    std::map<rs_stream, rs_format> stream_format;
    std::map<rs_stream, std::chrono::high_resolution_clock::time_point> steam_last_frame;
    std::map<rs_stream, double> stream_timestamp;
    std::map<rs_stream, unsigned long long> stream_frame_number;
    std::map<rs_stream, rs_timestamp_domain> stream_timestamp_domain;
    std::map<rs_stream, fps_calc> stream_fps;

    bool fullscreen = false;
    rs_stream selected_stream = RS_STREAM_ANY;

private:
    std::map<rs_stream, rect> get_interpolated_layout(const std::map<rs_stream, rect>& l)
    {
        using namespace std::chrono;
        auto now = high_resolution_clock::now();
        if (l != _layout) // detect layout change
        {
            _transition_start_time = now;
            _old_layout = _layout;
            _layout = l;
        }

        //if (_old_layout.size() == 0 && l.size() == 1) return l;

        auto diff = now - _transition_start_time;
        auto ms = duration_cast<milliseconds>(diff).count();
        auto t = smoothstep(static_cast<float>(ms), 0, 100);

        std::map<rs_stream, rect> results;
        for (auto&& kvp : l)
        {
            auto stream = kvp.first;
            if (_old_layout.find(stream) == _old_layout.end())
            {
                _old_layout[stream] = _layout[stream].center();
            }
            results[stream] = _old_layout[stream].lerp(t, _layout[stream]);
        }

        return results;
    }

    float _frame_timeout = 700.0f;
    float _min_timeout = 90.0f;

    streams_layout _layout;
    streams_layout _old_layout;
    std::chrono::high_resolution_clock::time_point _transition_start_time;
};

bool no_device_popup(GLFWwindow* window, const ImVec4& clear_color)
{
    while (!glfwWindowShouldClose(window))
    {
        glfwPollEvents();

        int w, h;
        glfwGetWindowSize(window, &w, &h);

        ImGui_ImplGlfw_NewFrame();

        // Rendering 
        glViewport(0, 0,
            static_cast<int>(ImGui::GetIO().DisplaySize.x),
            static_cast<int>(ImGui::GetIO().DisplaySize.y));
        glClearColor(clear_color.x, clear_color.y, clear_color.z, clear_color.w);
        glClear(GL_COLOR_BUFFER_BIT);

        // Flags for pop-up window - no window resize, move or collaps
        auto flags = ImGuiWindowFlags_NoResize | ImGuiWindowFlags_NoMove | ImGuiWindowFlags_NoCollapse;

        // Setting pop-up window size and position
        ImGui::SetNextWindowPos({ 0, 0 });
        ImGui::SetNextWindowSize({ static_cast<float>(w), static_cast<float>(h) });
        ImGui::Begin("", nullptr, flags);

        ImGui::OpenPopup("config-ui"); // pop-up title
        if (ImGui::BeginPopupModal("config-ui", nullptr,
            ImGuiWindowFlags_AlwaysAutoResize))
        {
            // Show Error Message
            ImGui::Text("No device detected. Is it plugged in?");
            ImGui::Separator();

            // Present options to user 
            if (ImGui::Button("Retry", ImVec2(120, 0)))
            {
                return true; // Retry to find connected device
            }
            ImGui::SameLine();
            if (ImGui::Button("Exit", ImVec2(120, 0)))
            {
                return false; // No device - exit the application
            }

            ImGui::EndPopup();
        }

        ImGui::End();
        ImGui::Render();
        glfwSwapBuffers(window);
    }
    return false;
}

int main(int, char**) try
{
    // activate logging to console
    rs::log_to_console(RS_LOG_SEVERITY_INFO);

    // Init GUI
    if (!glfwInit())
        exit(1);

    // Create GUI Windows
    auto window = glfwCreateWindow(1280, 720, "librealsense - config-ui", nullptr, nullptr);
    glfwMakeContextCurrent(window);
    ImGui_ImplGlfw_Init(window, true);

    ImVec4 clear_color = ImColor(10, 0, 0);

    // Create RealSense Context
    rs::context ctx;
    auto device_index = 0;
    auto list = ctx.query_devices(); // Query RealSense connected devices list

    // If no device is connected...
    while (list.size() == 0)
    {
        // if user has no connected device - exit application
        if (!no_device_popup(window, clear_color))
            return EXIT_SUCCESS;

        // else try to query again
        list = ctx.query_devices();
    }

    std::vector<std::string> device_names;
    std::string error_message = "";
    // Initialize list with each device name and serial number
    for (auto i = 0; i < list.size(); i++)
    {
        try
        {
            auto l = list[i];
            auto name = l.get_camera_info(RS_CAMERA_INFO_DEVICE_NAME);              // retrieve device name
            auto serial = l.get_camera_info(RS_CAMERA_INFO_DEVICE_SERIAL_NUMBER);   // retrieve device serial number
            device_names.push_back(to_string() << name << " Sn#" << serial);        // push name and sn to list 
        }
        catch (...)
        {
            device_names.push_back(to_string() << "Unknown Device #" << i);
        }
    }

    auto dev = list[device_index];                  // Access first device
    auto model = device_model(dev, error_message);  // Initialize device model
    std::string label;


    // Closing the window
    while (!glfwWindowShouldClose(window))
    {
        glfwPollEvents();
        int w, h;
        glfwGetWindowSize(window, &w, &h);

        glMatrixMode(GL_PROJECTION);
        glLoadIdentity();

        ImGui_ImplGlfw_NewFrame();

        // Flags for pop-up window - no window resize, move or collaps
        auto flags = ImGuiWindowFlags_NoResize | ImGuiWindowFlags_NoMove | ImGuiWindowFlags_NoCollapse;

        // Set window position and size
        ImGui::SetNextWindowPos({ 0, 0 });
        ImGui::SetNextWindowSize({ 300, static_cast<float>(h) });

        // *********************
        // Creating window menus
        // *********************
        ImGui::Begin("Control Panel", nullptr, flags);

        // Device Details Menu - Elaborate details on connected devices
        if (ImGui::CollapsingHeader("Device Details", nullptr, true, true))
        {
            // Draw a combo-box with the list of connected devices
            auto device_names_chars = get_string_pointers(device_names);
            ImGui::PushItemWidth(-1);
            auto new_index = device_index;
            if (ImGui::Combo("", &new_index, device_names_chars.data(),
                static_cast<int>(device_names.size())))
            {
                for (auto&& sub : model.subdevices)
                {
                    if (sub->streaming)
                        sub->stop();
                }

                try
                {
                    dev = list[new_index];
                    device_index = new_index;
                    model = device_model(dev, error_message);
                }
                catch (const rs::error& e)
                {
                    error_message = error_to_string(e);
                }
                catch (const std::exception& e)
                {
                    error_message = e.what();
                }
            }
            ImGui::PopItemWidth();


            // Show all device details - name, module name, serial number, FW version and location
            for (auto i = 0; i < RS_CAMERA_INFO_COUNT; i++)
            {
                auto info = static_cast<rs_camera_info>(i);
                if (dev.supports(info))
                {
                    // retrieve info property
                    std::stringstream ss;
                    ss << rs_camera_info_to_string(info) << ":";
                    auto line = ss.str();
                    ImGui::PushStyleColor(ImGuiCol_Text, { 1.0f, 1.0f, 1.0f, 0.5f });
                    ImGui::Text(line.c_str());
                    ImGui::PopStyleColor();

                    // retrieve property value
                    ImGui::SameLine();
                    auto value = dev.get_camera_info(info);
                    ImGui::Text(value);

                    if (ImGui::IsItemHovered())
                    {
                        ImGui::SetTooltip(value);
                    }
                }
            }
        }

        // Streaming Menu - Allow user to play different streams
        if (ImGui::CollapsingHeader("Streaming", nullptr, true, true))
        {
            // Draw menu foreach subdevice with its properties
            for (auto&& sub : model.subdevices)
            {

                label = to_string() << sub->dev.get_camera_info(RS_CAMERA_INFO_MODULE_NAME);
                if (ImGui::CollapsingHeader(label.c_str(), nullptr, true, true))
                {
                    // Draw combo-box with all resolution options for this device
                    auto res_chars = get_string_pointers(sub->resolutions);
                    ImGui::Text("Resolution:");
                    ImGui::SameLine();
                    ImGui::PushItemWidth(-1);
                    label = to_string() << sub->dev.get_camera_info(RS_CAMERA_INFO_DEVICE_NAME)
                        << sub->dev.get_camera_info(RS_CAMERA_INFO_MODULE_NAME) << " resolution";
                    if (sub->streaming)
                        ImGui::Text(res_chars[sub->selected_res_id]);
                    else
                        ImGui::Combo(label.c_str(), &sub->selected_res_id, res_chars.data(),
                            static_cast<int>(res_chars.size()));

                    ImGui::PopItemWidth();

                    // Draw combo-box with all FPS options for this device
                    auto fps_chars = get_string_pointers(sub->fpses);
                    ImGui::Text("FPS:");
                    ImGui::SameLine();
                    ImGui::PushItemWidth(-1);
                    label = to_string() << sub->dev.get_camera_info(RS_CAMERA_INFO_DEVICE_NAME)
                        << sub->dev.get_camera_info(RS_CAMERA_INFO_MODULE_NAME) << " fps";
                    if (sub->streaming)
                        ImGui::Text(fps_chars[sub->selected_fps_id]);
                    else
                        ImGui::Combo(label.c_str(), &sub->selected_fps_id, fps_chars.data(),
                            static_cast<int>(fps_chars.size()));

                    ImGui::PopItemWidth();

                    // Check which streams are live in current device
                    auto live_streams = 0;
                    for (auto i = 0; i < RS_STREAM_COUNT; i++)
                    {
                        auto stream = static_cast<rs_stream>(i);
                        if (sub->formats[stream].size() > 0)
                            live_streams++;
                    }

                    // Draw combo-box with all format options for current device
                    for (auto i = 0; i < RS_STREAM_COUNT; i++)
                    {
                        auto stream = static_cast<rs_stream>(i);
                        if (sub->formats[stream].size() == 0)
                            continue;

                        auto formats_chars = get_string_pointers(sub->formats[stream]);
                        if (live_streams > 1)
                        {
                            label = to_string() << rs_stream_to_string(stream) << " format:";
                            if (sub->streaming)
                                ImGui::Text(label.c_str());
                            else
                                ImGui::Checkbox(label.c_str(), &sub->stream_enabled[stream]);
                        }
                        else
                        {
                            label = to_string() << "Format:";
                            ImGui::Text(label.c_str());
                        }

                        ImGui::SameLine();
                        if (sub->stream_enabled[stream])
                        {
                            ImGui::PushItemWidth(-1);
                            label = to_string() << sub->dev.get_camera_info(RS_CAMERA_INFO_DEVICE_NAME)
                                << sub->dev.get_camera_info(RS_CAMERA_INFO_MODULE_NAME)
                                << " " << rs_stream_to_string(stream) << " format";
                            if (sub->streaming)
                                ImGui::Text(formats_chars[sub->selected_format_id[stream]]);
                            else
                                ImGui::Combo(label.c_str(), &sub->selected_format_id[stream], formats_chars.data(),
                                    static_cast<int>(formats_chars.size()));


                            ImGui::PopItemWidth();
                        }
                        else
                        {
                            ImGui::Text("N/A");
                        }
                    }

                    try
                    {
                        if (!sub->streaming)
                        {
                            label = to_string() << "Play " << sub->dev.get_camera_info(RS_CAMERA_INFO_MODULE_NAME);

                            if (sub->is_selected_combination_supported())
                            {
                                if (ImGui::Button(label.c_str()))
                                {
                                    sub->play(sub->get_selected_profiles());
                                }
                                if (ImGui::IsItemHovered())
                                {
                                    ImGui::SetTooltip("Start streaming data from selected sub-device");
                                }
                            }
                            else
                            {
                                ImGui::TextDisabled(label.c_str());
                            }
                        }
                        else
                        {
                            label = to_string() << "Stop " << sub->dev.get_camera_info(RS_CAMERA_INFO_MODULE_NAME);
                            if (ImGui::Button(label.c_str()))
                            {
                                sub->stop();
                            }
                            if (ImGui::IsItemHovered())
                            {
                                ImGui::SetTooltip("Stop streaming data from selected sub-device");
                            }
                        }
                    }
                    catch(const rs::error& e)
                    {
                        error_message = error_to_string(e);
                    }
                    catch(const std::exception& e)
                    {
                        error_message = e.what();
                    }
                }
            }
        }

        // Control Menu - Allow user to change cameras properties
        if (ImGui::CollapsingHeader("Control", nullptr, true, true))
        {
            for (auto&& sub : model.subdevices)
            {
                label = to_string() << sub->dev.get_camera_info(RS_CAMERA_INFO_MODULE_NAME) << " options:";
                if (ImGui::CollapsingHeader(label.c_str(), nullptr, true, false))
                {
                    for (auto i = 0; i < RS_OPTION_COUNT; i++)
                    {
                        auto opt = static_cast<rs_option>(i);
                        auto&& metadata = sub->options_metadata[opt];
                        metadata.draw(error_message);
                    }
                }
            }
        }

        for (auto&& sub : model.subdevices)
        {
            sub->update(error_message);
        }

        if (error_message != "")
            ImGui::OpenPopup("Oops, something went wrong!");
        if (ImGui::BeginPopupModal("Oops, something went wrong!", nullptr, ImGuiWindowFlags_AlwaysAutoResize))
        {
            ImGui::Text("RealSense error calling:");
            ImGui::InputTextMultiline("error", const_cast<char*>(error_message.c_str()),
                error_message.size(), { 500,100 }, ImGuiInputTextFlags_AutoSelectAll);
            ImGui::Separator();

            if (ImGui::Button("OK", ImVec2(120, 0)))
            {
                error_message = "";
                ImGui::CloseCurrentPopup();
            }

            ImGui::EndPopup();
        }

        ImGui::End();


        // Fetch frames from queue
        for (auto&& sub : model.subdevices)
        {
            for (auto& queue : sub->queues)
            {
                try
                {
                    rs::frame f;
                    if (queue->poll_for_frame(&f))
                    {
                        model.stream_buffers[f.get_stream_type()].upload(f);
                        model.steam_last_frame[f.get_stream_type()] = std::chrono::high_resolution_clock::now();
                        auto is_motion = ((f.get_format() == RS_FORMAT_MOTION_RAW) || (f.get_format() == RS_FORMAT_MOTION_XYZ32F));
                        auto width = (is_motion)? 640.f : f.get_width();
                        auto height = (is_motion)? 480.f : f.get_height();
                        model.stream_size[f.get_stream_type()] = { static_cast<float>(width),
                                                                   static_cast<float>(height)};
                        model.stream_format[f.get_stream_type()] = f.get_format();
                        model.stream_frame_number[f.get_stream_type()] = f.get_frame_number();
                        model.stream_timestamp_domain[f.get_stream_type()] = f.get_frame_timestamp_domain();
                        model.stream_timestamp[f.get_stream_type()] = f.get_timestamp();
                        model.stream_fps[f.get_stream_type()].add_timestamp(f.get_timestamp());
                    }
                }
                catch(const rs::error& e)
                {
                    error_message = error_to_string(e);
                     sub->stop();
                }
                catch(const std::exception& e)
                {
                    error_message = e.what();
                    sub->stop();
                }
            }

        }


        // Rendering
        glViewport(0, 0,
            static_cast<int>(ImGui::GetIO().DisplaySize.x),
            static_cast<int>(ImGui::GetIO().DisplaySize.y));
        glClearColor(clear_color.x, clear_color.y, clear_color.z, clear_color.w);
        glClear(GL_COLOR_BUFFER_BIT);

        glfwGetWindowSize(window, &w, &h);
        glLoadIdentity();
        glOrtho(0, w, h, 0, -1, +1);

        auto layout = model.calc_layout(300, 0, w - 300, h);

        for (auto kvp : layout)
        {
            auto&& view_rect = kvp.second;
            auto stream = kvp.first;
            auto&& stream_size = model.stream_size[stream];
            auto stream_rect = view_rect.adjust_ratio(stream_size);

            model.stream_buffers[stream].show(stream_rect, model.get_stream_alpha(stream));

            flags = ImGuiWindowFlags_NoResize |
                ImGuiWindowFlags_NoMove |
                ImGuiWindowFlags_NoCollapse |
                ImGuiWindowFlags_NoTitleBar;

            ImGui::PushStyleColor(ImGuiCol_WindowBg, { 0, 0, 0, 0 });
            ImGui::SetNextWindowPos({ stream_rect.x, stream_rect.y });
            ImGui::SetNextWindowSize({ stream_rect.w, stream_rect.h });
            label = to_string() << "Stream of " << rs_stream_to_string(stream);
            ImGui::Begin(label.c_str(), nullptr, flags);

            label = to_string() << rs_stream_to_string(stream) << " "
                << stream_size.x << "x" << stream_size.y << ", "
                << rs_format_to_string(model.stream_format[stream]) << ", "
                << "Frame# " << model.stream_frame_number[stream] << ", "
<<<<<<< HEAD
                << "FPS:";

            ImGui::Text(label.c_str());
            ImGui::SameLine();

            label = to_string() << std::setprecision(2) << std::fixed << model.stream_fps[stream].get_fps();
            ImGui::Text(label.c_str());
            if (ImGui::IsItemHovered())
            {
                ImGui::SetTooltip("FPS is calculated based on timestamps and not viewer time");
            }

            ImGui::SameLine(ImGui::GetWindowWidth() - 30);
=======
                << "Timestamp: " << std::fixed << model.stream_timestamp[stream] << "\n"
                << "TimestampDomain: " << rs_timestamp_domain_to_string(model.stream_timestamp_domain[stream]) << ", "
                << "FPS: " << std::setprecision(2) << model.stream_fps[stream].get_fps();
>>>>>>> d375a90c

            if (!layout.empty() && !model.fullscreen)
            {
                if (ImGui::Button("[+]", { 26, 20 }))
                {
                    model.fullscreen = true;
                    model.selected_stream = stream;
                }
                if (ImGui::IsItemHovered())
                {
                    ImGui::SetTooltip("Maximize stream to full-screen");
                }
            }
            else if (model.fullscreen)
            {
                if (ImGui::Button("[-]", { 26, 20 }))
                {
                    model.fullscreen = false;
                }
                if (ImGui::IsItemHovered())
                {
                    ImGui::SetTooltip("Minimize stream to tile-view");
                }
            }

            label = to_string() << "Timestamp: " << std::fixed << std::setprecision(3) << model.stream_timestamp[stream]
                                << ", Domain:";
            ImGui::Text(label.c_str());

            ImGui::SameLine();
            auto domain = model.stream_timestamp_domain[stream];
            label = to_string() << rs_timestamp_domain_to_string(domain);

            if (domain == RS_TIMESTAMP_DOMAIN_SYSTEM_TIME)
            {
                ImGui::PushStyleColor(ImGuiCol_Text, { 1.0f, 0.0f, 0.0f, 1.0f });
                ImGui::Text(label.c_str());
                if (ImGui::IsItemHovered())
                {
                    ImGui::SetTooltip("Hardware Timestamp unavailable! This is often an indication of inproperly applied Kernel patch.\nPlease refer to installation.md for mode information");
                }
                ImGui::PopStyleColor();
            }
            else
            {
                ImGui::Text(label.c_str());
                if (ImGui::IsItemHovered())
                {
                    ImGui::SetTooltip("Specifies the clock-domain for the timestamp (hardware-clock / system-time)");
                }
            }

            ImGui::End();
            ImGui::PopStyleColor();
        }

        ImGui::Render();
        glfwSwapBuffers(window);
    }

    // Stop all subdevices
    for (auto&& sub : model.subdevices)
    {
        if (sub->streaming)
            sub->stop();
    }

    // Cleanup
    ImGui_ImplGlfw_Shutdown();
    glfwTerminate();

    return EXIT_SUCCESS;
}
catch (const rs::error & e)
{
    std::cerr << "RealSense error calling " << e.get_failed_function() << "(" << e.get_failed_args() << "):\n    " << e.what() << std::endl;
    return EXIT_FAILURE;
}<|MERGE_RESOLUTION|>--- conflicted
+++ resolved
@@ -461,11 +461,7 @@
         if (_delta == 0)
             return 0;
 
-<<<<<<< HEAD
-        return (1000 * _skip_frames) /_delta;
-=======
         return (static_cast<double>(numerator) * _skip_frames)/_delta;
->>>>>>> d375a90c
     }
 
 private:
@@ -1070,7 +1066,6 @@
                 << stream_size.x << "x" << stream_size.y << ", "
                 << rs_format_to_string(model.stream_format[stream]) << ", "
                 << "Frame# " << model.stream_frame_number[stream] << ", "
-<<<<<<< HEAD
                 << "FPS:";
 
             ImGui::Text(label.c_str());
@@ -1084,11 +1079,6 @@
             }
 
             ImGui::SameLine(ImGui::GetWindowWidth() - 30);
-=======
-                << "Timestamp: " << std::fixed << model.stream_timestamp[stream] << "\n"
-                << "TimestampDomain: " << rs_timestamp_domain_to_string(model.stream_timestamp_domain[stream]) << ", "
-                << "FPS: " << std::setprecision(2) << model.stream_fps[stream].get_fps();
->>>>>>> d375a90c
 
             if (!layout.empty() && !model.fullscreen)
             {
