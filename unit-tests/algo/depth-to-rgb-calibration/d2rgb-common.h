--- conflicted
+++ resolved
@@ -39,16 +39,7 @@
     );
 
     cal.set_z_data(
-<<<<<<< HEAD
-=======
         read_image_file< algo::z_t >( dir + z, camera.z.width, camera.z.height ),
         camera.z, float(camera.z_units)
     );
-
-    // TODO NOHA
-    /*cal.set_depth_data(
->>>>>>> b6624f57
-        read_image_file< algo::z_t >(dir + z, camera.z.width, camera.z.height),
-        camera.z, float(camera.z_units)
-        );*/
 }