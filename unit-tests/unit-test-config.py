#!python3

# License: Apache 2.0. See LICENSE file in root directory.
# Copyright(c) 2020 Intel Corporation. All Rights Reserved.

#
# Syntax:
#     unit-test-config.py <dir> <build-dir>
#
# Looks for possible single-file unit-testing targets (test-*) in $dir, and builds
# a CMakeLists.txt in $builddir to compile them.
#
# Each target is compiled in its own project, so that each file ends up in a different
# process and so individual tests cannot affect others except through hardware.
#

import sys, os, subprocess, locale, re, getopt
from glob import glob

current_dir = os.path.dirname( os.path.abspath( __file__ ) )
sys.path.append( current_dir + os.sep + "py" )

from rspy import file, repo, libci, log

def usage():
    ourname = os.path.basename(sys.argv[0])
    print( 'Syntax: ' + ourname + ' [options] <dir> <build-dir>' )
    print( '        build unit-testing framework for the tree in $dir' )
    print( '        -r, --regex    configure all tests that fit the following regular expression' )
    print( '        -t, --tag      configure all tests with the following tag. If used multiple times runs all tests matching' )
    print( '                       all tags. e.g. -t tag1 -t tag2 will run tests who have both tag1 and tag2' )
    print( '                       tests automatically get tagged with \'exe\' or \'py\' and based on their location' )
    print( '                       inside unit-tests/, e.g. unit-tests/func/test-hdr.py gets [func, py]' )
    print( '        --list-tags    print out all available tags. This option will not run any tests' )
    print( '        --list-tests   print out all available tests. This option will not run any tests' )
    print( '                       if both list-tags and list-tests are specified each test will be printed along' )
    print( '                       with what tags it has' )
    print( '        --context        The context to use for test configuration' )
    sys.exit(2)

regex = None
required_tags = []
list_tags = False
list_tests = False
context = None
# parse command-line:
try:
    opts, args = getopt.getopt( sys.argv[1:], 'hr:t:',
                                longopts=['help', 'regex=', 'tag=', 'list-tags', 'list-tests', 'context='] )
except getopt.GetoptError as err:
    log.e( err )  # something like "option -a not recognized"
    usage()
for opt, arg in opts:
    if opt in ('-h', '--help'):
        usage()
    elif opt in ('-r', '--regex'):
        regex = arg
    elif opt in ('-t', '--tag'):
        required_tags.append( arg )
    elif opt == '--list-tags':
        list_tags = True
    elif opt == '--list-tests':
        list_tests = True
    elif opt == '--context':
        context = arg

if len( args ) != 2:
    usage()
dir=args[0]
builddir=args[1]
if not os.path.isdir( dir ) or not os.path.isdir( builddir ):
    usage()

# We have to stick to Unix conventions because CMake on Windows is fubar...
root = repo.root.replace( '\\' , '/' )
src = root + '/src'

def generate_cmake( builddir, testdir, testname, filelist, custom_main ):
    makefile = builddir + '/' + testdir + '/CMakeLists.txt'
    log.d( '   creating:', makefile )
    handle = open( makefile, 'w' )
    filelist = '\n    '.join( filelist )
    handle.write( '''
# This file is automatically generated!!
# Do not modify or your changes will be lost!

cmake_minimum_required( VERSION 3.1.0 )
project( ''' + testname + ''' )

set( SRC_FILES ''' + filelist + '''
    )
add_executable( ${PROJECT_NAME} ${SRC_FILES} )
source_group( "Common Files" FILES ${CATCH_FILES} ''' + dir + '''/test.cpp''' )
    if not custom_main:
        handle.write( ' ' + dir + '/unit-test-default-main.cpp' )
    handle.write( ''' )
set_property(TARGET ${PROJECT_NAME} PROPERTY CXX_STANDARD 11)
target_link_libraries( ${PROJECT_NAME} ${DEPENDENCIES} )

set_target_properties( ${PROJECT_NAME} PROPERTIES FOLDER "Unit-Tests/''' + os.path.dirname( testdir ) + '''" )

<<<<<<< HEAD
# We make use of ELPP (EasyLogging++):
include( "${REPO_ROOT}/third-party/utilities/include/utilities/easylogging/shared-init.cmake" )
=======
using_easyloggingpp( ${PROJECT_NAME} SHARED )
>>>>>>> a98d805a

# Add the repo root directory (so includes into src/ will be specific: <src/...>)
target_include_directories( ${PROJECT_NAME} PRIVATE ''' + root + ''' )

''' )

    handle.close()


def find_include( include, relative_to ):
    """
    Try to match the include to an existing file.

    :param include: the text within "" or <> from the include directive
    :param relative_to: the directory from which to start finding if include is non-absolute
    :return: the normalized & absolute file path, if found -- otherwise, None
    """
    if include:
        if not os.path.isabs( include ):
            include = os.path.normpath( relative_to + '/' + include )
        include = include.replace( '\\', '/' )
        if os.path.exists( include ):
            return include


standard_include_dirs = [
    os.path.join( root, 'include' ),
    os.path.join( root, 'third-party', 'utilities', 'include' ),
    root
    ]
def find_include_in_dirs( include ):
    """
    Search for the given include in all the standard include directories
    """
    global include_dirs
    for include_dir in standard_include_dirs:
        path = find_include( include, include_dir )
        if path:
            return path


def find_includes( filepath, filelist = set() ):
    """
    Recursively searches a .cpp file for #include directives and returns
    a set of all of them.
    :return: a list of all includes found
    """
    filedir = os.path.dirname(filepath)
    try:
        log.debug_indent()
        for include_line in file.grep( r'^\s*#\s*include\s+("(.*)"|<(.*)>)\s*$', filepath ):
            m = include_line['match']
            index = include_line['index']
            include = find_include( m.group(2), filedir ) or find_include_in_dirs( m.group(2) ) or find_include_in_dirs( m.group(3) )
            if include:
                if include in filelist:
                    log.d( m.group(0), '->', include, '(already processed)' )
                else:
                    log.d( m.group(0), '->', include )
                    filelist.add( include )
                    filelist = find_includes( include, filelist )
            else:
                log.d( 'not found:', m.group(0) )
    finally:
        log.debug_unindent()
    return filelist

def process_cpp( dir, builddir ):
    global regex, required_tags, list_only, available_tags, tests_and_tags
    found = []
    shareds = []
    statics = []
    if regex:
        pattern = re.compile( regex )
    log.d( 'looking for C++ files in:', dir )
    for f in file.find( dir, '(^|/)test-.*\.cpp$' ):
        testdir = os.path.splitext( f )[0]                          # "log/internal/test-all"  <-  "log/internal/test-all.cpp"
        testparent = os.path.dirname(testdir)                       # "log/internal"
        # We need the project name unique: keep the path but make it nicer:
        if testparent:
            testname = 'test-' + testparent.replace( '/', '-' ) + '-' + os.path.basename( testdir )[
                                                                        5:]  # "test-log-internal-all"
        else:
            testname = testdir  # no parent folder so we get "test-all"

        if regex and not pattern.search( testname ):
            continue

        log.d( '... found:', f )
        log.debug_indent()
        try:
            if required_tags or list_tags:
                config = libci.TestConfigFromCpp( dir + os.sep + f, context )
                if not all( tag in config.tags for tag in required_tags ):
                    continue
                available_tags.update( config.tags )
                if list_tests:
                    tests_and_tags[ testname ] = config.tags

            if testname not in tests_and_tags:
                tests_and_tags[testname] = None

            # Build the list of files we want in the project:
            # At a minimum, we have the original file, plus any common files
            filelist = [ dir + '/' + f, '${CATCH_FILES}' ]
            # Add any "" includes specified in the .cpp that we can find
            includes = find_includes( dir + '/' + f )
            # Add any files explicitly listed in the .cpp itself, like this:
            #         //#cmake:add-file <filename>
            # Any files listed are relative to $dir
            shared = False
            static = False
            custom_main = False
            for cmake_directive in file.grep( '^//#cmake:\s*', dir + '/' + f ):
                m = cmake_directive['match']
                index = cmake_directive['index']
                cmd, *rest = cmake_directive['line'][m.end():].split()
                if cmd == 'add-file':
                    for additional_file in rest:
                        files = additional_file
                        if not os.path.isabs( additional_file ):
                            files = dir + '/' + testparent + '/' + additional_file
                        files = glob( files )
                        if not files:
                            log.e( f + '+' + str(index) + ': no files match "' + additional_file + '"' )
                        for abs_file in files:
                            abs_file = os.path.normpath( abs_file )
                            abs_file = abs_file.replace( '\\', '/' )
                            if not os.path.exists( abs_file ):
                                log.e( f + '+' + str(index) + ': file not found "' + additional_file + '"' )
                            log.d( 'add file:', abs_file )
                            filelist.append( abs_file )
                            if( os.path.splitext( abs_file )[0] == 'cpp' ):
                                # Add any "" includes specified in the .cpp that we can find
                                includes |= find_includes( abs_file )
                elif cmd == 'static!':
                    if len(rest):
                        log.e( f + '+' + str(index) + ': unexpected arguments past \'' + cmd + '\'' )
                    elif shared:
                        log.e( f + '+' + str(index) + ': \'' + cmd + '\' mutually exclusive with \'shared!\'' )
                    else:
                        log.d( 'static!' )
                        static = True
                elif cmd == 'shared!':
                    if len(rest):
                        log.e( f + '+' + str(index) + ': unexpected arguments past \'' + cmd + '\'' )
                    elif static:
                        log.e( f + '+' + str(index) + ': \'' + cmd + '\' mutually exclusive with \'static!\'' )
                    else:
                        log.d( 'shared!' )
                        shared = True
                elif cmd == 'custom-main':
                    custom_main = True
                else:
                    log.e( f + '+' + str(index) + ': unknown cmd \'' + cmd + '\' (should be \'add-file\', \'static!\', or \'shared!\')' )
            for include in includes:
                filelist.append( include )

            # all tests use the common test.cpp file
            filelist.append( root + "/unit-tests/test.cpp" )

            # 'cmake:custom-main' indicates that the test is defining its own main() function.
            # If not specified we use a default main() which lives in its own .cpp:
            if not custom_main:
                filelist.append( root + "/unit-tests/unit-test-default-main.cpp" )

            if list_only:
                continue

            # Each CMakeLists.txt sits in its own directory
            os.makedirs( builddir + '/' + testdir, exist_ok=True )  # "build/log/internal/test-all"
            generate_cmake( builddir, testdir, testname, filelist, custom_main )
            if static:
                statics.append( testdir )
            elif shared:
                shareds.append( testdir )
            else:
                found.append( testdir )
        finally:
            log.debug_unindent()
    return found, shareds, statics
def process_py( dir, builddir ):
    # TODO
    return [],[],[]

list_only = list_tags or list_tests
available_tags = set()
tests_and_tags = dict()
normal_tests = []
shared_tests = []
static_tests = []
n,sh,st = process_cpp( dir, builddir )

if list_only:
    if list_tags and list_tests:
        for t in sorted( tests_and_tags.keys() ):
            print( t, "has tags:", ' '.join( tests_and_tags[t] ) )
    #
    elif list_tags:
        for t in sorted( list( available_tags ) ):
            print( t )
    #
    elif list_tests:
        for t in sorted( tests_and_tags.keys() ):
            print( t )
    sys.exit( 0 )

normal_tests.extend( n )
shared_tests.extend( sh )
static_tests.extend( st )
n,sh,st = process_py( dir, builddir )
normal_tests.extend( n )
shared_tests.extend( sh )
static_tests.extend( st )

cmakefile = builddir + '/CMakeLists.txt'
name = os.path.basename( os.path.realpath( dir ))
log.d( 'Creating "' + name + '" project in', cmakefile )

handle = open( cmakefile, 'w' )
handle.write( '''

set( CATCH_FILES
    ''' + dir + '''/catch/catch.hpp
)

''' )

n_tests = 0
for sdir in normal_tests:
    handle.write( 'add_subdirectory( ' + sdir + ' )\n' )
    log.d( '... including:', sdir )
    n_tests += 1
if len(shared_tests):
    handle.write( 'if(NOT ${BUILD_SHARED_LIBS})\n' )
    handle.write( '    message( INFO " ' + str(len(shared_tests)) + ' shared lib unit-tests will be skipped. Check BUILD_SHARED_LIBS to run them..." )\n' )
    handle.write( 'else()\n' )
    for test in shared_tests:
        handle.write( '    add_subdirectory( ' + test + ' )\n' )
        log.d( '... including:', sdir )
        n_tests += 1
    handle.write( 'endif()\n' )
if len(static_tests):
    handle.write( 'if(${BUILD_SHARED_LIBS})\n' )
    handle.write( '    message( INFO " ' + str(len(static_tests)) + ' static lib unit-tests will be skipped. Uncheck BUILD_SHARED_LIBS to run them..." )\n' )
    handle.write( 'else()\n' )
    for test in static_tests:
        handle.write( '    add_subdirectory( ' + test + ' )\n' )
        log.d( '... including:', sdir )
        n_tests += 1
    handle.write( 'endif()\n' )
handle.close()

print( 'Generated ' + str(n_tests) + ' unit-tests' )
if log.n_errors():
    sys.exit(1)
sys.exit(0)
<|MERGE_RESOLUTION|>--- conflicted
+++ resolved
@@ -99,12 +99,7 @@
 
 set_target_properties( ${PROJECT_NAME} PROPERTIES FOLDER "Unit-Tests/''' + os.path.dirname( testdir ) + '''" )
 
-<<<<<<< HEAD
-# We make use of ELPP (EasyLogging++):
-include( "${REPO_ROOT}/third-party/utilities/include/utilities/easylogging/shared-init.cmake" )
-=======
 using_easyloggingpp( ${PROJECT_NAME} SHARED )
->>>>>>> a98d805a
 
 # Add the repo root directory (so includes into src/ will be specific: <src/...>)
 target_include_directories( ${PROJECT_NAME} PRIVATE ''' + root + ''' )
