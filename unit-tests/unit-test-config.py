#!python3

# License: Apache 2.0. See LICENSE file in root directory.
# Copyright(c) 2020 Intel Corporation. All Rights Reserved.

#
# Syntax:
#     unit-test-config.py <dir> <build-dir>
#
# Looks for possible single-file unit-testing targets (test-*) in $dir, and builds
# a CMakeLists.txt in $builddir to compile them.
#
# Each target is compiled in its own project, so that each file ends up in a different
# process and so individual tests cannot affect others except through hardware.
#

import sys, os, subprocess, locale, re, getopt
from glob import glob

current_dir = os.path.dirname( os.path.abspath( __file__ ) )
sys.path.append( current_dir + os.sep + "py" )

from rspy import file, repo, libci, log

def usage():
    ourname = os.path.basename(sys.argv[0])
    print( 'Syntax: ' + ourname + ' [options] <dir> <build-dir>' )
    print( '        build unit-testing framework for the tree in $dir' )
    print( '        -r, --regex    configure all tests that fit the following regular expression' )
    print( '        -t, --tag      configure all tests with the following tag. If used multiple times runs all tests matching' )
    print( '                       all tags. e.g. -t tag1 -t tag2 will run tests who have both tag1 and tag2' )
    print( '                       tests automatically get tagged with \'exe\' or \'py\' and based on their location' )
    print( '                       inside unit-tests/, e.g. unit-tests/func/test-hdr.py gets [func, py]' )
    print( '        --list-tags    print out all available tags. This option will not run any tests' )
    print( '        --list-tests   print out all available tests. This option will not run any tests' )
    print( '                       if both list-tags and list-tests are specified each test will be printed along' )
    print( '                       with what tags it has' )
    print( '        --context        The context to use for test configuration' )
    sys.exit(2)

regex = None
required_tags = []
list_tags = False
list_tests = False
context = None
# parse command-line:
try:
    opts, args = getopt.getopt( sys.argv[1:], 'hr:t:',
                                longopts=['help', 'regex=', 'tag=', 'list-tags', 'list-tests', 'context='] )
except getopt.GetoptError as err:
    log.e( err )  # something like "option -a not recognized"
    usage()
for opt, arg in opts:
    if opt in ('-h', '--help'):
        usage()
    elif opt in ('-r', '--regex'):
        regex = arg
    elif opt in ('-t', '--tag'):
        required_tags.append( arg )
    elif opt == '--list-tags':
        list_tags = True
    elif opt == '--list-tests':
        list_tests = True
    elif opt == '--context':
        context = arg

if len( args ) != 2:
    usage()
dir=args[0]
builddir=args[1]
if not os.path.isdir( dir ) or not os.path.isdir( builddir ):
    usage()

# We have to stick to Unix conventions because CMake on Windows is fubar...
root = repo.root.replace( '\\' , '/' )
src = root + '/src'


def add_slash_before_spaces(links):
    """
    This function add '\' char before spaces in string or list of strings.
    Because spaces in links can't been read properly from cmake files.
    """
    if links and type(links) is str:
        return links.replace(' ', '\ ')
    if links and type(links) is list:
        # Build list comprehension of strings with backslash before spaces in case the link.
        # We can get a ${var} so, when we get this we return as is
        return [link.replace(' ', '\ ') if link[0] != '$' else link for link in links]
    else:
        raise TypeError


def generate_cmake( builddir, testdir, testname, filelist, custom_main ):
    makefile = builddir + '/' + testdir + '/CMakeLists.txt'
    log.d( '   creating:', makefile )
    handle = open( makefile, 'w' )

    filelist = add_slash_before_spaces(filelist)
    directory = add_slash_before_spaces(dir)
    root_directory = add_slash_before_spaces(root)

    filelist = '\n    '.join( filelist )
    handle.write( '''
# This file is automatically generated!!
# Do not modify or your changes will be lost!

cmake_minimum_required( VERSION 3.1.0 )
project( ''' + testname + ''' )

set( SRC_FILES ''' + filelist + '''
<<<<<<< HEAD
    )
add_executable( ${PROJECT_NAME} ${SRC_FILES} )
source_group( "Common Files" FILES ${CATCH_FILES} ''' + dir + '''/test.cpp''' )
=======
)
add_executable( ''' + testname + ''' ${SRC_FILES} )
source_group( "Common Files" FILES ${CATCH_FILES} ''' + directory + '''/test.cpp''')
>>>>>>> 748deeb4
    if not custom_main:
        handle.write(' ' + directory + '/unit-test-default-main.cpp')
    handle.write( ''' )
target_link_libraries( ${PROJECT_NAME} ${DEPENDENCIES} )

set_target_properties( ${PROJECT_NAME} PROPERTIES FOLDER "Unit-Tests/''' + os.path.dirname( testdir ) + '''" )

using_easyloggingpp( ${PROJECT_NAME} SHARED )

# Add the repo root directory (so includes into src/ will be specific: <src/...>)
<<<<<<< HEAD
target_include_directories( ${PROJECT_NAME} PRIVATE ''' + root + ''' )
=======
target_include_directories(''' + testname + ''' PRIVATE ''' + root_directory + ''')
>>>>>>> 748deeb4

''' )

    handle.close()


def find_include( include, relative_to ):
    """
    Try to match the include to an existing file.

    :param include: the text within "" or <> from the include directive
    :param relative_to: the directory from which to start finding if include is non-absolute
    :return: the normalized & absolute file path, if found -- otherwise, None
    """
    if include:
        if not os.path.isabs( include ):
            include = os.path.normpath( relative_to + '/' + include )
        include = include.replace( '\\', '/' )
        if os.path.exists( include ):
            return include


standard_include_dirs = [
    os.path.join( root, 'include' ),
    os.path.join( root, 'third-party', 'rsutils', 'include' ),
    root
    ]
def find_include_in_dirs( include ):
    """
    Search for the given include in all the standard include directories
    """
    global include_dirs
    for include_dir in standard_include_dirs:
        path = find_include( include, include_dir )
        if path:
            return path


def find_includes( filepath, filelist = set() ):
    """
    Recursively searches a .cpp file for #include directives and returns
    a set of all of them.
    :return: a list of all includes found
    """
    filedir = os.path.dirname(filepath)
    try:
        log.debug_indent()
        for include_line in file.grep( r'^\s*#\s*include\s+("(.*)"|<(.*)>)\s*$', filepath ):
            m = include_line['match']
            index = include_line['index']
            include = find_include( m.group(2), filedir ) or find_include_in_dirs( m.group(2) ) or find_include_in_dirs( m.group(3) )
            if include:
                if include in filelist:
                    log.d( m.group(0), '->', include, '(already processed)' )
                else:
                    log.d( m.group(0), '->', include )
                    filelist.add( include )
                    filelist = find_includes( include, filelist )
            else:
                log.d( 'not found:', m.group(0) )
    finally:
        log.debug_unindent()
    return filelist

def process_cpp( dir, builddir ):
    global regex, required_tags, list_only, available_tags, tests_and_tags
    found = []
    shareds = []
    statics = []
    if regex:
        pattern = re.compile( regex )
    log.d( 'looking for C++ files in:', dir )
    for f in file.find( dir, '(^|/)test-.*\.cpp$' ):
        testdir = os.path.splitext( f )[0]                          # "log/internal/test-all"  <-  "log/internal/test-all.cpp"
        testparent = os.path.dirname(testdir)                       # "log/internal"
        # We need the project name unique: keep the path but make it nicer:
        if testparent:
            testname = 'test-' + testparent.replace( '/', '-' ) + '-' + os.path.basename( testdir )[
                                                                        5:]  # "test-log-internal-all"
        else:
            testname = testdir  # no parent folder so we get "test-all"

        if regex and not pattern.search( testname ):
            continue

        log.d( '... found:', f )
        log.debug_indent()
        try:
            if required_tags or list_tags:
                config = libci.TestConfigFromCpp( dir + os.sep + f, context )
                if not all( tag in config.tags for tag in required_tags ):
                    continue
                available_tags.update( config.tags )
                if list_tests:
                    tests_and_tags[ testname ] = config.tags

            if testname not in tests_and_tags:
                tests_and_tags[testname] = None

            # Build the list of files we want in the project:
            # At a minimum, we have the original file, plus any common files
            filelist = [ dir + '/' + f, '${CATCH_FILES}' ]
            # Add any "" includes specified in the .cpp that we can find
            includes = find_includes( dir + '/' + f )
            # Add any files explicitly listed in the .cpp itself, like this:
            #         //#cmake:add-file <filename>
            # Any files listed are relative to $dir
            shared = False
            static = False
            custom_main = False
            for cmake_directive in file.grep( '^//#cmake:\s*', dir + '/' + f ):
                m = cmake_directive['match']
                index = cmake_directive['index']
                cmd, *rest = cmake_directive['line'][m.end():].split()
                if cmd == 'add-file':
                    for additional_file in rest:
                        files = additional_file
                        if not os.path.isabs( additional_file ):
                            files = dir + '/' + testparent + '/' + additional_file
                        files = glob( files )
                        if not files:
                            log.e( f + '+' + str(index) + ': no files match "' + additional_file + '"' )
                        for abs_file in files:
                            abs_file = os.path.normpath( abs_file )
                            abs_file = abs_file.replace( '\\', '/' )
                            if not os.path.exists( abs_file ):
                                log.e( f + '+' + str(index) + ': file not found "' + additional_file + '"' )
                            log.d( 'add file:', abs_file )
                            filelist.append( abs_file )
                            if( os.path.splitext( abs_file )[0] == 'cpp' ):
                                # Add any "" includes specified in the .cpp that we can find
                                includes |= find_includes( abs_file )
                elif cmd == 'static!':
                    if len(rest):
                        log.e( f + '+' + str(index) + ': unexpected arguments past \'' + cmd + '\'' )
                    elif shared:
                        log.e( f + '+' + str(index) + ': \'' + cmd + '\' mutually exclusive with \'shared!\'' )
                    else:
                        log.d( 'static!' )
                        static = True
                elif cmd == 'shared!':
                    if len(rest):
                        log.e( f + '+' + str(index) + ': unexpected arguments past \'' + cmd + '\'' )
                    elif static:
                        log.e( f + '+' + str(index) + ': \'' + cmd + '\' mutually exclusive with \'static!\'' )
                    else:
                        log.d( 'shared!' )
                        shared = True
                elif cmd == 'custom-main':
                    custom_main = True
                else:
                    log.e( f + '+' + str(index) + ': unknown cmd \'' + cmd + '\' (should be \'add-file\', \'static!\', or \'shared!\')' )
            for include in includes:
                filelist.append( include )

            # all tests use the common test.cpp file
            filelist.append( root + "/unit-tests/test.cpp" )

            # 'cmake:custom-main' indicates that the test is defining its own main() function.
            # If not specified we use a default main() which lives in its own .cpp:
            if not custom_main:
                filelist.append( root + "/unit-tests/unit-test-default-main.cpp" )

            if list_only:
                continue

            # Each CMakeLists.txt sits in its own directory
            os.makedirs( builddir + '/' + testdir, exist_ok=True )  # "build/log/internal/test-all"
            generate_cmake( builddir, testdir, testname, filelist, custom_main )
            if static:
                statics.append( testdir )
            elif shared:
                shareds.append( testdir )
            else:
                found.append( testdir )
        finally:
            log.debug_unindent()
    return found, shareds, statics
def process_py( dir, builddir ):
    # TODO
    return [],[],[]

list_only = list_tags or list_tests
available_tags = set()
tests_and_tags = dict()
normal_tests = []
shared_tests = []
static_tests = []
n,sh,st = process_cpp( dir, builddir )

if list_only:
    if list_tags and list_tests:
        for t in sorted( tests_and_tags.keys() ):
            print( t, "has tags:", ' '.join( tests_and_tags[t] ) )
    #
    elif list_tags:
        for t in sorted( list( available_tags ) ):
            print( t )
    #
    elif list_tests:
        for t in sorted( tests_and_tags.keys() ):
            print( t )
    sys.exit( 0 )

normal_tests.extend( n )
shared_tests.extend( sh )
static_tests.extend( st )
n,sh,st = process_py( dir, builddir )
normal_tests.extend( n )
shared_tests.extend( sh )
static_tests.extend( st )

cmakefile = builddir + '/CMakeLists.txt'
name = os.path.basename( os.path.realpath( dir ))
log.d( 'Creating "' + name + '" project in', cmakefile )

handle = open( cmakefile, 'w' )
handle.write( '''

set( CATCH_FILES
    ''' + add_slash_before_spaces(dir) + '''/catch/catch.hpp
)

''' )

n_tests = 0
for sdir in normal_tests:
    handle.write( 'add_subdirectory( ' + sdir + ' )\n' )
    log.d( '... including:', sdir )
    n_tests += 1
if len(shared_tests):
    handle.write( 'if(NOT ${BUILD_SHARED_LIBS})\n' )
    handle.write( '    message( INFO " ' + str(len(shared_tests)) + ' shared lib unit-tests will be skipped. Check BUILD_SHARED_LIBS to run them..." )\n' )
    handle.write( 'else()\n' )
    for test in shared_tests:
        handle.write( '    add_subdirectory( ' + test + ' )\n' )
        log.d( '... including:', sdir )
        n_tests += 1
    handle.write( 'endif()\n' )
if len(static_tests):
    handle.write( 'if(${BUILD_SHARED_LIBS})\n' )
    handle.write( '    message( INFO " ' + str(len(static_tests)) + ' static lib unit-tests will be skipped. Uncheck BUILD_SHARED_LIBS to run them..." )\n' )
    handle.write( 'else()\n' )
    for test in static_tests:
        handle.write( '    add_subdirectory( ' + test + ' )\n' )
        log.d( '... including:', sdir )
        n_tests += 1
    handle.write( 'endif()\n' )
handle.close()

print( 'Generated ' + str(n_tests) + ' unit-tests' )
if log.n_errors():
    sys.exit(1)
sys.exit(0)
<|MERGE_RESOLUTION|>--- conflicted
+++ resolved
@@ -109,15 +109,9 @@
 project( ''' + testname + ''' )
 
 set( SRC_FILES ''' + filelist + '''
-<<<<<<< HEAD
-    )
+)
 add_executable( ${PROJECT_NAME} ${SRC_FILES} )
-source_group( "Common Files" FILES ${CATCH_FILES} ''' + dir + '''/test.cpp''' )
-=======
-)
-add_executable( ''' + testname + ''' ${SRC_FILES} )
 source_group( "Common Files" FILES ${CATCH_FILES} ''' + directory + '''/test.cpp''')
->>>>>>> 748deeb4
     if not custom_main:
         handle.write(' ' + directory + '/unit-test-default-main.cpp')
     handle.write( ''' )
@@ -128,11 +122,7 @@
 using_easyloggingpp( ${PROJECT_NAME} SHARED )
 
 # Add the repo root directory (so includes into src/ will be specific: <src/...>)
-<<<<<<< HEAD
-target_include_directories( ${PROJECT_NAME} PRIVATE ''' + root + ''' )
-=======
-target_include_directories(''' + testname + ''' PRIVATE ''' + root_directory + ''')
->>>>>>> 748deeb4
+target_include_directories( ${PROJECT_NAME} PRIVATE ''' + root + ''')
 
 ''' )
 
