--- conflicted
+++ resolved
@@ -24,18 +24,10 @@
     test_ds_device_streaming({{RS_STREAM_COLOR, 1920, 1080, RS_FORMAT_RAW10, 30}});
 }
 
-<<<<<<< HEAD
-TEST_CASE("R200 Testing RGB Exposure values", "[live] [DS-device] [one-camera]")
-{
-    // The logarithmic range is [-13:1:-4]
-    test_ds_device_option(RS_OPTION_COLOR_EXPOSURE, { -13, -9, -4, -6, -10 }, {}, BEFORE_START_DEVICE | AFTER_START_DEVICE);
-}
-
-#endif /* !defined(MAKEFILE) || ( defined(LIVE_TEST) && defined(R200_TEST) ) */
-=======
 //TEST_CASE("R200 Testing RGB Exposure values", "[live] [DS-device] [one-camera]")
 //{
 //    // The logarithmic range is [-13:1:-4]
 //    test_ds_device_option(RS_OPTION_COLOR_EXPOSURE, { -13, -9, -4, -6, -10 }, {}, BEFORE_START_DEVICE | AFTER_START_DEVICE);
 //}
->>>>>>> 1c720c48
+
+#endif /* !defined(MAKEFILE) || ( defined(LIVE_TEST) && defined(R200_TEST) ) */