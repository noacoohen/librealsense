// License: Apache 2.0. See LICENSE file in root directory.
// Copyright(c) 2015 Intel Corporation. All Rights Reserved.

/////////////////////////////////////////////////////////////////////////////////////////////////////////////
// This set of tests is valid for any number and combination of RealSense cameras, including R200 and F200 //
/////////////////////////////////////////////////////////////////////////////////////////////////////////////

#include <cmath>
#include "unit-tests-common.h"
#include <librealsense/rsutil2.hpp>

using namespace rs2;

# define SECTION_FROM_TEST_NAME space_to_underscore(Catch::getCurrentContext().getResultCapture()->getCurrentTestName()).c_str()
//// disable in one place options that are sensitive to frame content
//// this is done to make sure unit-tests are deterministic
void disable_sensitive_options_for(sensor& dev)
{
    if (dev.supports(RS2_OPTION_ERROR_POLLING_ENABLED))
        REQUIRE_NOTHROW(dev.set_option(RS2_OPTION_ERROR_POLLING_ENABLED, 0));

    if (dev.supports(RS2_OPTION_ENABLE_AUTO_EXPOSURE))
        REQUIRE_NOTHROW(dev.set_option(RS2_OPTION_ENABLE_AUTO_EXPOSURE, 0));

    if (dev.supports(RS2_OPTION_EXPOSURE))
    {
        auto range = dev.get_option_range(RS2_OPTION_EXPOSURE);
        REQUIRE_NOTHROW(dev.set_option(RS2_OPTION_EXPOSURE, range.def));
    }
<<<<<<< HEAD
=======
}

void disable_sensitive_options_for(device& dev)
{
    for (auto&& s : dev.query_sensors())
        disable_sensitive_options_for(s);
>>>>>>> 6dc32259
}

TEST_CASE("Device metadata enumerates correctly", "[live]")
{
    rs2::context ctx;
    if (make_context(SECTION_FROM_TEST_NAME, &ctx))
    {       // Require at least one device to be plugged in
        std::vector<device> list;
        REQUIRE_NOTHROW(list = ctx.query_devices());
        REQUIRE(list.size() > 0);

        // For each device
        for (auto&& dev : list)
        {
            SECTION("supported device metadata strings are nonempty, unsupported ones throw")
            {
                for (auto j = 0; j < RS2_CAMERA_INFO_COUNT; ++j) {
                    auto is_supported = false;
                    REQUIRE_NOTHROW(is_supported = dev.supports(rs2_camera_info(j)));
                    if (is_supported) REQUIRE(dev.get_info(rs2_camera_info(j)) != nullptr);
                    else REQUIRE_THROWS_AS(dev.get_info(rs2_camera_info(j)), error);
                }
            }
        }

    }
}


////////////////////////////////////////////////////////////
////// Test basic streaming functionality //
////////////////////////////////////////////////////////////
TEST_CASE("Start-Stop stream sequence", "[live]")
{
    // Require at least one device to be plugged in
    rs2::context ctx;
    if (make_context(SECTION_FROM_TEST_NAME, &ctx))
    {

        std::vector<sensor> list;
        REQUIRE_NOTHROW(list = ctx.query_all_sensors());
        REQUIRE(list.size() > 0);

        util::config config;
        REQUIRE_NOTHROW(config.enable_all(preset::best_quality));

        // For each device
        for (auto&& dev : list)
        {
            disable_sensitive_options_for(dev);

            // Configure all supported streams to run at 30 frames per second
            rs2::util::config::multistream streams;
            REQUIRE_NOTHROW(streams = config.open(ctx.get_sensor_parent(dev)));

            for (auto i = 0; i < 5; i++)
            {
                // Test sequence
                REQUIRE_NOTHROW(streams.start([](frame fref) {}));
                REQUIRE_NOTHROW(streams.stop());
            }

            config.disable_all();
        }
    }
}

///////////////////////////////////////
////// Calibration information tests //
///////////////////////////////////////

TEST_CASE("no extrinsic transformation between a stream and itself", "[live]")
{
    // Require at least one device to be plugged in
    rs2::context ctx;
    if (make_context(SECTION_FROM_TEST_NAME, &ctx))
    {
        std::vector<sensor> list;
        REQUIRE_NOTHROW(list = ctx.query_all_sensors());
        const size_t device_count = list.size();
        REQUIRE(device_count > 0);

        // For each device
        for (auto&& dev : list)
        {
            rs2_extrinsics extrin;
            try {
                extrin = ctx.get_extrinsics(dev, dev);
            }
            catch (error &e) {
                // if device isn't calibrated, get_extrinsics must error out (according to old comment. Might not be true under new API)
                WARN(e.what());
                continue;
            }

            require_identity_matrix(extrin.rotation);
            require_zero_vector(extrin.translation);
        }
    }
}

TEST_CASE("extrinsic transformation between two streams is a rigid transform", "[live]")
{
    // Require at least one device to be plugged in
    rs2::context ctx;
    if (make_context(SECTION_FROM_TEST_NAME, &ctx))
    {
        std::vector<sensor> list;
        REQUIRE_NOTHROW(list = ctx.query_all_sensors());
        const size_t device_count = list.size();
        REQUIRE(device_count > 0);

        // For each device
        for (int i = 0; i < device_count; ++i)
        {
            auto dev = list[i];
            auto adj_devices = ctx.get_sensor_parent(dev).query_sensors();
            //REQUIRE(dev != nullptr);

            // For every pair of streams
            for (auto j = 0; j < adj_devices.size(); ++j)
            {
                for (int k = j + 1; k < adj_devices.size(); ++k)
                {
                    // Extrinsics from A to B should have an orthonormal 3x3 rotation matrix and a translation vector of magnitude less than 10cm
                    rs2_extrinsics a_to_b;

                    try {
                        a_to_b = ctx.get_extrinsics(adj_devices[j], adj_devices[k]);
                    }
                    catch (error &e) {
                        WARN(e.what());
                        continue;
                    }

                    require_rotation_matrix(a_to_b.rotation);
                    REQUIRE(vector_length(a_to_b.translation) < 0.1f);

                    // Extrinsics from B to A should be the inverse of extrinsics from A to B
                    rs2_extrinsics b_to_a;
                    REQUIRE_NOTHROW(b_to_a = ctx.get_extrinsics(adj_devices[k], adj_devices[j]));

                    require_transposed(a_to_b.rotation, b_to_a.rotation);
                    REQUIRE(b_to_a.rotation[0] * a_to_b.translation[0] + b_to_a.rotation[3] * a_to_b.translation[1] + b_to_a.rotation[6] * a_to_b.translation[2] == Approx(-b_to_a.translation[0]));
                    REQUIRE(b_to_a.rotation[1] * a_to_b.translation[0] + b_to_a.rotation[4] * a_to_b.translation[1] + b_to_a.rotation[7] * a_to_b.translation[2] == Approx(-b_to_a.translation[1]));
                    REQUIRE(b_to_a.rotation[2] * a_to_b.translation[0] + b_to_a.rotation[5] * a_to_b.translation[1] + b_to_a.rotation[8] * a_to_b.translation[2] == Approx(-b_to_a.translation[2]));
                }
            }
        }
    }
}

TEST_CASE("extrinsic transformations are transitive", "[live]")
{
    // Require at least one device to be plugged in
    rs2::context ctx;
    if (make_context(SECTION_FROM_TEST_NAME, &ctx))
    {
        std::vector<sensor> list;
        REQUIRE_NOTHROW(list = ctx.query_all_sensors());
        REQUIRE(list.size() > 0);

        // For each device
        for (auto&& dev : list)
        {
            auto adj_devices = ctx.get_sensor_parent(dev).query_sensors();

            // For every set of subdevices
            for (auto a = 0; a < adj_devices.size(); ++a)
            {
                for (auto b = 0; b < adj_devices.size(); ++b)
                {
                    for (auto c = 0; c < adj_devices.size(); ++c)
                    {
                        // Require that the composition of a_to_b and b_to_c is equal to a_to_c
                        rs2_extrinsics a_to_b, b_to_c, a_to_c;

                        try {
                            a_to_b = ctx.get_extrinsics(adj_devices[a], adj_devices[b]);
                            b_to_c = ctx.get_extrinsics(adj_devices[b], adj_devices[c]);
                            a_to_c = ctx.get_extrinsics(adj_devices[a], adj_devices[c]);
                        }
                        catch (error &e)
                        {
                            WARN(e.what());
                            continue;
                        }

                        // a_to_c.rotation == a_to_b.rotation * b_to_c.rotation
                        REQUIRE(a_to_c.rotation[0] == Approx(a_to_b.rotation[0] * b_to_c.rotation[0] + a_to_b.rotation[3] * b_to_c.rotation[1] + a_to_b.rotation[6] * b_to_c.rotation[2]));
                        REQUIRE(a_to_c.rotation[2] == Approx(a_to_b.rotation[2] * b_to_c.rotation[0] + a_to_b.rotation[5] * b_to_c.rotation[1] + a_to_b.rotation[8] * b_to_c.rotation[2]));
                        REQUIRE(a_to_c.rotation[1] == Approx(a_to_b.rotation[1] * b_to_c.rotation[0] + a_to_b.rotation[4] * b_to_c.rotation[1] + a_to_b.rotation[7] * b_to_c.rotation[2]));
                        REQUIRE(a_to_c.rotation[3] == Approx(a_to_b.rotation[0] * b_to_c.rotation[3] + a_to_b.rotation[3] * b_to_c.rotation[4] + a_to_b.rotation[6] * b_to_c.rotation[5]));
                        REQUIRE(a_to_c.rotation[4] == Approx(a_to_b.rotation[1] * b_to_c.rotation[3] + a_to_b.rotation[4] * b_to_c.rotation[4] + a_to_b.rotation[7] * b_to_c.rotation[5]));
                        REQUIRE(a_to_c.rotation[5] == Approx(a_to_b.rotation[2] * b_to_c.rotation[3] + a_to_b.rotation[5] * b_to_c.rotation[4] + a_to_b.rotation[8] * b_to_c.rotation[5]));
                        REQUIRE(a_to_c.rotation[6] == Approx(a_to_b.rotation[0] * b_to_c.rotation[6] + a_to_b.rotation[3] * b_to_c.rotation[7] + a_to_b.rotation[6] * b_to_c.rotation[8]));
                        REQUIRE(a_to_c.rotation[7] == Approx(a_to_b.rotation[1] * b_to_c.rotation[6] + a_to_b.rotation[4] * b_to_c.rotation[7] + a_to_b.rotation[7] * b_to_c.rotation[8]));
                        REQUIRE(a_to_c.rotation[8] == Approx(a_to_b.rotation[2] * b_to_c.rotation[6] + a_to_b.rotation[5] * b_to_c.rotation[7] + a_to_b.rotation[8] * b_to_c.rotation[8]));

                        // a_to_c.translation = a_to_b.transform(b_to_c.translation)
                        REQUIRE(a_to_c.translation[0] == Approx(a_to_b.rotation[0] * b_to_c.translation[0] + a_to_b.rotation[3] * b_to_c.translation[1] + a_to_b.rotation[6] * b_to_c.translation[2] + a_to_b.translation[0]));
                        REQUIRE(a_to_c.translation[1] == Approx(a_to_b.rotation[1] * b_to_c.translation[0] + a_to_b.rotation[4] * b_to_c.translation[1] + a_to_b.rotation[7] * b_to_c.translation[2] + a_to_b.translation[1]));
                        REQUIRE(a_to_c.translation[2] == Approx(a_to_b.rotation[2] * b_to_c.translation[0] + a_to_b.rotation[5] * b_to_c.translation[1] + a_to_b.rotation[8] * b_to_c.translation[2] + a_to_b.translation[2]));
                    }
                }
            }
        }
    }
}

TEST_CASE("check width and height of stream intrinsics", "[live]")
{
    rs2::context ctx;
    if (make_context(SECTION_FROM_TEST_NAME, &ctx))
    {
        std::vector<sensor> list;
        REQUIRE_NOTHROW(list = ctx.query_all_sensors());
        REQUIRE(list.size() > 0);

        for (auto&& dev : list)
        {
            auto module_name = dev.get_info(RS2_CAMERA_INFO_NAME);
            // TODO: if FE
            std::vector<stream_profile> stream_profiles;
            REQUIRE_NOTHROW(stream_profiles = dev.get_stream_modes());
            REQUIRE(stream_profiles.size() > 0);

            // for each stream profile provided:
            for (auto& profile : stream_profiles)
            {
                for (auto& profile : stream_profiles)
                {
                    if (profile.stream == RS2_STREAM_GPIO1 ||
                        profile.stream == RS2_STREAM_GPIO2 ||
                        profile.stream == RS2_STREAM_GPIO3 ||
                        profile.stream == RS2_STREAM_GPIO4 ||
                        profile.stream == RS2_STREAM_GYRO  ||
                        profile.stream == RS2_STREAM_ACCEL)
                        continue;

                rs2_intrinsics intrin;
                REQUIRE_NOTHROW(intrin = dev.get_intrinsics(profile));

                // Intrinsic width/height must match width/height of streaming mode we requested
                REQUIRE(intrin.width == profile.width);
                REQUIRE(intrin.height == profile.height);
                }
            }
        }
    }
}

// break up
TEST_CASE("streaming modes sanity check", "[live]")
{
    // Require at least one device to be plugged in
    rs2::context ctx;
    if (make_context(SECTION_FROM_TEST_NAME, &ctx))
    {
        std::vector<sensor> list;
        REQUIRE_NOTHROW(list = ctx.query_all_sensors());
        REQUIRE(list.size() > 0);

        // For each device
        for (auto&& dev : list)
        {
            disable_sensitive_options_for(dev);

            // make sure they provide at least one streaming mode
            std::vector<stream_profile> stream_profiles;
            REQUIRE_NOTHROW(stream_profiles = dev.get_stream_modes());
            REQUIRE(stream_profiles.size() > 0);

            // for each stream profile provided:
            for (auto profile : stream_profiles) {
                SECTION("check stream profile settings are sane") {
                    // require that the settings are sane
                    REQUIRE(profile.width >= 320);
                    REQUIRE(profile.width <= 1920);
                    REQUIRE(profile.height >= 180);
                    REQUIRE(profile.height <= 1080);
                    REQUIRE(profile.format > RS2_FORMAT_ANY);
                    REQUIRE(profile.format < RS2_FORMAT_COUNT);
                    REQUIRE(profile.fps >= 2);
                    REQUIRE(profile.fps <= 300);

                    // require that we can start streaming this mode
                    REQUIRE_NOTHROW(dev.open({ profile }));
                    // TODO: make callback confirm stream format/dimensions/framerate
                    REQUIRE_NOTHROW(dev.start([](frame fref) {}));

                    // Require that we can disable the stream afterwards
                    REQUIRE_NOTHROW(dev.stop());
                    REQUIRE_NOTHROW(dev.close());
                }
                SECTION("check stream intrinsics are sane") {
                    rs2_intrinsics intrin;
                    REQUIRE_NOTHROW(intrin = dev.get_intrinsics(profile));

                    // Intrinsic width/height must match width/height of streaming mode we requested
                    REQUIRE(intrin.width == profile.width);
                    REQUIRE(intrin.height == profile.height);

                    // Principal point must be within center 20% of image
                    REQUIRE(intrin.ppx > profile.width * 0.4f);
                    REQUIRE(intrin.ppx < profile.width * 0.6f);
                    REQUIRE(intrin.ppy > profile.height * 0.4f);
                    REQUIRE(intrin.ppy < profile.height * 0.6f);

                    // Focal length must be nonnegative (todo - Refine requirements based on known expected FOV)
                    REQUIRE(intrin.fx > 0.0f);
                    REQUIRE(intrin.fy > 0.0f);
                }
            }
        }
    }
}

TEST_CASE("motion profiles sanity", "[live]")
{
    rs2::context ctx;
    if (make_context(SECTION_FROM_TEST_NAME, &ctx))
    {
        std::vector<sensor> list;
        REQUIRE_NOTHROW(list = ctx.query_all_sensors());
        REQUIRE(list.size() > 0);

        // For each device
        for (auto&& dev : list)
        {
            disable_sensitive_options_for(dev);

            // make sure they provide at least one streaming mode
            std::vector<stream_profile> stream_profiles;
            REQUIRE_NOTHROW(stream_profiles = dev.get_stream_modes());
            REQUIRE(stream_profiles.size() > 0);

            // for each stream profile provided:
            for (auto profile : stream_profiles)
            {
                SECTION("check motion intrisics") {

                    auto stream = profile.stream;
                    rs2_motion_device_intrinsic mm_int;

                    CAPTURE(stream);

                    if (stream != RS2_STREAM_ACCEL && stream != RS2_STREAM_GYRO)
                    {
                        REQUIRE_THROWS(dev.get_motion_intrinsics(stream));
                    }
                    else
                    {
                        REQUIRE_NOTHROW(mm_int = dev.get_motion_intrinsics(stream));

                        for (int j = 0; j < 3; j++)
                        {
                            auto scale = mm_int.data[j][j];
                            CAPTURE(scale);
                            // Make sure scale value is "sane"
                            // We don't expect Motion Device to require adjustment of more then 20%
                            REQUIRE(scale > 0.8);
                            REQUIRE(scale < 1.2);

                            auto bias = mm_int.data[0][3];
                            CAPTURE(bias);
                            // Make sure bias is "sane"
                            REQUIRE(bias > -0.5);
                            REQUIRE(bias < 0.5);
                        }
                    }
                }
            }
        }
    }
}

TEST_CASE("check option API", "[live][options]")
{
    // Require at least one device to be plugged in
    rs2::context ctx;
    if (make_context(SECTION_FROM_TEST_NAME, &ctx))
    {
        std::vector<sensor> list;
        REQUIRE_NOTHROW(list = ctx.query_all_sensors());
        REQUIRE(list.size() > 0);

        // for each device
        for (auto&& dev : list)
        {

            // for each option
            for (auto i = 0; i < RS2_OPTION_COUNT; ++i) {
                auto opt = rs2_option(i);
                bool is_opt_supported;
                REQUIRE_NOTHROW(is_opt_supported = dev.supports(opt));


                SECTION("Ranges are sane")
                {
                    if (!is_opt_supported)
                    {
                        REQUIRE_THROWS_AS(dev.get_option_range(opt), error);
                    }
                    else
                    {
                        option_range range;
                        REQUIRE_NOTHROW(range = dev.get_option_range(opt));

                        // a couple sanity checks
                        REQUIRE(range.min < range.max);
                        REQUIRE(range.min + range.step <= range.max);
                        REQUIRE(range.step > 0);
                        REQUIRE(range.def <= range.max);
                        REQUIRE(range.min <= range.def);

                        // TODO: check that range.def == range.min + k*range.step for some k?
                        // TODO: some sort of bounds checking against constants?
                    }
                }
                SECTION("get_option returns a legal value")
                {
                    if (!is_opt_supported)
                    {
                        REQUIRE_THROWS_AS(dev.get_option(opt), error);
                    }
                    else
                    {
                        auto range = dev.get_option_range(opt);
                        float value;
                        REQUIRE_NOTHROW(value = dev.get_option(opt));

                        // value in range. Do I need to account for epsilon in lt[e]/gt[e] comparisons?
                        REQUIRE(value >= range.min);
                        REQUIRE(value <= range.max);

                        // value doesn't change between two gets (if no additional threads are calling set)
                        REQUIRE(dev.get_option(opt) == Approx(value));

                        // REQUIRE(value == Approx(range.def)); // Not sure if this is a reasonable check
                        // TODO: make sure value == range.min + k*range.step for some k?
                    }
                }
                SECTION("set opt doesn't like bad values") {
                    if (!is_opt_supported)
                    {
                        REQUIRE_THROWS_AS(dev.set_option(opt, 1), error);
                    }
                    else
                    {
                        auto range = dev.get_option_range(opt);

                        // minimum should work, as should maximum
                        REQUIRE_NOTHROW(dev.set_option(opt, range.min));
                        REQUIRE_NOTHROW(dev.set_option(opt, range.max));

                        int n_steps = int((range.max - range.min) / range.step);

                        // check a few arbitrary points along the scale
                        REQUIRE_NOTHROW(dev.set_option(opt, range.min + (1 % n_steps)*range.step));
                        REQUIRE_NOTHROW(dev.set_option(opt, range.min + (11 % n_steps)*range.step));
                        REQUIRE_NOTHROW(dev.set_option(opt, range.min + (111 % n_steps)*range.step));
                        REQUIRE_NOTHROW(dev.set_option(opt, range.min + (1111 % n_steps)*range.step));

                        // below min and above max shouldn't work
                        REQUIRE_THROWS_AS(dev.set_option(opt, range.min - range.step), error);
                        REQUIRE_THROWS_AS(dev.set_option(opt, range.max + range.step), error);

                        // make sure requesting value in the range, but not a legal step doesn't work
                        // TODO: maybe something for range.step < 1 ?
                        for (auto j = 1; j < range.step; j++) {
                            CAPTURE(range.step);
                            CAPTURE(j);
                            REQUIRE_THROWS_AS(dev.set_option(opt, range.min + j), error);
                        }
                    }
                }
                SECTION("check get/set sequencing works as expected") {
                    if (!is_opt_supported) continue;
                    auto range = dev.get_option_range(opt);

                    // setting a valid value lets you get that value back
                    dev.set_option(opt, range.min);
                    REQUIRE(dev.get_option(opt) == Approx(range.min));

                    // setting an invalid value returns the last set valid value.
                    REQUIRE_THROWS(dev.set_option(opt, range.max + range.step));
                    REQUIRE(dev.get_option(opt) == Approx(range.min));

                    dev.set_option(opt, range.max);
                    REQUIRE_THROWS(dev.set_option(opt, range.min - range.step));
                    REQUIRE(dev.get_option(opt) == Approx(range.max));

                }
                SECTION("get_description returns a non-empty, non-null string") {
                    if (!is_opt_supported) {
                        REQUIRE_THROWS_AS(dev.get_option_description(opt), error);
                    }
                    else
                    {
                        REQUIRE(dev.get_option_description(opt) != nullptr);
                        REQUIRE(std::string(dev.get_option_description(opt)) != std::string(""));
                    }
                }
                // TODO: tests for get_option_value_description? possibly too open a function to have useful tests
            }
        }
    }
}

TEST_CASE("a single subdevice can only be opened once, different subdevices can be opened simultaneously", "[live][multicam]")
{
    // Require at least one device to be plugged in
    rs2::context ctx;
    if (make_context(SECTION_FROM_TEST_NAME, &ctx))
    {
        std::vector<sensor> list;
        REQUIRE_NOTHROW(list = ctx.query_all_sensors());
        REQUIRE(list.size() > 0);

        SECTION("Single context")
        {
            SECTION("subdevices on a single device")
            {
                for (auto & dev : list)
                {
                    disable_sensitive_options_for(dev);

                    SECTION("opening the same subdevice multiple times")
                    {
                        auto modes = dev.get_stream_modes();
                        REQUIRE(modes.size() > 0);
                        CAPTURE(modes.front().stream);
                        REQUIRE_NOTHROW(dev.open(modes.front()));

                        SECTION("same mode")
                        {
                            // selected, but not streaming
                            REQUIRE_THROWS_AS(dev.open({ modes.front() }), error);

                            // streaming
                            REQUIRE_NOTHROW(dev.start([](frame fref) {}));
                            REQUIRE_THROWS_AS(dev.open({ modes.front() }), error);
                        }

                        SECTION("different modes")
                        {
                            if (modes.size() == 1)
                            {
                                WARN("device " << dev.get_info(RS2_CAMERA_INFO_NAME) << " S/N: " << dev.get_info(
                                        RS2_CAMERA_INFO_SERIAL_NUMBER) << " w/ FW v" << dev.get_info(
                                        RS2_CAMERA_INFO_FIRMWARE_VERSION) << ":");
                                WARN("subdevice has only 1 supported streaming mode. Skipping Same Subdevice, different modes test.");
                            }
                            else
                            {
                                // selected, but not streaming
                                REQUIRE_THROWS_AS(dev.open({ modes[1] }), error);

                                // streaming
                                REQUIRE_NOTHROW(dev.start([](frame fref) {}));
                                REQUIRE_THROWS_AS(dev.open({ modes[1] }), error);
                            }
                        }

                        REQUIRE_NOTHROW(dev.stop());
                    }
                    // TODO: Move
                    SECTION("opening different subdevices") {
                        for (auto&& subdevice1 : ctx.get_sensor_parent(dev).query_sensors())
                        {
                            disable_sensitive_options_for(subdevice1);
                            for (auto&& subdevice2 : ctx.get_sensor_parent(dev).query_sensors())
                            {
                                disable_sensitive_options_for(subdevice2);

                                if (subdevice1 == subdevice2)
                                    continue;

                                // get first lock
                                REQUIRE_NOTHROW(subdevice1.open(subdevice1.get_stream_modes().front()));

                                // selected, but not streaming
                                {
                                    CAPTURE(subdevice2.get_stream_modes().front().stream);
                                    REQUIRE_NOTHROW(subdevice2.open(subdevice2.get_stream_modes().front()));
                                    REQUIRE_NOTHROW(subdevice2.start([](frame fref) {}));
                                    REQUIRE_NOTHROW(subdevice2.stop());
                                    REQUIRE_NOTHROW(subdevice2.close());
                                }

                                // streaming
                                {
                                    REQUIRE_NOTHROW(subdevice1.start([](frame fref) {}));
                                    REQUIRE_NOTHROW(subdevice2.open(subdevice2.get_stream_modes().front()));
                                    REQUIRE_NOTHROW(subdevice2.start([](frame fref) {}));
                                    // stop streaming in opposite order just to be sure that works too
                                    REQUIRE_NOTHROW(subdevice1.stop());
                                    REQUIRE_NOTHROW(subdevice2.stop());
                                    REQUIRE_NOTHROW(subdevice2.close());
                                }

                                REQUIRE_NOTHROW(subdevice1.close());
                            }
                        }
                    }
                }
            }
            SECTION("multiple devices")
            {
                if (list.size() == 1)
                {
                    WARN("Only one device connected. Skipping multi-device test");
                }
                else
                {
                    for (auto & dev1 : list)
                    {
                        disable_sensitive_options_for(dev1);
                        for (auto & dev2 : list)
                        {
                            disable_sensitive_options_for(dev2);

                            // couldn't think of a better way to compare the two...
                            if (dev1 == dev2)
                                continue;

                            REQUIRE_NOTHROW(dev1.open(dev1.get_stream_modes().front()));
                            REQUIRE_NOTHROW(dev2.open(dev2.get_stream_modes().front()));

                            REQUIRE_NOTHROW(dev1.start([](frame fref) {}));
                            REQUIRE_NOTHROW(dev2.start([](frame fref) {}));
                            REQUIRE_NOTHROW(dev1.stop());
                            REQUIRE_NOTHROW(dev2.stop());

                            REQUIRE_NOTHROW(dev1.close());
                            REQUIRE_NOTHROW(dev2.close());
                        }
                    }
                }
            }
        }

        SECTION("two contexts")
        {
            rs2::context ctx2;
            REQUIRE(make_context("two_contexts", &ctx2));
            std::vector<sensor> list2;
            REQUIRE_NOTHROW(list2 = ctx2.query_all_sensors());
            REQUIRE(list2.size() == list.size());
            SECTION("subdevices on a single device")
            {
                for (auto&& dev1 : list)
                {
                    disable_sensitive_options_for(dev1);
                    for (auto&& dev2 : list2)
                    {
                        disable_sensitive_options_for(dev2);

                        if (dev1 == dev2)
                        {
                            SECTION("same subdevice") {
                                // get modes
                                std::vector<stream_profile> modes1, modes2;
                                REQUIRE_NOTHROW(modes1 = dev1.get_stream_modes());
                                REQUIRE_NOTHROW(modes2 = dev2.get_stream_modes());
                                REQUIRE(modes1.size() > 0);
                                REQUIRE(modes1.size() == modes2.size());
                                // require that the lists are the same (disregarding order)
                                for (auto profile : modes1) {
                                    REQUIRE(std::any_of(begin(modes2), end(modes2), [&profile](const stream_profile & p)
                                    {
                                        return profile == p;
                                    }));
                                }

                                // grab first lock
                                CAPTURE(modes1.front().stream);
                                REQUIRE_NOTHROW(dev1.open(modes1.front()));

                                SECTION("same mode")
                                {
                                    // selected, but not streaming
                                    REQUIRE_THROWS_AS(dev2.open({ modes1.front() }), error);

                                    // streaming
                                    REQUIRE_NOTHROW(dev1.start([](frame fref) {}));
                                    REQUIRE_THROWS_AS(dev2.open({ modes1.front() }), error);
                                }
                                SECTION("different modes")
                                {
                                    if (modes1.size() == 1)
                                    {
                                        WARN("device " << dev1.get_info(RS2_CAMERA_INFO_NAME) << " S/N: " << dev1.get_info(
                                                RS2_CAMERA_INFO_SERIAL_NUMBER) << " w/ FW v" << dev1.get_info(
                                                RS2_CAMERA_INFO_FIRMWARE_VERSION) << ":");
                                        WARN("Device has only 1 supported streaming mode. Skipping Same Subdevice, different modes test.");
                                    }
                                    else
                                    {
                                        // selected, but not streaming
                                        REQUIRE_THROWS_AS(dev2.open({ modes1[1] }), error);

                                        // streaming
                                        REQUIRE_NOTHROW(dev1.start([](frame fref) {}));
                                        REQUIRE_THROWS_AS(dev2.open({ modes1[1] }), error);
                                    }
                                }
                                REQUIRE_NOTHROW(dev1.stop());
                            }
                        }
                        else
                        {
                            SECTION("different subdevice")
                            {
                                // get first lock
                                REQUIRE_NOTHROW(dev1.open(dev1.get_stream_modes().front()));

                                // selected, but not streaming
                                {
                                    CAPTURE(dev2.get_stream_modes().front().stream);
                                    REQUIRE_NOTHROW(dev2.open(dev2.get_stream_modes().front()));
                                    REQUIRE_NOTHROW(dev2.start([](frame fref) {}));
                                    REQUIRE_NOTHROW(dev2.stop());
                                    REQUIRE_NOTHROW(dev2.close());
                                }

                                // streaming
                                {
                                    REQUIRE_NOTHROW(dev1.start([](frame fref) {}));
                                    REQUIRE_NOTHROW(dev2.open(dev2.get_stream_modes().front()));
                                    REQUIRE_NOTHROW(dev2.start([](frame fref) {}));
                                    // stop streaming in opposite order just to be sure that works too
                                    REQUIRE_NOTHROW(dev1.stop());
                                    REQUIRE_NOTHROW(dev2.stop());

                                    REQUIRE_NOTHROW(dev1.close());
                                    REQUIRE_NOTHROW(dev2.close());
                                }
                            }
                        }
                    }
                }
            }
            SECTION("subdevices on separate devices")
            {
                if (list.size() == 1)
                {
                    WARN("Only one device connected. Skipping multi-device test");
                }
                else
                {
                    for (auto & dev1 : list)
                    {
                        disable_sensitive_options_for(dev1);
                        for (auto & dev2 : list2)
                        {
                            disable_sensitive_options_for(dev2);

                            if (dev1 == dev2)
                                continue;

                            // get modes
                            std::vector<stream_profile> modes1, modes2;
                            REQUIRE_NOTHROW(modes1 = dev1.get_stream_modes());
                            REQUIRE_NOTHROW(modes2 = dev2.get_stream_modes());
                            REQUIRE(modes1.size() > 0);
                            REQUIRE(modes2.size() > 0);

                            // grab first lock
                            CAPTURE(modes1.front().stream);
                            CAPTURE(dev1.get_info(RS2_CAMERA_INFO_NAME));
                            CAPTURE(dev1.get_info(RS2_CAMERA_INFO_SERIAL_NUMBER));
                            CAPTURE(dev2.get_info(RS2_CAMERA_INFO_NAME));
                            CAPTURE(dev2.get_info(RS2_CAMERA_INFO_SERIAL_NUMBER));
                            REQUIRE_NOTHROW(dev1.open(modes1.front()));

                            // try to acquire second lock

                            // selected, but not streaming
                            {
                                REQUIRE_NOTHROW(dev2.open({ modes2.front() }));
                                REQUIRE_NOTHROW(dev2.start([](frame fref) {}));
                                REQUIRE_NOTHROW(dev2.stop());
                                REQUIRE_NOTHROW(dev2.close());
                            }

                            // streaming
                            {
                                REQUIRE_NOTHROW(dev1.start([](frame fref) {}));
                                REQUIRE_NOTHROW(dev2.open({ modes2.front() }));
                                REQUIRE_NOTHROW(dev2.start([](frame fref) {}));
                                // stop streaming in opposite order just to be sure that works too
                                REQUIRE_NOTHROW(dev1.stop());
                                REQUIRE_NOTHROW(dev2.stop());
                                REQUIRE_NOTHROW(dev2.close());
                            }

                            REQUIRE_NOTHROW(dev1.close());
                        }
                    }
                }
            }
        }
    }
}

TEST_CASE("All suggested profiles can be opened", "[live]") {

    // Require at least one device to be plugged in
    rs2::context ctx;
    if (make_context(SECTION_FROM_TEST_NAME, &ctx))
    {

        const int num_of_profiles_for_each_subdevice = 2;

        std::vector<sensor> list;
        REQUIRE_NOTHROW(list = ctx.query_all_sensors());
        REQUIRE(list.size() > 0);

        for (auto && subdevice : list) {

            disable_sensitive_options_for(subdevice);

            std::vector<stream_profile> modes;
            REQUIRE_NOTHROW(modes = subdevice.get_stream_modes());

            REQUIRE(modes.size() > 0);
            WARN(subdevice.get_info(RS2_CAMERA_INFO_NAME));
            //the test will be done only on sub set of profile for each sub device
            for (int i = 0; i < modes.size(); i += (int)std::ceil((float)modes.size() / (float)num_of_profiles_for_each_subdevice)) {
                //CAPTURE(rs2_subdevice(subdevice));
                CAPTURE(modes[i].format);
                CAPTURE(modes[i].fps);
                CAPTURE(modes[i].height);
                CAPTURE(modes[i].width);
                CAPTURE(modes[i].stream);
                REQUIRE_NOTHROW(subdevice.open({ modes[i] }));
                REQUIRE_NOTHROW(subdevice.start([](frame fref) {}));
                REQUIRE_NOTHROW(subdevice.stop());
                REQUIRE_NOTHROW(subdevice.close());
            }
        }
    }
}

/* Apply heuristic test to check metadata attributes for sanity*/
void metadata_verification(const std::vector<frame_additional_data>& data)
{
    // Heuristics that we use to verify metadata
    // Metadata sanity
    // Frame numbers and timestamps increase monotonically
    // Sensor timestamp should be less or equal to frame timestamp
    // Exposure time and gain values are greater than zero
    // Sensor framerate is bounded to >0 and < 200 fps for uvc streams
    int64_t last_val[3] = { -1, -1, -1 };

    for (size_t i = 0; i < data.size(); i++)
    {

        // Check that Frame/Sensor timetamps, frame number rise monotonically
        for (int j = RS2_FRAME_METADATA_FRAME_COUNTER; j <= RS2_FRAME_METADATA_SENSOR_TIMESTAMP; j++)
        {
            if (data[i].frame_md.md_attributes[j].first)
            {
                int64_t value = data[i].frame_md.md_attributes[j].second;
                CAPTURE(value);
                CAPTURE(last_val[j]);

                REQUIRE_NOTHROW((value > last_val[0]));
                if (RS2_FRAME_METADATA_FRAME_COUNTER == j) // In addition, there shall be no frame number gaps
                {
                    REQUIRE_NOTHROW((1 == (value - last_val[j])));
                }

                last_val[j] = data[i].frame_md.md_attributes[j].second;
            }
        }

        // Sensor timestamp should be less or equal to frame timestamp
        if (data[i].frame_md.md_attributes[RS2_FRAME_METADATA_SENSOR_TIMESTAMP].first &&
            data[i].frame_md.md_attributes[RS2_FRAME_METADATA_FRAME_TIMESTAMP].first)
        {
            REQUIRE(data[i].frame_md.md_attributes[RS2_FRAME_METADATA_FRAME_TIMESTAMP].second >
                data[i].frame_md.md_attributes[RS2_FRAME_METADATA_SENSOR_TIMESTAMP].second);
        }

        // Exposure time and gain values are greater than zero
        if (data[i].frame_md.md_attributes[RS2_FRAME_METADATA_ACTUAL_EXPOSURE].first)
            REQUIRE(data[i].frame_md.md_attributes[RS2_FRAME_METADATA_ACTUAL_EXPOSURE].second > 0);
        if (data[i].frame_md.md_attributes[RS2_FRAME_METADATA_GAIN_LEVEL].first)
            REQUIRE(data[i].frame_md.md_attributes[RS2_FRAME_METADATA_GAIN_LEVEL].second > 0);
    }
}

TEST_CASE("Per-frame metadata sanity check", "[live]") {
    //Require at least one device to be plugged in
    rs2::context ctx;
    if (make_context(SECTION_FROM_TEST_NAME, &ctx))
    {
        std::vector<sensor> list;
        REQUIRE_NOTHROW(list = ctx.query_all_sensors());
        REQUIRE(list.size() > 0);

        const int frames_before_start_measure = 130;
        const int frames_for_fps_measure = 100;
        const double msec_to_sec = 0.001;
        const int num_of_profiles_for_each_subdevice = 2;
        const float max_diff_between_real_and_metadata_fps = 0.2f;

        for (auto && subdevice : list) {
            std::vector<stream_profile> modes;
            REQUIRE_NOTHROW(modes = subdevice.get_stream_modes());

            REQUIRE(modes.size() > 0);
            WARN(subdevice.get_info(RS2_CAMERA_INFO_NAME));

            //the test will be done only on sub set of profile for each sub device
            for (int i = 0; i < modes.size(); i += static_cast<int>(std::ceil((float)modes.size() / (float)num_of_profiles_for_each_subdevice)))
            {
                if ((modes[i].width == 1920) ||                                                         // Full-HD is often times too heavy for the build machine to handle
                    ((RS2_STREAM_GPIO1 <= modes[i].stream) && (RS2_STREAM_GPIO4 >= modes[i].stream)))   // GPIO Requires external triggers to produce events
                    continue;   // Disabling for now

                CAPTURE(modes[i].format);
                CAPTURE(modes[i].fps);
                CAPTURE(modes[i].height);
                CAPTURE(modes[i].width);
                CAPTURE(modes[i].stream);

                std::vector<frame_additional_data> frames_additional_data;
                auto frames = 0;
                double start;
                std::condition_variable cv;
                std::mutex m;
                auto first = true;

                REQUIRE_NOTHROW(subdevice.open({ modes[i] }));
                disable_sensitive_options_for(subdevice);

                REQUIRE_NOTHROW(subdevice.start([&](frame f)
                {
                    if ((frames >= frames_before_start_measure) && (frames_additional_data.size() < frames_for_fps_measure))
                    {
                        if (first)
                        {
                            start = ctx.get_time();
                        }
                        first = false;

                        frame_additional_data data{ f.get_timestamp(),
                                                     f.get_frame_number(),
                                                     f.get_frame_timestamp_domain(),
                                                     f.get_stream_type(),
                                                     f.get_format() };

                        // Store frame metadata attributes, verify API behavior correctness
                        for (auto i = 0; i < RS2_FRAME_METADATA_COUNT; i++)
                        {
                            bool supported = false;
                            REQUIRE_NOTHROW(supported = f.supports_frame_metadata((rs2_frame_metadata)i));
                            if (supported)
                            {
                                rs2_metadata_t val{};
                                REQUIRE_NOTHROW(val = f.get_frame_metadata((rs2_frame_metadata)i));
                                data.frame_md.md_attributes[i] = std::make_pair(true, val);
                            }
                            else
                            {
                                REQUIRE_THROWS(f.get_frame_metadata((rs2_frame_metadata)i));
                                data.frame_md.md_attributes[i].first = false;
                            }
                        }


                        std::unique_lock<std::mutex> lock(m);
                        frames_additional_data.push_back(data);
                    }
                    frames++;
                    if (frames_additional_data.size() >= frames_for_fps_measure)
                    {
                        cv.notify_one();
                    }
                }));


                std::unique_lock<std::mutex> lock(m);
                REQUIRE(cv.wait_for(lock, std::chrono::seconds(30), [&] {return frames_additional_data.size() >= frames_for_fps_measure; }));

                REQUIRE_NOTHROW(subdevice.stop());
                REQUIRE_NOTHROW(subdevice.close());

                auto end = ctx.get_time();
                lock.unlock();

                auto seconds = (end - start)*msec_to_sec;

                CAPTURE(start);
                CAPTURE(end);

                if (seconds <= 0)
                {
                    std::cout << "Start " << std::fixed << start << "\n";
                    std::cout << "End   " << std::fixed << end << "\n";
                }

                REQUIRE(seconds > 0);

                auto actual_fps = (double)frames_additional_data.size() / (double)seconds;

                double metadata_seconds = frames_additional_data[frames_additional_data.size() - 1].timestamp - frames_additional_data[0].timestamp;
                metadata_seconds *= msec_to_sec;


                if (metadata_seconds <= 0)
                {
                    std::cout << "Start metadata " << std::fixed << frames_additional_data[0].timestamp << "\n";
                    std::cout << "End metadata   " << std::fixed << frames_additional_data[frames_additional_data.size() - 1].timestamp << "\n";
                }
                REQUIRE(metadata_seconds > 0);

                auto metadata_frames = frames_additional_data[frames_additional_data.size() - 1].frame_number - frames_additional_data[0].frame_number;
                auto metadata_fps = (double)metadata_frames / (double)metadata_seconds;

                for (auto i = 0; i < frames_additional_data.size() - 1; i++)
                {
                    CAPTURE(i);
                    CAPTURE(frames_additional_data[i].timestamp_domain);
                    CAPTURE(frames_additional_data[i + 1].timestamp_domain);
                    REQUIRE((frames_additional_data[i].timestamp_domain == frames_additional_data[i + 1].timestamp_domain));

                    CAPTURE(frames_additional_data[i].frame_number);
                    CAPTURE(frames_additional_data[i + 1].frame_number);

                    REQUIRE((frames_additional_data[i].frame_number < frames_additional_data[i + 1].frame_number));
                }
                CAPTURE(actual_fps);
                CAPTURE(metadata_fps);

                //it the diff in percentage between metadata fps and actual fps is bigger than max_diff_between_real_and_metadata_fps
                //the test will fail
                REQUIRE(std::abs(metadata_fps / actual_fps - 1) < max_diff_between_real_and_metadata_fps);

                // Verify per-frame metadata attributes
                metadata_verification(frames_additional_data);

                std::cout << modes[i].format << "MODE: " << modes[i].fps << " " << modes[i].height << " " << modes[i].width << " " << modes[i].stream << " succeed\n";
            }
        }
    }
}

void triger_error(const device& dev, int num)
{
    std::vector<uint8_t> raw_data(24, 0);
    raw_data[0] = 0x14;
    raw_data[2] = 0xab;
    raw_data[3] = 0xcd;
    raw_data[4] = 0x4d;
    raw_data[8] = num;
    if (auto debug = dev.as<debug_protocol>())
        debug.send_and_receive_raw_data(raw_data);
}

TEST_CASE("Error handling sanity", "[live]") {

    //Require at least one device to be plugged in
    rs2::context ctx;
    if (make_context(SECTION_FROM_TEST_NAME, &ctx))
    {
        const int num_of_errors = 4;

        std::vector<sensor> list;
        REQUIRE_NOTHROW(list = ctx.query_all_sensors());
        REQUIRE(list.size() > 0);

        std::string notification_description;
        rs2_log_severity severity;
        std::condition_variable cv;
        std::mutex m;

        std::map<int, std::string> notification_descriptions;

        notification_descriptions[1] = "Hot laser power reduce";
        notification_descriptions[2] = "Hot laser disable";
        notification_descriptions[3] = "Flag B laser disable";

        //enable error polling
        for (auto && subdevice : list) {
            // disable_sensitive_options_for(subdevice);

            for (auto i = 1; i < num_of_errors; i++)
            {
                if (subdevice.supports(RS2_OPTION_ERROR_POLLING_ENABLED))
                {
                    disable_sensitive_options_for(subdevice);
                    REQUIRE_NOTHROW(subdevice.set_option(RS2_OPTION_ERROR_POLLING_ENABLED, 1));
                    subdevice.set_notifications_callback([&](notification n)
                    {

                        std::unique_lock<std::mutex> lock(m);

                        notification_description = n.get_description();
                        severity = n.get_severity();
                        cv.notify_one();
                    });

                    triger_error(ctx.get_sensor_parent(subdevice), i);
                    std::unique_lock<std::mutex> lock(m);
                    CAPTURE(notification_description);
                    CAPTURE(severity);
                    CAPTURE(i);
                    auto pred = [&]() {
                        return notification_description.compare(notification_descriptions[i]) == 0
                            && severity == RS2_LOG_SEVERITY_ERROR;
                    };
                    REQUIRE(cv.wait_for(lock, std::chrono::seconds(10), pred));


                }
            }
        }


        //disable error polling

        auto got_error = false;
        for (auto && subdevice : list) {
            // disable_sensitive_options_for(subdevice);

            for (auto i = 1; i < 4; i++)
            {
                if (subdevice.supports(RS2_OPTION_ERROR_POLLING_ENABLED))
                {
                    disable_sensitive_options_for(subdevice);
                    REQUIRE_NOTHROW(subdevice.set_option(RS2_OPTION_ERROR_POLLING_ENABLED, 0));
                    subdevice.set_notifications_callback([&](notification n)
                    {
                        got_error = true;
                        notification_description = n.get_description();

                    });

                    triger_error(ctx.get_sensor_parent(subdevice), i);
                    std::this_thread::sleep_for(std::chrono::seconds(2));
                    CAPTURE(notification_description);
                    REQUIRE(got_error == false);

                }
            }
        }
    }
}

TEST_CASE("Auto exposure behavior", "[live]") {

    std::string SR300_PID = "0x0aa5";
    std::stringstream s;
    s << SR300_PID;
    int sr300_pid;
    s >> std::hex >> sr300_pid;
    //Require at least one device to be plugged in
    rs2::context ctx;
    if (make_context(SECTION_FROM_TEST_NAME, &ctx))
    {

        std::vector<sensor> list;
        REQUIRE_NOTHROW(list = ctx.query_all_sensors());
        REQUIRE(list.size() > 0);


        //enable error polling
        for (auto && subdevice : list) {
            if (!subdevice.supports(RS2_CAMERA_INFO_PRODUCT_ID))
            {
                continue;
            }
            std::string pid = subdevice.get_info(RS2_CAMERA_INFO_PRODUCT_ID);
            std::stringstream s;
            s << pid;
            int curr_pid;
            s >> std::hex >> curr_pid;

            if (curr_pid != sr300_pid && subdevice.supports(RS2_OPTION_ENABLE_AUTO_EXPOSURE))
            {
                option_range range{};

                float val{};

                auto info = subdevice.get_info(RS2_CAMERA_INFO_NAME);
                CAPTURE(info);

                REQUIRE_NOTHROW(subdevice.set_option(RS2_OPTION_ENABLE_AUTO_EXPOSURE, 1));

                SECTION("Disable auto exposure whan setting a value")
                {

                    REQUIRE_NOTHROW(range = subdevice.get_option_range(RS2_OPTION_EXPOSURE));
                    REQUIRE_NOTHROW(subdevice.set_option(RS2_OPTION_EXPOSURE, range.max));
                    CAPTURE(range.max);
                    REQUIRE_NOTHROW(val = subdevice.get_option(RS2_OPTION_ENABLE_AUTO_EXPOSURE));
                    REQUIRE(val == 0);
                }

                SECTION("Disable white balance whan setting a value")
                {
                    if (subdevice.supports(RS2_OPTION_ENABLE_AUTO_WHITE_BALANCE) && subdevice.supports(RS2_OPTION_WHITE_BALANCE))
                    {
                        REQUIRE_NOTHROW(subdevice.set_option(RS2_OPTION_ENABLE_AUTO_WHITE_BALANCE, 1));
                        REQUIRE_NOTHROW(range = subdevice.get_option_range(RS2_OPTION_WHITE_BALANCE));
                        REQUIRE_NOTHROW(subdevice.set_option(RS2_OPTION_WHITE_BALANCE, range.max));
                        CAPTURE(range.max);
                        REQUIRE_NOTHROW(val = subdevice.get_option(RS2_OPTION_ENABLE_AUTO_WHITE_BALANCE));
                        REQUIRE(val == 0);
                    }

                }

            }

        }

    }
}

std::pair<std::shared_ptr<device>, std::weak_ptr<device>> make_device(device_list& list)
{
    REQUIRE(list.size() > 0);

    std::shared_ptr<device> dev;
    REQUIRE_NOTHROW(dev = std::make_shared<device>(list[0]));
    std::weak_ptr<device> weak_dev(dev);

    disable_sensitive_options_for(*dev);

    return std::pair<std::shared_ptr<device>, std::weak_ptr<device>>(dev, weak_dev);
}

void reset_device(std::shared_ptr<device>& strong, std::weak_ptr<device>& weak, device_list& list, const device& new_dev)
{
    strong.reset();
    weak.reset();
    list = nullptr;
    strong = std::make_shared<device>(new_dev);
    weak = strong;
    disable_sensitive_options_for(*strong);
}

TEST_CASE("Disconnect events works", "[live]") {

    rs2::context ctx;
    if (make_context(SECTION_FROM_TEST_NAME, &ctx))
    {
        device_list list;
        REQUIRE_NOTHROW(list = ctx.query_devices());

        auto dev = make_device(list);
        auto dev_strong = dev.first;
        auto dev_weak = dev.second;


        auto disconnected = false;
        auto connected = false;

        std::string serial;

        REQUIRE_NOTHROW(serial = dev_strong->get_info(RS2_CAMERA_INFO_SERIAL_NUMBER));

        std::condition_variable cv;
        std::mutex m;

        //Setting up devices change callback to notify the test about device disconnection
        REQUIRE_NOTHROW(ctx.set_devices_changed_callback([&, dev_weak](event_information& info) mutable
        {
            auto&& strong = dev_weak.lock();
            {
                if (strong)
                {
                    if (info.was_removed(*strong))
                    {
                        std::unique_lock<std::mutex> lock(m);
                        disconnected = true;
                        cv.notify_one();
                    }


                    for (auto d : info.get_new_devices())
                    {
                        for (auto&& s : d.query_sensors())
                            disable_sensitive_options_for(s);

                        if (serial == d.get_info(RS2_CAMERA_INFO_SERIAL_NUMBER))
                        {
                            try
                            {
                                std::unique_lock<std::mutex> lock(m);
                                connected = true;
                                cv.notify_one();
                                break;
                            }
                            catch (...)
                            {

                            }
                        }
                    }
                }

            }}));
        //forcing hardware reset to simulate device disconnection
        dev_strong->hardware_reset();

        {
            std::unique_lock<std::mutex> lock(m);
            //Check that device disconnection is registered within reasonable period of time.
            REQUIRE(cv.wait_for(lock, std::chrono::seconds(10), [&]() { return disconnected; }));
        }

        //Check that after the library reported device disconnection, operations on old device object will return error
        REQUIRE_THROWS(dev_strong->query_sensors().front().close());

        {
            std::unique_lock<std::mutex> lock(m);
            //Check that after reset the device gets connected back within reasonable period of time
            REQUIRE(cv.wait_for(lock, std::chrono::seconds(10), [&]() { return connected; }));
        }
    }
}

TEST_CASE("Connect events works", "[live]") {

    rs2::context ctx;
    if (make_context(SECTION_FROM_TEST_NAME, &ctx))
    {
        device_list list;
        REQUIRE_NOTHROW(list = ctx.query_devices());

        auto dev = make_device(list);
        auto dev_strong = dev.first;
        auto dev_weak = dev.second;

        std::string serial;

        REQUIRE_NOTHROW(serial = dev_strong->get_info(RS2_CAMERA_INFO_SERIAL_NUMBER));

        auto disconnected = false;
        auto connected = false;
        std::condition_variable cv;
        std::mutex m;

        //Setting up devices change callback to notify the test about device disconnection and connection
        REQUIRE_NOTHROW(ctx.set_devices_changed_callback([&, dev_weak](event_information& info) mutable
        {
            auto&& strong = dev_weak.lock();
            {
                if (strong)
                {
                    if (info.was_removed(*strong))
                    {
                        std::unique_lock<std::mutex> lock(m);
                        disconnected = true;
                        cv.notify_one();
                    }


                    for (auto d : info.get_new_devices())
                    {
                        if (serial == d.get_info(RS2_CAMERA_INFO_SERIAL_NUMBER))
                        {
                            try
                            {
                                std::unique_lock<std::mutex> lock(m);

                                reset_device(dev_strong, dev_weak, list, d);

                                connected = true;
                                cv.notify_one();
                                break;
                            }
                            catch (...)
                            {

                            }
                        }
                    }
                }

            }}));

        //forcing hardware reset to simulate device disconnection
        dev_strong->hardware_reset();

        std::unique_lock<std::mutex> lock(m);
        //Check that device disconnection is registered within reasonable period of time.
        REQUIRE(cv.wait_for(lock, std::chrono::seconds(10), [&]() {return disconnected; }));
        //Check that after reset the device gets connected back within reasonable period of time
        REQUIRE(cv.wait_for(lock, std::chrono::seconds(10), [&]() {return connected; }));
    }
}

std::shared_ptr<std::function<void(frame fref)>> check_stream_sanity(const context& ctx, const sensor& dev, int num_of_frames, bool infinite = false)
{
    std::shared_ptr<std::condition_variable> cv = std::make_shared<std::condition_variable>();
    std::shared_ptr<std::mutex> m = std::make_shared<std::mutex>();
    std::shared_ptr<std::map<rs2_stream, int>> streams_frames = std::make_shared<std::map<rs2_stream, int>>();
    std::vector<sensor> devs;

    std::shared_ptr<std::function<void(frame fref)>>  func;


    std::vector<stream_profile> profiles = {
    {RS2_STREAM_DEPTH, 640, 480, 60, RS2_FORMAT_Z16},
    {RS2_STREAM_FISHEYE, 640, 480, 60, RS2_FORMAT_RAW8}};

    for (auto sub : ctx.get_sensor_parent(dev).query_sensors())
    {
        std::vector<stream_profile> modes;
        REQUIRE_NOTHROW(modes = sub.get_stream_modes());

        for(auto p:profiles )
        {
            if(std::find_if(modes.begin(), modes.end(), [&](stream_profile profile){return p==profile;}) < modes.end())
            {

                (*streams_frames)[p.stream] = 0;

                REQUIRE_NOTHROW(sub.open(p));
                devs.push_back(sub);

                func = std::make_shared< std::function<void(frame fref)>>([devs, num_of_frames, m, streams_frames, cv](frame fref) mutable
                    {
                        std::unique_lock<std::mutex> lock(*m);
                        auto stream = fref.get_stream_type();
                        streams_frames->at(stream)++;
                        if(streams_frames->at(stream) >= num_of_frames)
                            cv->notify_one();

                    });
                REQUIRE_NOTHROW(sub.start(*func));
                break;
            }
        }

    }

    REQUIRE(streams_frames->size()>0);

    std::unique_lock<std::mutex> lock(*m);
    cv->wait_for(lock, std::chrono::seconds(30), [&]
    {
        for (auto f : (*streams_frames))
        {
            if (f.second < num_of_frames)
                return false;
        }
        return true;
    });

    if (!infinite)
    {
        for(auto dev:devs)
        {
            REQUIRE_NOTHROW(dev.stop());
            REQUIRE_NOTHROW(dev.close());
        }
    }

    return func;
}



TEST_CASE("Connect Disconnect events while streaming", "[live]") {
    rs2::context ctx;
    if (make_context(SECTION_FROM_TEST_NAME, &ctx))
    {
        device_list list;
        REQUIRE_NOTHROW(list = ctx.query_devices());


        std::string serial;

        auto dev = make_device(list);
        auto dev_strong = dev.first;
        auto dev_weak = dev.second;


        REQUIRE_NOTHROW(serial = dev_strong->get_info(RS2_CAMERA_INFO_SERIAL_NUMBER));


        auto disconnected = false;
        auto connected = false;
        std::condition_variable cv;
        std::mutex m;

        //Setting up devices change callback to notify the test about device disconnection and connection
        REQUIRE_NOTHROW(ctx.set_devices_changed_callback([&, dev_weak](event_information& info) mutable
        {
            auto&& strong = dev_weak.lock();
            {
                if (strong)
                {
                    if (info.was_removed(*strong))
                    {
                        std::unique_lock<std::mutex> lock(m);
                        disconnected = true;
                        cv.notify_one();
                    }


                    for (auto d : info.get_new_devices())
                    {
                        if (serial == d.get_info(RS2_CAMERA_INFO_SERIAL_NUMBER))
                        {
                            try
                            {
                                std::unique_lock<std::mutex> lock(m);

                                reset_device(dev_strong, dev_weak, list, d);

                                connected = true;
                                cv.notify_one();
                                break;
                            }
                            catch (...)
                            {

                            }
                        }
                    }
                }

            }}));

        for (auto&& s : dev_strong->query_sensors())
            auto func = check_stream_sanity(ctx, s, 1, true);

        for (auto i = 0; i < 3; i++)
        {
            //forcing hardware reset to simulate device disconnection
            dev_strong->hardware_reset();

            {
                std::unique_lock<std::mutex> lock(m);
                //Check that device disconnection is registered within reasonable period of time.
                REQUIRE(cv.wait_for(lock, std::chrono::seconds(10), [&]() {return disconnected; }));
                //Check that after reset the device gets connected back within reasonable period of time
                REQUIRE(cv.wait_for(lock, std::chrono::seconds(10), [&]() {return connected; }));
            }

            for (auto&& s : dev_strong->query_sensors())
                auto func = check_stream_sanity(ctx, s, 10);

            disconnected = connected = false;
        }

    }
}

void check_controlls_sanity(const context& ctx, const sensor& dev)
{
    for (auto d : ctx.get_sensor_parent(dev).query_sensors())
    {
        for (auto i = 0; i < RS2_OPTION_COUNT; i++)
        {
            if (d.supports((rs2_option)i))
                REQUIRE_NOTHROW(d.get_option((rs2_option)i));
        }
    }
}

TEST_CASE("Connect Disconnect events while controlls", "[live]")
{
    rs2::context ctx;
    if (make_context(SECTION_FROM_TEST_NAME, &ctx))
    {
        device_list list;
        REQUIRE_NOTHROW(list = ctx.query_devices());

        auto dev = make_device(list);
        auto dev_strong = dev.first;
        auto dev_weak = dev.second;

        std::string serial;

        REQUIRE_NOTHROW(serial = dev_strong->get_info(RS2_CAMERA_INFO_SERIAL_NUMBER));


        auto disconnected = false;
        auto connected = false;
        std::condition_variable cv;
        std::mutex m;

        //Setting up devices change callback to notify the test about device disconnection and connection
        REQUIRE_NOTHROW(ctx.set_devices_changed_callback([&, dev_weak](event_information& info) mutable
        {
            auto&& strong = dev_weak.lock();
            {
                if (strong)
                {
                    if (info.was_removed(*strong))
                    {
                        std::unique_lock<std::mutex> lock(m);
                        disconnected = true;
                        cv.notify_one();
                    }


                    for (auto d : info.get_new_devices())
                    {
                        if (serial == d.get_info(RS2_CAMERA_INFO_SERIAL_NUMBER))
                        {
                            try
                            {
                                std::unique_lock<std::mutex> lock(m);

                                reset_device(dev_strong, dev_weak, list, d);

                                connected = true;
                                cv.notify_one();
                                break;
                            }
                            catch (...)
                            {

                            }
                        }
                    }
                }

            }}));

        //forcing hardware reset to simulate device disconnection
        dev_strong->hardware_reset();

        std::unique_lock<std::mutex> lock(m);
        //Check that device disconnection is registered within reasonable period of time.
        REQUIRE(cv.wait_for(lock, std::chrono::seconds(10), [&]() {return disconnected; }));
        //Check that after reset the device gets connected back within reasonable period of time
        REQUIRE(cv.wait_for(lock, std::chrono::seconds(10), [&]() {return connected; }));

        for (auto&& s : dev_strong->query_sensors())
            check_controlls_sanity(ctx, s);
    }

}

TEST_CASE("device_hub", "[live]") {

    rs2::context ctx;

    std::shared_ptr<device> dev;

    if (make_context(SECTION_FROM_TEST_NAME, &ctx))
    {
        rs2::util::device_hub hub(ctx);
        REQUIRE_NOTHROW(dev = std::make_shared<device>(hub.wait_for_device()));

        std::weak_ptr<device> weak(dev);

        disable_sensitive_options_for(*dev);

        dev->hardware_reset();

        while(hub.is_connected(*dev))
        {
            std::this_thread::sleep_for(std::chrono::milliseconds(10));
        }

        REQUIRE_NOTHROW(dev = std::make_shared<device>(hub.wait_for_device()));
        disable_sensitive_options_for(*dev);

        for (auto&& s : dev->query_sensors())
            check_controlls_sanity(ctx, s);
    }
}


class AC_Mock_Device
{
public:
    using SensorType = AC_Mock_Device;

    std::vector<SensorType> query_sensors() const
    {
        return std::vector<SensorType>(1, *this);
    }

    AC_Mock_Device(std::vector<stream_profile> modes, bool result) : result(result), modes(std::move(modes)), expected() {};
    void set_expected(std::vector<stream_profile> profiles) { expected = profiles; };

    std::vector<AC_Mock_Device> get_adjacent_devices() const { return{ *this }; }
    std::vector<stream_profile> get_stream_modes() const { return modes; };
    bool open(std::vector<stream_profile> profiles) const {
        for (auto & profile : profiles) {
            if (profile.has_wildcards()) return false;
            if (std::none_of(begin(expected), end(expected), [&profile](const stream_profile &p) {return p.match(profile); }))
                return false;
        }
        return true;
    }

    rs2_intrinsics get_intrinsics(stream_profile profile) const {
        return{ 0, 0, 0.0, 0.0, 0.0, 0.0, RS2_DISTORTION_COUNT,{ 0.0, 0.0, 0.0, 0.0, 0.0 } };
    }
    const char * get_camera_info(rs2_camera_info info) const {
        switch (info) {
        case RS2_CAMERA_INFO_NAME: return "Dummy Module";
        default: return "";
        }
    }

    std::string get_info(rs2_camera_info info) const { return "Mock"; }

    template<class T>
    void start(T callback) const
    {
        REQUIRE(result == true);
    }

    void stop() const
    {
        // TODO
    }

    void close() const
    {
        // TODO
    }

private:
    std::vector<stream_profile> modes, expected;
    bool result;
};

TEST_CASE("Auto-complete feature works", "[offline][util::config]") {
    // dummy device can provide the following profiles:
    AC_Mock_Device dev({ { RS2_STREAM_DEPTH   , 640, 240,  10, RS2_FORMAT_Z16 },
                      { RS2_STREAM_DEPTH   , 640, 240,  30, RS2_FORMAT_Z16 },
                      { RS2_STREAM_DEPTH   , 640, 240, 110, RS2_FORMAT_Z16 },
                      { RS2_STREAM_DEPTH   , 640, 480,  10, RS2_FORMAT_Z16 },
                      { RS2_STREAM_DEPTH   , 640, 480,  30, RS2_FORMAT_Z16 },
                      { RS2_STREAM_INFRARED, 640, 240,  10, RS2_FORMAT_Y8  },
                      { RS2_STREAM_INFRARED, 640, 240,  30, RS2_FORMAT_Y8  },
                      { RS2_STREAM_INFRARED, 640, 240, 110, RS2_FORMAT_Y8  },
                      { RS2_STREAM_INFRARED, 640, 480,  10, RS2_FORMAT_Y8  },
                      { RS2_STREAM_INFRARED, 640, 480,  30, RS2_FORMAT_Y8  },
                      { RS2_STREAM_INFRARED, 640, 480, 200, RS2_FORMAT_Y8  } }, true);
    util::Config<AC_Mock_Device> config;

    struct Test {
        std::vector<stream_profile> given,       // We give these profiles to the config class
            expected;    // pool of profiles the config class can return. Leave empty if auto-completer is expected to fail
    };
    std::vector<Test> tests = {
        // Test 0 (Depth always has RS2_FORMAT_Z16)
       { { { RS2_STREAM_DEPTH   ,   0,   0,   0, RS2_FORMAT_ANY } },   // given
         { { RS2_STREAM_DEPTH   ,   0,   0,   0, RS2_FORMAT_Z16 } } }, // expected
        // Test 1 (IR always has RS2_FORMAT_Y8)
       { { { RS2_STREAM_INFRARED,   0,   0,   0, RS2_FORMAT_ANY } },   // given
         { { RS2_STREAM_INFRARED,   0,   0,   0, RS2_FORMAT_Y8  } } }, // expected
        // Test 2 (No 200 fps depth)
       { { { RS2_STREAM_DEPTH   ,   0,   0, 200, RS2_FORMAT_ANY } },   // given
         { } },                                                      // expected
        // Test 3 (Can request 200 fps IR)
       { { { RS2_STREAM_INFRARED,   0,   0, 200, RS2_FORMAT_ANY } },   // given
         { { RS2_STREAM_INFRARED,   0,   0, 200, RS2_FORMAT_ANY } } }, // expected
        // Test 4 (requesting IR@200fps + depth fails
       { { { RS2_STREAM_INFRARED,   0,   0, 200, RS2_FORMAT_ANY }, { RS2_STREAM_DEPTH   ,   0,   0,   0, RS2_FORMAT_ANY } },   // given
         { } },                                                                                                            // expected
        // Test 5 (Can't do 640x480@110fps a)
       { { { RS2_STREAM_INFRARED, 640, 480, 110, RS2_FORMAT_ANY } },   // given
         { } },                                                      // expected
        // Test 6 (Can't do 640x480@110fps b)
       { { { RS2_STREAM_DEPTH   , 640, 480,   0, RS2_FORMAT_ANY }, { RS2_STREAM_INFRARED,   0,   0, 110, RS2_FORMAT_ANY } },   // given
         { } },                                                                                                            // expected
        // Test 7 (Pull extra details from second stream a)
       { { { RS2_STREAM_DEPTH   , 640, 480,   0, RS2_FORMAT_ANY }, { RS2_STREAM_INFRARED,   0,   0,  30, RS2_FORMAT_ANY } },   // given
         { { RS2_STREAM_DEPTH   , 640, 480,  30, RS2_FORMAT_ANY }, { RS2_STREAM_INFRARED, 640, 480,  30, RS2_FORMAT_ANY } } }, // expected
        // Test 8 (Pull extra details from second stream b) [IR also supports 200, could fail if that gets selected]
       { { { RS2_STREAM_INFRARED, 640, 480,   0, RS2_FORMAT_ANY }, { RS2_STREAM_DEPTH   ,   0,   0,   0, RS2_FORMAT_ANY } },   // given
         { { RS2_STREAM_INFRARED, 640, 480,  10, RS2_FORMAT_ANY }, { RS2_STREAM_INFRARED, 640, 480,  30, RS2_FORMAT_ANY },     // expected - options for IR stream
           { RS2_STREAM_DEPTH   , 640, 480,  10, RS2_FORMAT_ANY }, { RS2_STREAM_DEPTH   , 640, 480,  30, RS2_FORMAT_ANY } } }  // expected - options for depth stream
    };

    for (int i = 0; i < tests.size(); ++i)
    {
        config.disable_all();
        for (auto & profile : tests[i].given) {
            config.enable_stream(profile.stream, profile.width, profile.height, profile.fps, profile.format);
        }
        dev.set_expected(tests[i].expected);
        CAPTURE(i);
        if (tests[i].expected.size() == 0) {
            REQUIRE_THROWS_AS(config.open(dev), std::runtime_error);
        }
        else
        {
            util::Config<AC_Mock_Device>::multistream results;
            REQUIRE_NOTHROW(results = config.open(dev));
            //REQUIRE()s are in here
            results.start(0);
            results.stop();
            REQUIRE_NOTHROW(config.open(dev));
        }
    }
}<|MERGE_RESOLUTION|>--- conflicted
+++ resolved
@@ -27,15 +27,12 @@
         auto range = dev.get_option_range(RS2_OPTION_EXPOSURE);
         REQUIRE_NOTHROW(dev.set_option(RS2_OPTION_EXPOSURE, range.def));
     }
-<<<<<<< HEAD
-=======
 }
 
 void disable_sensitive_options_for(device& dev)
 {
     for (auto&& s : dev.query_sensors())
         disable_sensitive_options_for(s);
->>>>>>> 6dc32259
 }
 
 TEST_CASE("Device metadata enumerates correctly", "[live]")
