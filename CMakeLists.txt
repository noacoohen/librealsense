# ubuntu 12.04 LTS cmake version 2.8.7
# ubuntu 14.04 LTS cmake version 2.8.12.2
# ubuntu 16.04 LTS cmake version 3.5.1
cmake_minimum_required(VERSION 2.8.3)

macro(info msg)
    message(STATUS "Info: ${msg}")
endmacro()

macro(infoValue variableName)
    info("${variableName}=\${${variableName}}")
endmacro()

##################################################################
# Parse librealsense version and assign it to CMake variables    #
# This function parses librealsense public API header file, rs.h #
# and retrieves version numbers embedded in the source code.     #
# Since the function relies on hard-coded variables, it is prone #
# for failures should these constants be modified in future      #
##################################################################
function(assign_version_property VER_COMPONENT)
    file(STRINGS "./include/librealsense/rs2.h" REALSENSE_VERSION_${VER_COMPONENT} REGEX "#define RS2_API_${VER_COMPONENT}_VERSION")
    separate_arguments(REALSENSE_VERSION_${VER_COMPONENT})
    list(GET REALSENSE_VERSION_${VER_COMPONENT} -1 tmp)
    if (tmp LESS 0)
        message( FATAL_ERROR "Could not obtain valid Librealsense version ${VER_COMPONENT} component - actual value is ${tmp}" )
    endif()
    set(REALSENSE_VERSION_${VER_COMPONENT} ${tmp} PARENT_SCOPE)
endfunction()

set(REALSENSE_VERSION_MAJOR -1)
set(REALSENSE_VERSION_MINOR -1)
set(REALSENSE_VERSION_PATCH -1)
assign_version_property(MAJOR)
assign_version_property(MINOR)
assign_version_property(PATCH)
set(REALSENSE_VERSION_STRING ${REALSENSE_VERSION_MAJOR}.${REALSENSE_VERSION_MINOR}.${REALSENSE_VERSION_PATCH})
infoValue(REALSENSE_VERSION_STRING)

# In a ROS Build Environment CMAKE_PREFIX_PATH is also an environment variable
# Checking for this special case and ensuring it contains a ROS path
IF(DEFINED ENV{CMAKE_PREFIX_PATH})
  IF($ENV{CMAKE_PREFIX_PATH} MATCHES "/opt/ros")
    set(ROS_BUILD_TYPE TRUE)
  ENDIF()
ENDIF()

IF (${ROS_BUILD_TYPE})
  message(STATUS "Building in a ROS environment")
  project(librealsense2)

  #################################
  # catkin specific configuration #
  #################################
  find_package(catkin REQUIRED)
  # The catkin_package macro generates cmake config files for your package
  # Declare things to be passed to dependent projects
  # INCLUDE_DIRS: uncomment this if you package contains header files
  # LIBRARIES: libraries you create in this project that dependent projects also need
  # CATKIN_DEPENDS: catkin_packages dependent projects also need
  # DEPENDS: system dependencies of this project that dependent projects also need
  catkin_package(
    INCLUDE_DIRS include
    LIBRARIES realsense2
  )
ELSE()
  project(Realsense)
ENDIF()

# Save the command line compile commands in the build output
set(CMAKE_EXPORT_COMPILE_COMMANDS 1)
# View the makefile commands during build
#set(CMAKE_VERBOSE_MAKEFILE on)

include(CheckCXXCompilerFlag)
CHECK_CXX_COMPILER_FLAG("-std=c++11" COMPILER_SUPPORTS_CXX11)
CHECK_CXX_COMPILER_FLAG("-std=c++0x" COMPILER_SUPPORTS_CXX0X)
if(COMPILER_SUPPORTS_CXX11)
    set(CMAKE_C_FLAGS "${CMAKE_C_FLAGS} -std=c11")
    set(CMAKE_CXX_FLAGS "${CMAKE_CXX_FLAGS} -std=c++11")
elseif(COMPILER_SUPPORTS_CXX0X)
    set(CMAKE_CXX_FLAGS "${CMAKE_CXX_FLAGS} -std=c++0x")
else()
    message(STATUS "The compiler ${CMAKE_CXX_COMPILER} has no C++11 support. Please use a different C++ compiler.")
endif()

list(APPEND CMAKE_MODULE_PATH ${CMAKE_CURRENT_SOURCE_DIR}/CMake)

set(REALSENSE_CPP
    src/archive.cpp
    src/context.cpp
    src/device.cpp
    src/sensor.cpp
    src/algo.cpp
    src/sync.cpp
    src/option.cpp
    src/error-handling.cpp
    src/hw-monitor.cpp
    src/image.cpp
    src/ivcam/ivcam-private.cpp
    src/log.cpp
    src/rs.cpp
    src/ivcam/sr300.cpp
    src/types.cpp
    src/linux/backend-v4l2.cpp
    src/linux/backend-hid.cpp
    src/backend.cpp
    src/verify.c
    src/align.cpp
    src/source.cpp
    src/ds5/ds5-options.cpp
    src/ds5/ds5-timestamp.cpp
    src/ds5/ds5-private.cpp
    src/ds5/ds5-motion.cpp
    src/ds5/ds5-rolling-shutter.cpp
    src/ds5/ds5-device.cpp
    src/ds5/ds5-color.cpp
    src/ds5/ds5-active.cpp
    src/ds5/ds5-factory.cpp
    src/win/win-helpers.cpp
    src/win/win-uvc.cpp
    src/win/win-usb.cpp
    src/win/win-hid.cpp
    src/win/win-backend.cpp
<<<<<<< HEAD
    rs4xx/rs4xx_advanced_mode/src/rs2_advanced_mode.cpp
    rs4xx/rs4xx_advanced_mode/src/presets.cpp
    rs4xx/rs4xx_advanced_mode/src/advanced_mode.cpp
    
=======
    rs400/rs400_advanced_mode/src/rs2_advanced_mode.cpp

>>>>>>> a2b325d4
    third-party/easyloggingpp/src/easylogging++.cc
    third-party/sqlite/sqlite3.c
    
    src/mock/sql.cpp
    src/mock/recorder.cpp
<<<<<<< HEAD
    
    src/record_device.cpp
    src/playback_device.cpp
    src/playback_sensor.cpp
=======

    rs400/rs400_advanced_mode/src/presets.cpp
    rs400/rs400_advanced_mode/src/advanced_mode.cpp
>>>>>>> a2b325d4
)

set(REALSENSE_HPP
    include/librealsense/rs2.hpp
    include/librealsense/rs2.h
    include/librealsense/rscore2.hpp
    include/librealsense/rsutil2.h
    include/librealsense/rsutil2.hpp
    include/librealsense/rs2_advanced_mode.h
    include/librealsense/rs2_advanced_mode.hpp
    include/librealsense/rs2_advanced_mode_command.h

    src/core/streaming.h
    src/core/debug.h
    src/core/advanced_mode.h
    src/core/roi.h
    src/core/motion.h
    src/core/video.h
    src/core/options.h
    src/core/info.h
    src/core/extension.h
    src/core/processing.h

    src/archive.h
    src/concurrency.h
    src/context.h
    src/sensor.h
    src/sync.h
    src/sensor.h
    src/align.h
    src/algo.h
    src/option.h
    src/metadata.h
    src/metadata-parser.h
    src/error-handling.h
    src/hw-monitor.h
    src/image.h
    src/source.h
    src/ivcam/ivcam-private.h
    src/types.h
    src/backend.h
    src/device.h
    src/ivcam/sr300.h
    src/ds5/ds5-factory.h
    src/ds5/ds5-device.h
    src/ds5/ds5-options.h
    src/ds5/ds5-private.h
    src/ds5/ds5-timestamp.h
    src/ds5/ds5-active.h
    src/ds5/ds5-motion.h
    src/ds5/ds5-rolling-shutter.h
    src/ds5/ds5-color.h
    src/linux/backend-v4l2.h
    src/linux/backend-hid.h
    src/win/win-helpers.h
    src/win/win-uvc.h
    src/win/win-usb.h
    src/win/win-hid.h
    src/win/win-backend.h
    src/api.h
    src/core/advanced_mode.h
    src/core/serialization.h
        
    src/record_device.h
    src/playback_device.h
    src/playback_sensor.h
    src/serializers/ros_device_serializer.h
    src/serializers/ros_reader.h
    src/serializers/ros_device_serializer_writer.h

    third-party/easyloggingpp/src/easylogging++.h
    third-party/sqlite/sqlite3.h
    src/mock/sql.h
    src/mock/recorder.h

    src/ros/data_objects/pose.h
    src/ros/data_objects/vendor_data.h
    src/ros/data_objects/image.h
    src/ros/data_objects/motion_stream_info.h
    src/ros/data_objects/property.h
    src/ros/data_objects/log.h
    src/ros/data_objects/motion_sample.h
    src/ros/data_objects/time_sample.h
    src/ros/data_objects/compressed_image.h
    src/ros/data_objects/occupancy_map.h
    src/ros/data_objects/stream_data.h
    src/ros/data_objects/image_stream_info.h
    src/ros/stream_playback.h
    src/ros/file_types.h
    src/ros/status.h
    src/ros/stream_playback.h
    src/ros/ros_writer.h
    src/ros/stream_playback.cpp
    src/ros/topic.h
)

# Add additional include directories to allow file to include rosbag headers
include(${CMAKE_CURRENT_LIST_DIR}/third-party/realsense-file/3rd_party/config.cmake)
include_directories(
        ${ROSBAG_HEADER_DIRS}
        ${BOOST_INCLUDE_PATH}
        ${LZ4_INCLUDE_PATH}
)

if(WIN32)
    source_group("Source Files\\Backend" FILES
        src/win/win-helpers.cpp
        src/win/win-uvc.cpp
        src/win/win-usb.cpp
        src/win/win-hid.cpp
        src/win/win-backend.cpp
        src/linux/backend-v4l2.cpp
        src/linux/backend-hid.cpp
        src/backend.cpp
        )

    source_group("Source Files\\Logging" FILES
        third-party/easyloggingpp/src/easylogging++.cc
        src/log.cpp
        )

    source_group("Header Files\\Backend" FILES
        src/win/win-helpers.h
        src/win/win-uvc.h
        src/win/win-usb.h
        src/win/win-hid.h
        src/win/win-backend.h
        src/linux/backend-v4l2.h
        src/linux/backend-hid.h
        src/backend.h)

    source_group("Header Files\\API" FILES
        include/librealsense/rs2.hpp
        include/librealsense/rs2.h
        include/librealsense/rscore2.hpp
        include/librealsense/rsutil2.h
        include/librealsense/rsutil2.hpp
        include/librealsense/rs2_advanced_mode.h
        include/librealsense/rs2_advanced_mode.hpp
        include/librealsense/rs2_advanced_mode_command.h
        CMake/realsense.def
        )

    source_group("Header Files\\Recorder" FILES
        third-party/sqlite/sqlite3.h
        src/mock/sql.h
        src/mock/recorder.h
        )

    source_group("Source Files\\API" FILES
        src/rs.cpp
        src/verify.c
        rs400/rs400_advanced_mode/src/rs2_advanced_mode.cpp
        )

    source_group("Source Files\\Recorder" FILES
        third-party/sqlite/sqlite3.c
        src/mock/sql.cpp
        src/mock/recorder.cpp
        )

    source_group("Source Files\\Devices" FILES
        src/ds5/ds5-device.cpp
        src/ds5/ds5-factory.cpp
        src/ds5/ds5-options.cpp
        src/ds5/ds5-private.cpp
        src/ds5/ds5-timestamp.cpp
        src/ds5/ds5-motion.cpp
        src/ds5/ds5-rolling-shutter.cpp
        src/ds5/ds5-color.cpp
        src/ds5/ds5-active.cpp
        src/ivcam/sr300.cpp
        src/ivcam/ivcam-private.cpp
        )

    source_group("Header Files\\Devices" FILES
        src/ds5/ds5-device.h
        src/ds5/ds5-options.h
        src/ds5/ds5-private.h
        src/ds5/ds5-timestamp.h
        src/ds5/ds5-factory.h
        src/ds5/ds5-active.h
        src/ds5/ds5-motion.h
        src/ds5/ds5-rolling-shutter.h
        src/ds5/ds5-color.h
        src/ivcam/sr300.h
        src/ivcam/ivcam-private.h
        )
        
    source_group("Header Files\\Core" FILES
        src/core/streaming.h
        src/core/debug.h
        src/core/roi.h
        src/core/video.h
        src/core/motion.h
        src/core/info.h
        src/core/options.h
        src/core/extension.h
        src/core/processing.h
        )

    source_group("Header Files\\Logging" FILES
        third-party/easyloggingpp/src/easylogging++.h
        )

    foreach(flag_var
            CMAKE_CXX_FLAGS CMAKE_CXX_FLAGS_DEBUG CMAKE_CXX_FLAGS_RELEASE
            CMAKE_CXX_FLAGS_MINSIZEREL CMAKE_CXX_FLAGS_RELWITHDEBINFO
            CMAKE_C_FLAGS CMAKE_C_FLAGS_DEBUG CMAKE_C_FLAGS_RELEASE
            CMAKE_C_FLAGS_MINSIZEREL CMAKE_C_FLAGS_RELWITHDEBINFO)
        if(${flag_var} MATCHES "/MD")
            string(REGEX REPLACE "/MD" "/MT" ${flag_var} "${${flag_var}}")
        endif(${flag_var} MATCHES "/MD")
    endforeach(flag_var)

else()

endif()

if(WIN32)
    set(BACKEND RS2_USE_WMF_BACKEND)
    set(REALSENSE_DEF CMake/realsense.def)
    # Makes VS15 find the DLL when trying to run examples/tests
    set(CMAKE_LIBRARY_OUTPUT_DIRECTORY ${CMAKE_BINARY_DIR})
    set(CMAKE_RUNTIME_OUTPUT_DIRECTORY ${CMAKE_BINARY_DIR})
    add_definitions(-D__SSSE3__ -D_CRT_SECURE_NO_WARNINGS)

    set_property(GLOBAL PROPERTY USE_FOLDERS ON)
elseif(APPLE)
    set(BACKEND RS2_USE_LIBUVC_BACKEND)
else()
    set(BACKEND RS2_USE_V4L2_BACKEND)
endif()
add_definitions(-D${BACKEND} -DUNICODE)

if(ANDROID)
    set(ANDROID_STL "c++_static")

    set(CMAKE_C_FLAGS   "${CMAKE_C_FLAGS}   -fPIC -pedantic -g -D_BSD_SOURCE")
    set(CMAKE_CXX_FLAGS "${CMAKE_CXX_FLAGS} -fPIC -pedantic -g -Wno-missing-field-initializers")
    set(CMAKE_CXX_FLAGS "${CMAKE_CXX_FLAGS} -Wno-switch -Wno-multichar")

    set(LIBUSB1_INCLUDE_DIRS "${CMAKE_CURRENT_SOURCE_DIR}/third_party/libusb/libusb")
    set(LIBUSB1_LIBRARY_DIRS "${CMAKE_CURRENT_SOURCE_DIR}/third_party/libusb/android/libs/${ANDROID_NDK_ABI_NAME}")
    set(LIBUSB1_LIBRARIES "usb1.0")

    include_directories(SYSTEM ${LIBUSB1_INCLUDE_DIRS})
    link_directories(${LIBUSB1_LIBRARY_DIRS})
elseif(UNIX)
    find_package(PkgConfig REQUIRED)
    find_package (Threads REQUIRED)
    list(APPEND librealsense_PKG_DEPS "Threads")

    pkg_search_module(LIBUSB1 REQUIRED libusb-1.0)
    if(LIBUSB1_FOUND)
        include_directories(SYSTEM ${LIBUSB1_INCLUDE_DIRS})
        link_directories(${LIBUSB1_LIBRARY_DIRS})
        list(APPEND librealsense_PKG_DEPS "libusb-1.0")
    else()
        message( FATAL_ERROR "Failed to find libusb-1.0" )
    endif(LIBUSB1_FOUND)

    set(CMAKE_C_FLAGS   "${CMAKE_C_FLAGS}   -fPIC -pedantic -g -D_BSD_SOURCE")
    set(CMAKE_CXX_FLAGS "${CMAKE_CXX_FLAGS} -fPIC -pedantic -g -Wno-missing-field-initializers")
    set(CMAKE_CXX_FLAGS "${CMAKE_CXX_FLAGS} -Wno-switch -Wno-multichar")

    execute_process(COMMAND ${CMAKE_C_COMPILER} -dumpmachine OUTPUT_VARIABLE MACHINE)
    if(${MACHINE} MATCHES "arm-linux-gnueabihf")
      set(CMAKE_C_FLAGS   "${CMAKE_C_FLAGS}   -mfpu=neon -mfloat-abi=hard -ftree-vectorize")
      set(CMAKE_CXX_FLAGS "${CMAKE_CXX_FLAGS} -mfpu=neon -mfloat-abi=hard -ftree-vectorize")
    elseif(${MACHINE} MATCHES "aarch64-linux-gnu")
      set(CMAKE_C_FLAGS   "${CMAKE_C_FLAGS}   -mstrict-align -ftree-vectorize")
      set(CMAKE_CXX_FLAGS "${CMAKE_CXX_FLAGS} -mstrict-align -ftree-vectorize")
    else(${MACHINE} MATCHES "arm-linux-gnueabihf")
      set(CMAKE_C_FLAGS   "${CMAKE_C_FLAGS}   -mssse3")
      set(CMAKE_CXX_FLAGS "${CMAKE_CXX_FLAGS} -mssse3")
    endif(${MACHINE} MATCHES "arm-linux-gnueabihf")
endif()

# Set CMAKE_INSTALL_* if not defined
include(GNUInstallDirs)


option(HWM_OVER_XU "Send HWM commands over UVC XU control" ON)
if(HWM_OVER_XU)
    add_definitions(-DHWM_OVER_XU)
endif()

add_subdirectory(third-party/realsense-file)

option(BUILD_SHARED_LIBS "Build shared library" ON)
if(BUILD_SHARED_LIBS)
    add_library(realsense2 SHARED ${REALSENSE_CPP} ${REALSENSE_HPP} ${REALSENSE_DEF})
else()
    add_library(realsense2 STATIC ${REALSENSE_CPP} ${REALSENSE_HPP})
endif()

set_target_properties(realsense2 PROPERTIES VERSION ${REALSENSE_VERSION_STRING}
                                SOVERSION ${REALSENSE_VERSION_MAJOR})
target_link_libraries(realsense2 realsense-file ${LIBUSB1_LIBRARIES} ${CMAKE_THREAD_LIBS_INIT})
list(APPEND librealsense_PKG_LIBS ${CMAKE_THREAD_LIBS_INIT})

add_definitions(-DELPP_THREAD_SAFE)
add_definitions(-DELPP_NO_DEFAULT_LOG_FILE)
include_directories(realsense2 src)

set_target_properties (realsense2 PROPERTIES
    FOLDER Library
)

set(LRS_LIB_NAME realsense2)

target_include_directories(realsense2 PUBLIC $<BUILD_INTERFACE:${CMAKE_CURRENT_SOURCE_DIR}/include>
                                            $<INSTALL_INTERFACE:include>
                                     PRIVATE ${LIBUSB1_INCLUDE_DIRS})


if(${ROS_BUILD_TYPE})
    install(TARGETS realsense2
        RUNTIME DESTINATION ${CATKIN_PACKAGE_BIN_DESTINATION}
        LIBRARY DESTINATION ${CATKIN_PACKAGE_LIB_DESTINATION}
        ARCHIVE DESTINATION ${CATKIN_PACKAGE_LIB_DESTINATION}
    )

    install(DIRECTORY ${PROJECT_SOURCE_DIR}/include/librealsense/
        DESTINATION ${CATKIN_PACKAGE_INCLUDE_DESTINATION})
else()
    set(CMAKECONFIG_INSTALL_DIR "${CMAKE_INSTALL_LIBDIR}/cmake/realsense2")

    install(TARGETS realsense2
        EXPORT realsense2Targets
        RUNTIME DESTINATION ${CMAKE_INSTALL_BINDIR}
        LIBRARY DESTINATION ${CMAKE_INSTALL_LIBDIR}
        ARCHIVE DESTINATION ${CMAKE_INSTALL_LIBDIR}
    )

    install(DIRECTORY ${PROJECT_SOURCE_DIR}/include/librealsense DESTINATION ${CMAKE_INSTALL_INCLUDEDIR})

    include(CMakePackageConfigHelpers)
    configure_package_config_file(CMake/realsense2Config.cmake.in realsense2Config.cmake
                                  INSTALL_DESTINATION ${CMAKECONFIG_INSTALL_DIR}
                                  PATH_VARS CMAKE_INSTALL_INCLUDEDIR)

    install(EXPORT realsense2Targets FILE realsense2Targets.cmake NAMESPACE realsense2::
            DESTINATION ${CMAKECONFIG_INSTALL_DIR})
    install(FILES "${CMAKE_CURRENT_BINARY_DIR}/realsense2Config.cmake"
            DESTINATION ${CMAKECONFIG_INSTALL_DIR})
    install(CODE "execute_process(COMMAND ldconfig)")
endif()

option(BUILD_UNIT_TESTS "Build realsense unit tests." OFF) # TODO: Change back to ON
option(BUILD_EXAMPLES "Build realsense examples and tools." ON)
option(ENFORCE_METADATA "Require WinSDK with Metadata support during compilation. Windows OS Only" OFF)
option(BUILD_PYTHON_BINDINGS "Build Python bindings" OFF)

# This parameter is meant for disabling graphical examples when building for
# headless targets.
option(BUILD_GRAPHICAL_EXAMPLES "Build graphical examples and tools." ON)

if((BUILD_EXAMPLES AND BUILD_GRAPHICAL_EXAMPLES) AND WIN32)
  add_subdirectory(third-party/glfw)
endif()

if(BUILD_EXAMPLES)
  add_subdirectory(examples)
  add_subdirectory(tools)
endif()

if(BUILD_UNIT_TESTS)
  add_subdirectory(unit-tests)
endif()

if (ENFORCE_METADATA)
  add_definitions(-DENFORCE_METADATA)
endif()

if (BUILD_PYTHON_BINDINGS)
  add_subdirectory(bindings/python)
endif()

# Check for unreferenced files
FILE(GLOB_RECURSE AllSources RELATIVE ${CMAKE_CURRENT_SOURCE_DIR}
  "src/*.c" "src/*.cpp" "src/*.cc" "src/*.c++"
  "src/*.h" "src/*.hpp" "src/*.hh" "src/*.h++")
#message ( "${AllSources}" )
#message ( "${REALSENSE_CPP}" )
#message ( "${REALSENSE_HPP}" )
foreach(afile ${REALSENSE_CPP})
  list(REMOVE_ITEM AllSources ${afile})
endforeach(afile)
foreach(afile ${REALSENSE_HPP})
  list(REMOVE_ITEM AllSources ${afile})
endforeach(afile)
list(LENGTH AllSources ignore_count)
if(${ignore_count} GREATER 0)
  if(${ignore_count} GREATER 1)
    message ( WARNING "${ignore_count} source files ignored: ${AllSources}" )
  else(${ignore_count} GREATER 1)
    message ( WARNING "Source file ignored: ${AllSources}" )
  endif(${ignore_count} GREATER 1)
endif(${ignore_count} GREATER 0)

configure_file("${CMAKE_CURRENT_SOURCE_DIR}/cmake_uninstall.cmake" "${CMAKE_CURRENT_BINARY_DIR}/cmake_uninstall.cmake" IMMEDIATE @ONLY)
add_custom_target(uninstall "${CMAKE_COMMAND}" -P "${CMAKE_CURRENT_BINARY_DIR}/cmake_uninstall.cmake")

# Support pkg-config meta-data file
# Export library compile and link-time dependencies
foreach(arg ${librealsense_PKG_DEPS})
    set(LRS_PKG_DEPS "${LRS_PKG_DEPS} ${arg}")
endforeach()
foreach(arg ${librealsense_PKG_LIBS})
    set(LRS_PKG_LIBS "${LRS_PKG_LIBS} ${arg}")
endforeach()
# Set library pkgconfig file for facilitating 3rd party integration
configure_file(config/librealsense.pc.in config/realsense2.pc @ONLY)
install(FILES "${CMAKE_CURRENT_BINARY_DIR}/config/realsense2.pc" DESTINATION "${CMAKE_INSTALL_LIBDIR}/pkgconfig")<|MERGE_RESOLUTION|>--- conflicted
+++ resolved
@@ -122,30 +122,20 @@
     src/win/win-usb.cpp
     src/win/win-hid.cpp
     src/win/win-backend.cpp
-<<<<<<< HEAD
-    rs4xx/rs4xx_advanced_mode/src/rs2_advanced_mode.cpp
-    rs4xx/rs4xx_advanced_mode/src/presets.cpp
-    rs4xx/rs4xx_advanced_mode/src/advanced_mode.cpp
-    
-=======
+
     rs400/rs400_advanced_mode/src/rs2_advanced_mode.cpp
-
->>>>>>> a2b325d4
+    rs400/rs400_advanced_mode/src/presets.cpp
+    rs400/rs400_advanced_mode/src/advanced_mode.cpp
+
     third-party/easyloggingpp/src/easylogging++.cc
     third-party/sqlite/sqlite3.c
     
     src/mock/sql.cpp
     src/mock/recorder.cpp
-<<<<<<< HEAD
-    
+
     src/record_device.cpp
     src/playback_device.cpp
     src/playback_sensor.cpp
-=======
-
-    rs400/rs400_advanced_mode/src/presets.cpp
-    rs400/rs400_advanced_mode/src/advanced_mode.cpp
->>>>>>> a2b325d4
 )
 
 set(REALSENSE_HPP
