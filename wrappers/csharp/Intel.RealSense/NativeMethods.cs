--- conflicted
+++ resolved
@@ -165,11 +165,10 @@
         internal static extern IntPtr rs2_create_hole_filling_filter_block([MarshalAs(UnmanagedType.CustomMarshaler, MarshalTypeRef = typeof(ErrorMarshaler))] out object error);
 
         [DllImport(dllName, CallingConvention = CallingConvention.Cdecl)]
-<<<<<<< HEAD
         internal static extern IntPtr rs2_create_threshold([MarshalAs(UnmanagedType.CustomMarshaler, MarshalTypeRef = typeof(ErrorMarshaler))] out object error);
-=======
+
+        [DllImport(dllName, CallingConvention = CallingConvention.Cdecl)]
         internal static extern IntPtr rs2_create_zero_order_invalidation_block([MarshalAs(UnmanagedType.CustomMarshaler, MarshalTypeRef = typeof(ErrorMarshaler))] out object error);
->>>>>>> 9341ee32
 
 #endregion
 #region rs_option
@@ -391,11 +390,9 @@
         [DllImport(dllName, CallingConvention = CallingConvention.Cdecl)]
         internal static extern int rs2_get_recommended_processing_blocks_count(IntPtr list, [MarshalAs(UnmanagedType.CustomMarshaler, MarshalTypeRef = typeof(ErrorMarshaler))] out object error);
 
-
         [DllImport(dllName, CallingConvention = CallingConvention.Cdecl)]
         internal static extern void rs2_delete_recommended_processing_blocks(IntPtr list);
 
-
         [DllImport(dllName, CallingConvention = CallingConvention.Cdecl)]
         internal static extern void rs2_get_extrinsics(IntPtr from, IntPtr to, out Extrinsics extrin, [MarshalAs(UnmanagedType.CustomMarshaler, MarshalTypeRef = typeof(ErrorMarshaler))] out object error);
 
@@ -405,8 +402,6 @@
         [DllImport(dllName, CallingConvention = CallingConvention.Cdecl)]
         internal static extern void rs2_get_video_stream_intrinsics(IntPtr from, out Intrinsics intrinsics, [MarshalAs(UnmanagedType.CustomMarshaler, MarshalTypeRef = typeof(ErrorMarshaler))] out object error);
 
-<<<<<<< HEAD
-=======
         [DllImport(dllName, CallingConvention = CallingConvention.Cdecl)]
         internal static extern IntPtr rs2_export_localization_map(IntPtr sensor, [MarshalAs(UnmanagedType.CustomMarshaler, MarshalTypeRef = typeof(ErrorMarshaler))] out object error);
 
@@ -428,7 +423,6 @@
         internal static extern int rs2_send_wheel_odometry(IntPtr sensor, byte wo_sensor_id, uint frame_num, Math.Vector translational_velocity,
             [MarshalAs(UnmanagedType.CustomMarshaler, MarshalTypeRef = typeof(ErrorMarshaler))] out object error);
 
->>>>>>> 9341ee32
         [DllImport(dllName, CallingConvention = CallingConvention.Cdecl)]
         internal static extern void rs2_get_motion_intrinsics(IntPtr profile, out MotionDeviceIntrinsics intrinsics, [MarshalAs(UnmanagedType.CustomMarshaler, MarshalTypeRef = typeof(ErrorMarshaler))] out object error);
 
